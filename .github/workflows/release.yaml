--- conflicted
+++ resolved
@@ -16,11 +16,7 @@
 env:
   PACKAGE_NAME: kamu-cli
   BINARY_NAME: kamu
-<<<<<<< HEAD
-  KAMU_WEB_UI_VERSION: "0.49.0"
-=======
   KAMU_WEB_UI_VERSION: "0.49.1"
->>>>>>> 757d2408
 jobs:
   build:
     strategy:
