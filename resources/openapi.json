{
  "components": {
    "schemas": {
      "AccountID": {
        "examples": [
          "did:odf:fed01989de31f27202c3b989de31f27202c3b103636f656e746078ac3c053218d8e6b",
          "did:pkh:eip155:1:0xb9c5714089478a327f09197987f16f9e5d936e8a"
        ],
        "type": "string"
      },
      "AccountName": {
        "examples": [
          "my-account"
        ],
        "type": "string"
      },
      "AccountResponse": {
        "properties": {
          "accountName": {
            "$ref": "#/components/schemas/AccountName"
          },
          "id": {
            "$ref": "#/components/schemas/AccountID"
          }
        },
        "required": [
          "id",
          "accountName"
        ],
        "type": "object"
      },
      "ApiErrorResponse": {
        "properties": {
          "message": {
            "type": "string"
          }
        },
        "required": [
          "message"
        ],
        "type": "object"
      },
      "Commitment": {
        "additionalProperties": false,
        "properties": {
          "inputHash": {
            "$ref": "#/components/schemas/Multihash",
            "description": "Hash of the \"input\" object in the [multihash](https://multiformats.io/multihash/) format"
          },
          "outputHash": {
            "$ref": "#/components/schemas/Multihash",
            "description": "Hash of the \"output\" object in the [multihash](https://multiformats.io/multihash/) format"
          },
          "subQueriesHash": {
            "$ref": "#/components/schemas/Multihash",
            "description": "Hash of the \"subQueries\" object in the [multihash](https://multiformats.io/multihash/) format"
          }
        },
        "required": [
          "inputHash",
          "outputHash",
          "subQueriesHash"
        ],
        "type": "object"
      },
      "DataFormat": {
        "enum": [
          "JsonAoS",
          "JsonSoA",
          "JsonAoA"
        ],
        "type": "string"
      },
      "DatasetBlockNotFound": {
        "properties": {
          "block_hash": {
            "$ref": "#/components/schemas/Multihash"
          },
          "dataset_id": {
            "$ref": "#/components/schemas/DatasetID"
          },
          "message": {
            "type": "string"
          }
        },
        "required": [
          "message",
          "dataset_id",
          "block_hash"
        ],
        "type": "object"
      },
      "DatasetID": {
        "examples": [
          "did:odf:fed01969b7413a41f25ba969b7413a41f25ba4016461736574607650ec170632ade10"
        ],
        "type": "string"
      },
      "DatasetInfoResponse": {
        "properties": {
          "datasetName": {
            "$ref": "#/components/schemas/DatasetName"
          },
          "id": {
            "$ref": "#/components/schemas/DatasetID"
          },
          "owner": {
            "$ref": "#/components/schemas/DatasetOwnerInfo"
          }
        },
        "required": [
          "id",
          "datasetName"
        ],
        "type": "object"
      },
      "DatasetMetadataResponse": {
        "additionalProperties": false,
        "properties": {
          "output": {
            "$ref": "#/components/schemas/Output"
          }
        },
        "required": [
          "output"
        ],
        "type": "object"
      },
      "DatasetName": {
        "examples": [
          "my-dataset"
        ],
        "type": "string"
      },
      "DatasetNotFound": {
        "properties": {
          "dataset_id": {
            "$ref": "#/components/schemas/DatasetID"
          },
          "message": {
            "type": "string"
          }
        },
        "required": [
          "message",
          "dataset_id"
        ],
        "type": "object"
      },
      "DatasetOwnerInfo": {
        "properties": {
          "accountId": {
            "type": "string"
          },
          "accountName": {
            "$ref": "#/components/schemas/AccountName"
          }
        },
        "required": [
          "accountName"
        ],
        "type": "object"
      },
      "DatasetState": {
        "additionalProperties": false,
        "properties": {
          "alias": {
            "description": "Alias to be used in the query",
            "example": "kamu/eth-to-usd",
            "type": "string"
          },
          "blockHash": {
            "$ref": "#/components/schemas/Multihash",
            "description": "Last block hash of the input datasets that was or should be considered\nduring the query planning"
          },
          "id": {
            "$ref": "#/components/schemas/DatasetID",
            "description": "Globally unique identity of the dataset"
          }
        },
        "required": [
          "id",
          "alias"
        ],
        "type": "object"
      },
      "DatasetTailResponse": {
        "properties": {
          "data": {
            "description": "Resulting data",
            "type": "object"
          },
          "dataFormat": {
            "$ref": "#/components/schemas/DataFormat",
            "description": "How data is laid out in the response"
          },
          "schema": {
            "$ref": "#/components/schemas/Schema",
            "description": "Schema of the resulting data"
          },
          "schemaFormat": {
            "$ref": "#/components/schemas/SchemaFormat",
            "description": "What representation is used for the schema"
          }
        },
        "required": [
          "data",
          "dataFormat"
        ],
        "type": "object"
      },
      "DeviceAccessTokenError": {
        "properties": {
          "message": {
            "$ref": "#/components/schemas/DeviceAccessTokenErrorStatus"
          }
        },
        "required": [
          "message"
        ],
        "type": "object"
      },
      "DeviceAccessTokenErrorStatus": {
        "description": "<https://datatracker.ietf.org/doc/html/rfc8628#section-3.5>",
        "enum": [
          "authorization_pending",
          "slow_down",
          "access_denied",
          "expired_token",
          "invalid_grant"
        ],
        "type": "string"
      },
      "DeviceAccessTokenRequest": {
        "description": "<https://datatracker.ietf.org/doc/html/rfc8628#section-3.4>",
        "properties": {
          "client_id": {
            "description": "REQUIRED.  The device verification code, \"`device_code`\" from the\ndevice authorization response, defined in [Section 3.2](https://datatracker.ietf.org/doc/html/rfc8628#section-3.2).",
            "type": "string"
          },
          "device_code": {
            "description": "REQUIRED if the client is not authenticating with the\nauthorization server as described in [Section 3.2.1. of RFC6749](https://datatracker.ietf.org/doc/html/rfc6749#section-3.2.1).\nThe client identifier as described in [Section 2.2 of RFC6749](https://datatracker.ietf.org/doc/html/rfc6749#section-2.2).",
            "type": "string"
          },
          "grant_type": {
            "description": "REQUIRED.  Value MUST be set to\n\"urn:ietf:params:oauth:grant-type:device_code\".",
            "type": "string"
          }
        },
        "required": [
          "grant_type",
          "client_id",
          "device_code"
        ],
        "type": "object"
      },
      "DeviceAccessTokenResponse": {
        "description": "<https://datatracker.ietf.org/doc/html/rfc6749#section-5.1>",
        "properties": {
          "access_token": {
            "description": "REQUIRED.  The access token issued by the authorization server.",
            "type": "string"
          },
          "expires_in": {
            "description": "RECOMMENDED.  The lifetime in seconds of the access token.  For\nexample, the value \"3600\" denotes that the access token will\nexpire in one hour from the time the response was generated.\nIf omitted, the authorization server SHOULD provide the\nexpiration time via other means or document the default value.",
            "example": 3600,
            "minimum": 1,
            "type": "integer"
          },
          "refresh_token": {
            "description": "OPTIONAL.  The refresh token, which can be used to obtain new\naccess tokens using the same authorization grant as described\nin [Section 6](https://datatracker.ietf.org/doc/html/rfc6749#section-6).",
            "type": [
              "string",
              "null"
            ]
          },
          "score": {
            "description": "OPTIONAL.  The scope of the access request as described by\n[Section 3.3](https://datatracker.ietf.org/doc/html/rfc6749#section-3.3).  The requested scope MUST NOT include any scope\nnot originally granted by the resource owner, and if omitted is\ntreated as equal to the scope originally granted by the\nresource owner.",
            "type": [
              "string",
              "null"
            ]
          },
          "token_type": {
            "description": "REQUIRED.  The type of the token issued as described in\n[Section 7.1](https://datatracker.ietf.org/doc/html/rfc6749#section-7.1).  Value is case insensitive.",
            "type": "string"
          }
        },
        "required": [
          "access_token",
          "token_type",
          "expires_in"
        ],
        "type": "object"
      },
      "DeviceAuthorizationRequest": {
        "description": "<https://datatracker.ietf.org/doc/html/rfc8628#section-3.1>",
        "properties": {
          "client_id": {
            "description": "REQUIRED if the client is not authenticating with the\nauthorization server as described in [Section 3.2.1. of RFC6749](https://datatracker.ietf.org/doc/html/rfc6749#section-3.2.1).\nThe client identifier as described in [Section 2.2 of RFC6749](https://datatracker.ietf.org/doc/html/rfc6749#section-2.2).",
            "type": "string"
          },
          "scope": {
            "description": "OPTIONAL.  The scope of the access request as defined by\n[Section 3.3 of RFC6749](https://datatracker.ietf.org/doc/html/rfc6749#section-3.3).",
            "type": [
              "string",
              "null"
            ]
          }
        },
        "required": [
          "client_id"
        ],
        "type": "object"
      },
      "DeviceAuthorizationResponse": {
        "description": "<https://datatracker.ietf.org/doc/html/rfc8628#section-3.2>",
        "properties": {
          "device_code": {
            "description": "REQUIRED.  The device verification code.",
            "type": "string"
          },
          "expires_in": {
            "description": "REQUIRED.  The lifetime in seconds of the \"`device_code`\" and\n\"`user_code`\".",
            "example": 300,
            "format": "int64",
            "minimum": 1,
            "type": "integer"
          },
          "interval": {
            "description": "OPTIONAL.  The minimum amount of time in seconds that the client\nSHOULD wait between polling requests to the token endpoint.  If no\nvalue is provided, clients MUST use 5 as the default.",
            "example": 5,
            "format": "int64",
            "minimum": 1,
            "type": [
              "integer",
              "null"
            ]
          },
          "user_code": {
            "description": "REQUIRED.  The end-user verification code.",
            "type": "string"
          },
          "verification_uri": {
            "description": "REQUIRED.  The end-user verification URI on the authorization\nserver.  The URI should be short and easy to remember as end users\nwill be asked to manually type it into their user agent.",
            "type": "string"
          },
          "verification_uri_complete": {
            "description": "OPTIONAL.  A verification URI that includes the \"`user_code`\" (or\nother information with the same function as the \"`user_code`\"),\nwhich is designed for non-textual transmission.",
            "type": [
              "string",
              "null"
            ]
          }
        },
        "required": [
          "device_code",
          "user_code",
          "verification_uri",
          "expires_in"
        ],
        "type": "object"
      },
      "DidKey": {
        "examples": [
          "did:key:z6MkmgVreHBu2ABaD59Jq1J2JneXwzpsUWwEWXS4kLhjb4V4"
        ],
        "type": "string"
      },
      "Include": {
        "enum": [
          "Input",
          "Proof",
          "Schema"
        ],
        "type": "string"
      },
      "InvalidRequest": {
        "oneOf": [
          {
            "allOf": [
              {
                "$ref": "#/components/schemas/InvalidRequestInputHash"
              },
              {
                "properties": {
                  "kind": {
                    "enum": [
                      "InvalidRequest::InputHash"
                    ],
                    "type": "string"
                  }
                },
                "required": [
                  "kind"
                ],
                "type": "object"
              }
            ]
          },
          {
            "allOf": [
              {
                "$ref": "#/components/schemas/InvalidRequestSubQueriesHash"
              },
              {
                "properties": {
                  "kind": {
                    "enum": [
                      "InvalidRequest::SubQueriesHash"
                    ],
                    "type": "string"
                  }
                },
                "required": [
                  "kind"
                ],
                "type": "object"
              }
            ]
          },
          {
            "allOf": [
              {
                "$ref": "#/components/schemas/InvalidRequestBadSignature"
              },
              {
                "properties": {
                  "kind": {
                    "enum": [
                      "InvalidRequest::BadSignature"
                    ],
                    "type": "string"
                  }
                },
                "required": [
                  "kind"
                ],
                "type": "object"
              }
            ]
          }
        ]
      },
      "InvalidRequestBadSignature": {
        "properties": {
          "message": {
            "type": "string"
          }
        },
        "required": [
          "message"
        ],
        "type": "object"
      },
      "InvalidRequestInputHash": {
        "properties": {
          "message": {
            "type": "string"
          }
        },
        "required": [
          "message"
        ],
        "type": "object"
      },
      "InvalidRequestSubQueriesHash": {
        "properties": {
          "message": {
            "type": "string"
          }
        },
        "required": [
          "message"
        ],
        "type": "object"
      },
      "LoginRequestBody": {
        "properties": {
          "loginCredentialsJson": {
            "type": "string"
          },
          "loginMethod": {
            "type": "string"
          }
        },
        "required": [
          "loginMethod",
          "loginCredentialsJson"
        ],
        "type": "object"
      },
      "LoginResponseBody": {
        "properties": {
          "accessToken": {
            "type": "string"
          }
        },
        "required": [
          "accessToken"
        ],
        "type": "object"
      },
      "Multihash": {
        "examples": [
          "f162070983d692f648185febe6d6fa607630ae68649f7e6fc45b94680096c06e4fadb"
        ],
        "type": "string"
      },
      "NodeInfoResponse": {
        "properties": {
          "isMultiTenant": {
            "type": "boolean"
          }
        },
        "required": [
          "isMultiTenant"
        ],
        "type": "object"
      },
      "Output": {
        "additionalProperties": false,
        "properties": {
          "attachments": {
            "type": "object"
          },
          "info": {
            "type": "object"
          },
          "license": {
            "type": "object"
          },
          "refs": {
            "items": {
              "type": "string"
            },
            "type": [
              "array",
              "null"
            ]
          },
          "schema": {
            "$ref": "#/components/schemas/Schema"
          },
          "schemaFormat": {
            "$ref": "#/components/schemas/SchemaFormat"
          },
          "seed": {
            "type": "object"
          },
          "vocab": {
            "type": "object"
          }
        },
        "type": "object"
      },
      "OutputMismatch": {
        "properties": {
          "actual_hash": {
            "$ref": "#/components/schemas/Multihash"
          },
          "expected_hash": {
            "$ref": "#/components/schemas/Multihash"
          },
          "message": {
            "type": "string"
          }
        },
        "required": [
          "message",
          "expected_hash",
          "actual_hash"
        ],
        "type": "object"
      },
      "Outputs": {
        "properties": {
          "data": {
            "description": "Resulting data"
          },
          "dataFormat": {
            "$ref": "#/components/schemas/DataFormat",
            "description": "How data is laid out in the response"
          },
          "schema": {
            "$ref": "#/components/schemas/Schema",
            "description": "Schema of the resulting data"
          },
          "schemaFormat": {
            "$ref": "#/components/schemas/SchemaFormat",
            "description": "What representation is used for the schema"
          }
        },
        "required": [
          "data",
          "dataFormat"
        ],
        "type": "object"
      },
      "Proof": {
        "additionalProperties": false,
        "properties": {
          "proofValue": {
            "$ref": "#/components/schemas/Signature",
            "description": "Signature: `multibase(sign(canonicalize(commitment)))`"
          },
          "type": {
            "$ref": "#/components/schemas/ProofType",
            "description": "Type of the proof provided"
          },
          "verificationMethod": {
            "$ref": "#/components/schemas/DidKey",
            "description": "DID (public key) of the node performing the computation"
          }
        },
        "required": [
          "type",
          "verificationMethod",
          "proofValue"
        ],
        "type": "object"
      },
      "ProofType": {
        "enum": [
          "Ed25519Signature2020"
        ],
        "type": "string"
      },
      "QueryDialect": {
        "enum": [
          "SqlDataFusion",
          "SqlFlink",
          "SqlRisingWave",
          "SqlSpark"
        ],
        "type": "string"
      },
      "QueryRequest": {
        "additionalProperties": false,
        "properties": {
          "dataFormat": {
            "$ref": "#/components/schemas/DataFormat",
            "description": "How data should be laid out in the response"
          },
          "datasets": {
            "description": "Optional information used to affix an alias to the specific\n[`odf::DatasetID`] and reproduce the query at a specific state in time",
            "items": {
              "$ref": "#/components/schemas/DatasetState"
            },
            "type": [
              "array",
              "null"
            ]
          },
          "include": {
            "description": "What information to include",
            "items": {
              "$ref": "#/components/schemas/Include"
            },
            "type": "array",
            "uniqueItems": true
          },
          "limit": {
            "description": "Pagination: limits number of records in response to N",
            "format": "int64",
            "maximum": 100000000,
            "minimum": 0,
            "type": "integer"
          },
          "query": {
            "description": "Query string",
            "example": "select event_time, from, to, close from \"kamu/eth-to-usd\"",
            "type": "string"
          },
          "queryDialect": {
            "$ref": "#/components/schemas/QueryDialect",
            "description": "Dialect of the query"
          },
          "schemaFormat": {
            "$ref": "#/components/schemas/SchemaFormat",
            "description": "What representation to use for the schema"
          },
          "skip": {
            "description": "Pagination: skips first N records",
            "format": "int64",
            "maximum": 100000000,
            "minimum": 0,
            "type": "integer"
          }
        },
        "required": [
          "query"
        ],
        "type": "object"
      },
      "QueryResponse": {
        "properties": {
          "commitment": {
            "$ref": "#/components/schemas/Commitment",
            "description": "Succinct commitment"
          },
          "input": {
            "$ref": "#/components/schemas/QueryRequest",
            "description": "Inputs that can be used to fully reproduce the query"
          },
          "output": {
            "$ref": "#/components/schemas/Outputs",
            "description": "Query results"
          },
          "proof": {
            "$ref": "#/components/schemas/Proof",
            "description": "Signature block"
          },
          "subQueries": {
            "description": "Information about processing performed by other nodes as part of this\noperation",
            "example": [],
            "items": {
              "$ref": "#/components/schemas/SubQuery"
            },
            "type": [
              "array",
              "null"
            ]
          }
        },
        "required": [
          "output"
        ],
        "type": "object"
      },
      "Schema": {
        "type": "object"
      },
      "SchemaFormat": {
        "enum": [
          "ArrowJson",
          "Parquet",
          "ParquetJson"
        ],
        "type": "string"
      },
      "Signature": {
        "examples": [
          "uAAAAAAAAAAAAAAAAAAAAAAAAAAAAAAAAAAAAAAAAAAAAAAAAAAAAAAAAAAAAAAAAAAAAAAAAAAAAAAAAAAAAAA"
        ],
        "type": "string"
      },
      "SubQuery": {
        "additionalProperties": false,
        "description": "Mirrors the structure of [`QueryRequest`] without the `outputs`",
        "properties": {
          "commitment": {
            "$ref": "#/components/schemas/Commitment",
            "description": "Succinct commitment"
          },
          "input": {
            "$ref": "#/components/schemas/QueryRequest",
            "description": "Inputs that can be used to fully reproduce the query"
          },
          "proof": {
            "$ref": "#/components/schemas/Proof",
            "description": "Signature block"
          },
          "subQueries": {
            "description": "Information about processing performed by other nodes as part of this\noperation",
            "type": "object"
          }
        },
        "required": [
          "input",
          "subQueries",
          "commitment",
          "proof"
        ],
        "type": "object"
      },
      "UploadContext": {
        "properties": {
          "fields": {
            "items": {
              "items": false,
              "prefixItems": [
                {
                  "type": "string"
                },
                {
                  "type": "string"
                }
              ],
              "type": "array"
            },
            "type": "array"
          },
          "headers": {
            "items": {
              "items": false,
              "prefixItems": [
                {
                  "type": "string"
                },
                {
                  "type": "string"
                }
              ],
              "type": "array"
            },
            "type": "array"
          },
          "method": {
            "type": "string"
          },
          "uploadToken": {
            "type": "string"
          },
          "uploadUrl": {
            "type": "string"
          },
          "useMultipart": {
            "type": "boolean"
          }
        },
        "required": [
          "uploadUrl",
          "method",
          "useMultipart",
          "headers",
          "fields",
          "uploadToken"
        ],
        "type": "object"
      },
      "ValidationError": {
        "oneOf": [
          {
            "$ref": "#/components/schemas/InvalidRequest"
          },
          {
            "$ref": "#/components/schemas/VerificationFailed"
          }
        ]
      },
      "VerificationFailed": {
        "oneOf": [
          {
            "allOf": [
              {
                "$ref": "#/components/schemas/OutputMismatch"
              },
              {
                "properties": {
                  "kind": {
                    "enum": [
                      "VerificationFailed::OutputMismatch"
                    ],
                    "type": "string"
                  }
                },
                "required": [
                  "kind"
                ],
                "type": "object"
              }
            ]
          },
          {
            "allOf": [
              {
                "$ref": "#/components/schemas/DatasetNotFound"
              },
              {
                "properties": {
                  "kind": {
                    "enum": [
                      "VerificationFailed::DatasetNotFound"
                    ],
                    "type": "string"
                  }
                },
                "required": [
                  "kind"
                ],
                "type": "object"
              }
            ]
          },
          {
            "allOf": [
              {
                "$ref": "#/components/schemas/DatasetBlockNotFound"
              },
              {
                "properties": {
                  "kind": {
                    "enum": [
                      "VerificationFailed::DatasetBlockNotFound"
                    ],
                    "type": "string"
                  }
                },
                "required": [
                  "kind"
                ],
                "type": "object"
              }
            ]
          }
        ]
      },
      "VerifyRequest": {
        "additionalProperties": false,
        "properties": {
          "commitment": {
            "$ref": "#/components/schemas/Commitment",
            "description": "Commitment created by the original operation"
          },
          "input": {
            "$ref": "#/components/schemas/QueryRequest",
            "description": "Inputs that will be used to reproduce the query"
          },
          "proof": {
            "$ref": "#/components/schemas/Proof",
            "description": "Signature block"
          },
          "subQueries": {
            "description": "Information about processing performed by other nodes as part of the\noriginal operation",
            "example": [],
            "items": {
              "$ref": "#/components/schemas/SubQuery"
            },
            "type": "array"
          }
        },
        "required": [
          "input",
          "subQueries",
          "commitment",
          "proof"
        ],
        "type": "object"
      },
      "VerifyResponse": {
        "properties": {
          "error": {
            "$ref": "#/components/schemas/ValidationError",
            "description": "Will contain error details if validation was unsuccessful"
          },
          "ok": {
            "description": "Whether validation was successful",
            "type": "boolean"
          }
        },
        "required": [
          "ok"
        ],
        "type": "object"
      }
    },
    "securitySchemes": {
      "api_key": {
        "bearerFormat": "AccessToken",
        "scheme": "bearer",
        "type": "http"
      }
    }
  },
  "info": {
    "description": "You are currently running Kamu CLI in the API server mode. For a fully-featured\nserver consider using [Kamu Node](https://docs.kamu.dev/node/).\n\n## Auth\nSome operation require an **API token**. Pass `--get-token` command line argument\nfor CLI to generate a token for you.\n\n## Resources\n- [Documentation](https://docs.kamu.dev)\n- [Discord](https://discord.gg/nU6TXRQNXC)\n- [Other protocols](https://docs.kamu.dev/node/protocols/)\n- [Open Data Fabric specification](https://docs.kamu.dev/odf/)\n",
    "license": {
      "name": "BSL",
      "url": "https://docs.kamu.dev/license/"
    },
    "termsOfService": "https://docs.kamu.dev/terms-of-service/",
    "title": "Kamu REST API",
<<<<<<< HEAD
    "version": "0.240.1"
=======
    "version": "0.241.0"
>>>>>>> 757d2408
  },
  "openapi": "3.1.0",
  "paths": {
    "/accounts/me": {
      "get": {
        "operationId": "account_handler",
        "responses": {
          "200": {
            "content": {
              "application/json": {
                "schema": {
                  "$ref": "#/components/schemas/AccountResponse"
                }
              }
            },
            "description": ""
          },
          "401": {
            "content": {
              "application/json": {
                "schema": {
                  "$ref": "#/components/schemas/ApiErrorResponse"
                }
              }
            },
            "description": ""
          }
        },
        "security": [
          {
            "api_key": []
          }
        ],
        "summary": "Get account information",
        "tags": [
          "kamu"
        ]
      }
    },
    "/datasets/{id}": {
      "get": {
        "operationId": "dataset_info_handler",
        "parameters": [
          {
            "description": "Dataset ID",
            "in": "path",
            "name": "id",
            "required": true,
            "schema": {
              "type": "string"
            }
          }
        ],
        "responses": {
          "200": {
            "content": {
              "application/json": {
                "schema": {
                  "$ref": "#/components/schemas/DatasetInfoResponse"
                }
              }
            },
            "description": ""
          },
          "401": {
            "content": {
              "application/json": {
                "schema": {
                  "$ref": "#/components/schemas/ApiErrorResponse"
                }
              }
            },
            "description": ""
          },
          "404": {
            "content": {
              "application/json": {
                "schema": {
                  "$ref": "#/components/schemas/ApiErrorResponse"
                }
              }
            },
            "description": ""
          }
        },
        "security": [
          {
            "api_key": []
          }
        ],
        "summary": "Get dataset info by ID",
        "tags": [
          "kamu"
        ]
      }
    },
    "/info": {
      "get": {
        "operationId": "node_info_handler",
        "responses": {
          "200": {
            "content": {
              "application/json": {
                "schema": {
                  "$ref": "#/components/schemas/NodeInfoResponse"
                }
              }
            },
            "description": ""
          }
        },
        "security": [
          {},
          {
            "api_key": []
          }
        ],
        "summary": "Get ODF node description",
        "tags": [
          "odf-core"
        ]
      }
    },
    "/odata": {
      "get": {
        "operationId": "odata_service_handler_st",
        "responses": {
          "200": {
            "content": {
              "text/plain": {
                "schema": {
                  "type": "string"
                }
              }
            },
            "description": ""
          }
        },
        "security": [
          {},
          {
            "api_key": []
          }
        ],
        "summary": "OData root service description",
        "tags": [
          "kamu-odata"
        ]
      }
    },
    "/odata/$metadata": {
      "get": {
        "operationId": "odata_metadata_handler_st",
        "responses": {
          "200": {
            "content": {
              "text/plain": {
                "schema": {
                  "type": "string"
                }
              }
            },
            "description": ""
          }
        },
        "security": [
          {},
          {
            "api_key": []
          }
        ],
        "summary": "OData service metadata",
        "tags": [
          "kamu-odata"
        ]
      }
    },
    "/odata/{dataset_name}": {
      "get": {
        "operationId": "odata_collection_handler_st",
        "parameters": [
          {
            "description": "Dataset name",
            "in": "path",
            "name": "dataset_name",
            "required": true,
            "schema": {
              "type": "string"
            }
          }
        ],
        "responses": {
          "200": {
            "content": {
              "text/plain": {
                "schema": {
                  "type": "string"
                }
              }
            },
            "description": ""
          }
        },
        "security": [
          {},
          {
            "api_key": []
          }
        ],
        "summary": "OData collection",
        "tags": [
          "kamu-odata"
        ]
      }
    },
    "/platform/file/upload/prepare": {
      "post": {
        "operationId": "file_upload_prepare_post_handler",
        "parameters": [
          {
            "in": "query",
            "name": "fileName",
            "required": true,
            "schema": {
              "type": "string"
            }
          },
          {
            "in": "query",
            "name": "contentLength",
            "required": true,
            "schema": {
              "minimum": 0,
              "type": "integer"
            }
          },
          {
            "in": "query",
            "name": "contentType",
            "required": false,
            "schema": {
              "type": "string"
            }
          }
        ],
        "responses": {
          "200": {
            "content": {
              "application/json": {
                "schema": {
                  "$ref": "#/components/schemas/UploadContext"
                }
              }
            },
            "description": ""
          }
        },
        "security": [
          {
            "api_key": []
          }
        ],
        "summary": "Prepare file upload",
        "tags": [
          "kamu"
        ]
      }
    },
    "/platform/file/upload/{upload_token}": {
      "get": {
        "operationId": "file_upload_get_handler",
        "parameters": [
          {
            "in": "path",
            "name": "upload_token",
            "required": true,
            "schema": {
              "type": "string"
            }
          }
        ],
        "responses": {
          "200": {
            "content": {
              "application/octet-stream": {
                "schema": {
                  "default": null
                }
              }
            },
            "description": "file content"
          }
        },
        "security": [
          {},
          {
            "api_key": []
          }
        ],
        "summary": "Get file from temporary storage",
        "tags": [
          "kamu"
        ]
      },
      "post": {
        "operationId": "file_upload_post_handler",
        "parameters": [
          {
            "in": "path",
            "name": "upload_token",
            "required": true,
            "schema": {
              "type": "string"
            }
          }
        ],
        "requestBody": {
          "content": {
            "application/octet-stream": {
              "schema": {
                "items": {
                  "format": "int32",
                  "minimum": 0,
                  "type": "integer"
                },
                "type": "array"
              }
            }
          },
          "required": true
        },
        "responses": {
          "200": {
            "content": {
              "application/json": {
                "schema": {
                  "$ref": "#/components/schemas/UploadContext"
                }
              }
            },
            "description": ""
          }
        },
        "security": [
          {
            "api_key": []
          }
        ],
        "summary": "Upload a file to temporary storage",
        "tags": [
          "kamu"
        ]
      }
    },
    "/platform/login": {
      "post": {
        "operationId": "login_handler",
        "requestBody": {
          "content": {
            "application/json": {
              "schema": {
                "$ref": "#/components/schemas/LoginRequestBody"
              }
            }
          },
          "required": true
        },
        "responses": {
          "200": {
            "content": {
              "application/json": {
                "schema": {
                  "$ref": "#/components/schemas/LoginResponseBody"
                }
              }
            },
            "description": ""
          },
          "400": {
            "content": {
              "application/json": {
                "schema": {
                  "$ref": "#/components/schemas/ApiErrorResponse"
                }
              }
            },
            "description": ""
          },
          "401": {
            "content": {
              "application/json": {
                "schema": {
                  "$ref": "#/components/schemas/ApiErrorResponse"
                }
              }
            },
            "description": ""
          }
        },
        "security": [
          {}
        ],
        "summary": "Authenticate with the node",
        "tags": [
          "kamu"
        ]
      }
    },
    "/platform/token/device": {
      "post": {
        "operationId": "token_device_handler",
        "requestBody": {
          "content": {
            "application/x-www-form-urlencoded": {
              "schema": {
                "$ref": "#/components/schemas/DeviceAccessTokenRequest"
              }
            }
          },
          "required": true
        },
        "responses": {
          "200": {
            "content": {
              "application/json": {
                "schema": {
                  "$ref": "#/components/schemas/DeviceAccessTokenResponse"
                }
              }
            },
            "description": ""
          },
          "400": {
            "content": {
              "application/json": {
                "schema": {
                  "$ref": "#/components/schemas/DeviceAccessTokenError"
                }
              }
            },
            "description": ""
          }
        },
        "security": [
          {
            "api_key": []
          }
        ],
        "summary": "Polling to obtain a token for the device",
        "tags": [
          "kamu"
        ]
      }
    },
    "/platform/token/device/authorization": {
      "post": {
        "operationId": "token_device_authorization_handler",
        "requestBody": {
          "content": {
            "application/x-www-form-urlencoded": {
              "schema": {
                "$ref": "#/components/schemas/DeviceAuthorizationRequest"
              }
            }
          },
          "required": true
        },
        "responses": {
          "200": {
            "content": {
              "application/json": {
                "schema": {
                  "$ref": "#/components/schemas/DeviceAuthorizationResponse"
                }
              }
            },
            "description": ""
          }
        },
        "security": [
          {
            "api_key": []
          }
        ],
        "summary": "Authorization of a device",
        "tags": [
          "kamu"
        ]
      }
    },
    "/platform/token/validate": {
      "get": {
        "operationId": "token_validate_handler",
        "responses": {
          "200": {
            "content": {
              "application/json": {
                "schema": {
                  "default": null
                }
              }
            },
            "description": ""
          },
          "401": {
            "content": {
              "application/json": {
                "schema": {
                  "$ref": "#/components/schemas/ApiErrorResponse"
                }
              }
            },
            "description": ""
          }
        },
        "security": [
          {
            "api_key": []
          }
        ],
        "summary": "Validate auth token",
        "tags": [
          "kamu"
        ]
      }
    },
    "/query": {
      "get": {
        "description": "Functions exactly like the [POST version](#tag/odf-query/POST/query) of the\nendpoint with all parameters passed in the query string instead of the body.",
        "operationId": "query_handler",
        "parameters": [
          {
            "description": "Query to execute (e.g. SQL)",
            "example": "select 1",
            "in": "query",
            "name": "query",
            "required": true,
            "schema": {
              "type": "string"
            }
          },
          {
            "description": "Dialect of the query",
            "in": "query",
            "name": "queryDialect",
            "required": false,
            "schema": {
              "type": "string"
            }
          },
          {
            "description": "Number of leading records to skip when returning result (used for\npagination)",
            "in": "query",
            "name": "skip",
            "required": false,
            "schema": {
              "format": "int64",
              "minimum": 0,
              "type": "integer"
            }
          },
          {
            "description": "Maximum number of records to return (used for pagination)",
            "in": "query",
            "name": "limit",
            "required": false,
            "schema": {
              "format": "int64",
              "minimum": 0,
              "type": "integer"
            }
          },
          {
            "description": "How the output data should be encoded",
            "in": "query",
            "name": "dataFormat",
            "required": false,
            "schema": {
              "$ref": "#/components/schemas/DataFormat"
            }
          },
          {
            "description": "How to encode the schema of the result",
            "in": "query",
            "name": "schemaFormat",
            "required": true,
            "schema": {
              "$ref": "#/components/schemas/SchemaFormat"
            }
          },
          {
            "description": "What information to include in the response",
            "in": "query",
            "name": "include",
            "required": false,
            "schema": {
              "type": "string"
            }
          }
        ],
        "responses": {
          "200": {
            "content": {
              "application/json": {
                "schema": {
                  "$ref": "#/components/schemas/QueryResponse"
                }
              }
            },
            "description": ""
          }
        },
        "security": [
          {},
          {
            "api_key": []
          }
        ],
        "summary": "Execute a batch query",
        "tags": [
          "odf-query"
        ]
      },
      "post": {
        "description": "### Regular Queries\nThis endpoint lets you execute arbitrary SQL that can access multiple\ndatasets at once.\n\nExample request body:\n```json\n{\n    \"query\": \"select event_time, from, to, close from \\\"kamu/eth-to-usd\\\"\",\n    \"limit\": 3,\n    \"queryDialect\": \"SqlDataFusion\",\n    \"dataFormat\": \"JsonAoA\",\n    \"schemaFormat\": \"ArrowJson\"\n}\n```\n\nExample response:\n```json\n{\n    \"output\": {\n        \"data\": [\n            [\"2024-09-02T21:50:00Z\", \"eth\", \"usd\", 2537.07],\n            [\"2024-09-02T21:51:00Z\", \"eth\", \"usd\", 2541.37],\n            [\"2024-09-02T21:52:00Z\", \"eth\", \"usd\", 2542.66]\n        ],\n        \"dataFormat\": \"JsonAoA\",\n        \"schema\": {\"fields\": [\"...\"]},\n        \"schemaFormat\": \"ArrowJson\"\n    }\n}\n```\n\n### Verifiable Queries\n[Cryptographic proofs](https://docs.kamu.dev/node/commitments) can be\nalso requested to hold the node **forever accountable** for the provided\nresult.\n\nExample request body:\n```json\n{\n    \"query\": \"select event_time, from, to, close from \\\"kamu/eth-to-usd\\\"\",\n    \"limit\": 3,\n    \"queryDialect\": \"SqlDataFusion\",\n    \"dataFormat\": \"JsonAoA\",\n    \"schemaFormat\": \"ArrowJson\",\n    \"include\": [\"proof\"]\n}\n```\n\nCurrently, we support verifiability by ensuring that queries are\ndeterministic and fully reproducible and signing the original response with\nNode's private key. In future more types of proofs will be supported.\n\nExample response:\n```json\n{\n    \"input\": {\n        \"query\": \"select event_time, from, to, close from \\\"kamu/eth-to-usd\\\"\",\n        \"queryDialect\": \"SqlDataFusion\",\n        \"dataFormat\": \"JsonAoA\",\n        \"include\": [\"Input\", \"Proof\", \"Schema\"],\n        \"schemaFormat\": \"ArrowJson\",\n        \"datasets\": [{\n            \"id\": \"did:odf:fed0119d20360650afd3d412c6b11529778b784c697559c0107d37ee5da61465726c4\",\n            \"alias\": \"kamu/eth-to-usd\",\n            \"blockHash\": \"f1620708557a44c88d23c83f2b915abc10a41cc38d2a278e851e5dc6bb02b7e1f9a1a\"\n        }],\n        \"skip\": 0,\n        \"limit\": 3\n    },\n    \"output\": {\n        \"data\": [\n            [\"2024-09-02T21:50:00Z\", \"eth\", \"usd\", 2537.07],\n            [\"2024-09-02T21:51:00Z\", \"eth\", \"usd\", 2541.37],\n            [\"2024-09-02T21:52:00Z\", \"eth\", \"usd\", 2542.66]\n        ],\n        \"dataFormat\": \"JsonAoA\",\n        \"schema\": {\"fields\": [\"...\"]},\n        \"schemaFormat\": \"ArrowJson\"\n    },\n    \"subQueries\": [],\n    \"commitment\": {\n        \"inputHash\": \"f1620e23f7d8cdde7504eadb86f3cdf34b3b1a7d71f10fe5b54b528dd803387422efc\",\n        \"outputHash\": \"f1620e91f4d3fa26bc4ca0c49d681c8b630550239b64d3cbcfd7c6c2d6ff45998b088\",\n        \"subQueriesHash\": \"f1620ca4510738395af1429224dd785675309c344b2b549632e20275c69b15ed1d210\"\n    },\n    \"proof\": {\n        \"type\": \"Ed25519Signature2020\",\n        \"verificationMethod\": \"did:key:z6MkkhJQPHpA41mTPLFgBeygnjeeADUSwuGDoF9pbGQsfwZp\",\n        \"proofValue\": \"uJfY3_g03WbmqlQG8TL-WUxKYU8ZoJaP14MzOzbnJedNiu7jpoKnCTNnDI3TYuaXv89vKlirlGs-5AN06mBseCg\"\n    }\n}\n```\n\nA client that gets a proof in response should\nperform [a few basic steps](https://docs.kamu.dev/node/commitments#response-validation) to validate\nthe proof integrity. For example making sure that the DID in\n`proof.verificationMethod` actually corresponds to the node you're querying\ndata from and that the signature in `proof.proofValue` is actually valid.\nOnly after this you can use this proof to hold the node accountable for the\nresult.\n\nA proof can be stored long-term and then disputed at a later point using\nyour own node or a 3rd party node you can trust via the\n[`/verify`](#tag/odf-query/POST/verify) endpoint.\n\nSee [commitments documentation](https://docs.kamu.dev/node/commitments) for details.",
        "operationId": "query_handler_post",
        "requestBody": {
          "content": {
            "application/json": {
              "schema": {
                "$ref": "#/components/schemas/QueryRequest"
              }
            }
          },
          "required": true
        },
        "responses": {
          "200": {
            "content": {
              "application/json": {
                "schema": {
                  "$ref": "#/components/schemas/QueryResponse"
                }
              }
            },
            "description": ""
          }
        },
        "security": [
          {},
          {
            "api_key": []
          }
        ],
        "summary": "Execute a batch query",
        "tags": [
          "odf-query"
        ]
      }
    },
    "/verify": {
      "post": {
        "description": "A query proof can be stored long-term and then disputed at a later point\nusing this endpoint.\n\nExample request:\n```json\n{\n    \"input\": {\n        \"query\": \"select event_time, from, to, close from \\\"kamu/eth-to-usd\\\"\",\n        \"queryDialect\": \"SqlDataFusion\",\n        \"dataFormat\": \"JsonAoA\",\n        \"include\": [\"Input\", \"Proof\", \"Schema\"],\n        \"schemaFormat\": \"ArrowJson\",\n        \"datasets\": [{\n            \"id\": \"did:odf:fed0..26c4\",\n            \"alias\": \"kamu/eth-to-usd\",\n            \"blockHash\": \"f162..9a1a\"\n        }],\n        \"skip\": 0,\n        \"limit\": 3\n    },\n    \"subQueries\": [],\n    \"commitment\": {\n        \"inputHash\": \"f162..2efc\",\n        \"outputHash\": \"f162..b088\",\n        \"subQueriesHash\": \"f162..d210\"\n    },\n    \"proof\": {\n        \"type\": \"Ed25519Signature2020\",\n        \"verificationMethod\": \"did:key:z6Mk..fwZp\",\n        \"proofValue\": \"uJfY..seCg\"\n    }\n}\n```\n\nExample response:\n```json\n{\n    \"ok\": false,\n    \"error\": {\n        \"kind\": \"VerificationFailed::OutputMismatch\",\n        \"actual_hash\": \"f162..c12a\",\n        \"expected_hash\": \"f162..2a2d\",\n        \"message\": \"Query was reproduced but resulted in output hash different from expected.\n                    This means that the output was either falsified, or the query\n                    reproducibility was not guaranteed by the system.\",\n    }\n}\n```\n\nSee [commitments documentation](https://docs.kamu.dev/node/commitments) for details.",
        "operationId": "verify_handler",
        "requestBody": {
          "content": {
            "application/json": {
              "schema": {
                "$ref": "#/components/schemas/VerifyRequest"
              }
            }
          },
          "required": true
        },
        "responses": {
          "200": {
            "content": {
              "application/json": {
                "examples": {
                  "Invalid commitment": {
                    "value": {
                      "error": {
                        "kind": "InvalidRequest::BadSignature",
                        "message": "The commitment is invalid and cannot be disputed: bad signature"
                      },
                      "ok": false
                    }
                  },
                  "Success": {
                    "summary": "Verified successfully",
                    "value": {
                      "ok": true
                    }
                  },
                  "Verification fail": {
                    "value": {
                      "error": {
                        "actual_hash": "f1620b039179a8a4ce2c252aa6f2f25798251c19b75fc1508d9d511a191e0487d64a7",
                        "expected_hash": "f162080084bf2fba02475726feb2cab2d8215eab14bc6bdd8bfb2c8151257032ecd8b",
                        "kind": "VerificationFailed::OutputMismatch",
                        "message": "Query was reproduced but resulted in output hash different from expected. This means that the output was either falsified, or the query reproducibility was not guaranteed by the system."
                      },
                      "ok": false
                    }
                  }
                },
                "schema": {
                  "$ref": "#/components/schemas/VerifyResponse"
                }
              }
            },
            "description": ""
          },
          "400": {
            "content": {
              "application/json": {
                "schema": {
                  "$ref": "#/components/schemas/ApiErrorResponse"
                }
              }
            },
            "description": ""
          }
        },
        "security": [
          {},
          {
            "api_key": []
          }
        ],
        "summary": "Verify query commitment",
        "tags": [
          "odf-query"
        ]
      }
    },
    "/{dataset_name}/blocks/{block_hash}": {
      "get": {
        "operationId": "dataset_blocks_handler",
        "parameters": [
          {
            "description": "Hash of the block",
            "in": "path",
            "name": "block_hash",
            "required": true,
            "schema": {
              "type": "string"
            }
          },
          {
            "description": "Name of the account",
            "in": "path",
            "name": "account_name",
            "required": true,
            "schema": {
              "type": "string"
            }
          },
          {
            "description": "Name of the dataset",
            "in": "path",
            "name": "dataset_name",
            "required": true,
            "schema": {
              "type": "string"
            }
          }
        ],
        "responses": {
          "200": {
            "content": {
              "application/octet-stream": {
                "schema": {
                  "default": null
                }
              }
            },
            "description": "block content"
          }
        },
        "security": [
          {},
          {
            "api_key": []
          }
        ],
        "summary": "Get block by hash",
        "tags": [
          "odf-transfer"
        ]
      }
    },
    "/{dataset_name}/checkpoints/{physical_hash}": {
      "get": {
        "operationId": "dataset_checkpoints_get_handler",
        "parameters": [
          {
            "description": "Physical hash of the block",
            "in": "path",
            "name": "physical_hash",
            "required": true,
            "schema": {
              "type": "string"
            }
          },
          {
            "description": "Name of the account",
            "in": "path",
            "name": "account_name",
            "required": true,
            "schema": {
              "type": "string"
            }
          },
          {
            "description": "Name of the dataset",
            "in": "path",
            "name": "dataset_name",
            "required": true,
            "schema": {
              "type": "string"
            }
          }
        ],
        "responses": {
          "200": {
            "content": {
              "application/octet-stream": {
                "schema": {
                  "default": null
                }
              }
            },
            "description": "checkpoint file content"
          }
        },
        "security": [
          {},
          {
            "api_key": []
          }
        ],
        "summary": "Get checkpoint by hash",
        "tags": [
          "odf-transfer"
        ]
      },
      "put": {
        "operationId": "dataset_checkpoints_put_handler",
        "parameters": [
          {
            "description": "Physical hash of the block",
            "in": "path",
            "name": "physical_hash",
            "required": true,
            "schema": {
              "type": "string"
            }
          },
          {
            "description": "Name of the account",
            "in": "path",
            "name": "account_name",
            "required": true,
            "schema": {
              "type": "string"
            }
          },
          {
            "description": "Name of the dataset",
            "in": "path",
            "name": "dataset_name",
            "required": true,
            "schema": {
              "type": "string"
            }
          }
        ],
        "requestBody": {
          "content": {
            "application/octet-stream": {
              "schema": {
                "items": {
                  "format": "int32",
                  "minimum": 0,
                  "type": "integer"
                },
                "type": "array"
              }
            }
          },
          "required": true
        },
        "responses": {
          "200": {
            "content": {
              "application/json": {
                "schema": {
                  "default": null
                }
              }
            },
            "description": ""
          }
        },
        "security": [
          {},
          {
            "api_key": []
          }
        ],
        "summary": "Upload checkpoint",
        "tags": [
          "odf-transfer"
        ]
      }
    },
    "/{dataset_name}/data/{physical_hash}": {
      "get": {
        "operationId": "dataset_data_get_handler",
        "parameters": [
          {
            "description": "Physical hash of the block",
            "in": "path",
            "name": "physical_hash",
            "required": true,
            "schema": {
              "type": "string"
            }
          },
          {
            "description": "Name of the account",
            "in": "path",
            "name": "account_name",
            "required": true,
            "schema": {
              "type": "string"
            }
          },
          {
            "description": "Name of the dataset",
            "in": "path",
            "name": "dataset_name",
            "required": true,
            "schema": {
              "type": "string"
            }
          }
        ],
        "responses": {
          "200": {
            "content": {
              "application/octet-stream": {
                "schema": {
                  "default": null
                }
              }
            },
            "description": "data file content"
          }
        },
        "security": [
          {},
          {
            "api_key": []
          }
        ],
        "summary": "Get data slice by hash",
        "tags": [
          "odf-transfer"
        ]
      },
      "put": {
        "operationId": "dataset_data_put_handler",
        "parameters": [
          {
            "description": "Physical hash of the block",
            "in": "path",
            "name": "physical_hash",
            "required": true,
            "schema": {
              "type": "string"
            }
          },
          {
            "description": "Name of the account",
            "in": "path",
            "name": "account_name",
            "required": true,
            "schema": {
              "type": "string"
            }
          },
          {
            "description": "Name of the dataset",
            "in": "path",
            "name": "dataset_name",
            "required": true,
            "schema": {
              "type": "string"
            }
          }
        ],
        "requestBody": {
          "content": {
            "application/octet-stream": {
              "schema": {
                "items": {
                  "format": "int32",
                  "minimum": 0,
                  "type": "integer"
                },
                "type": "array"
              }
            }
          },
          "required": true
        },
        "responses": {
          "200": {
            "content": {
              "application/json": {
                "schema": {
                  "default": null
                }
              }
            },
            "description": ""
          }
        },
        "security": [
          {},
          {
            "api_key": []
          }
        ],
        "summary": "Upload data slice",
        "tags": [
          "odf-transfer"
        ]
      }
    },
    "/{dataset_name}/ingest": {
      "post": {
        "operationId": "dataset_ingest_handler",
        "parameters": [
          {
            "in": "query",
            "name": "sourceName",
            "required": false,
            "schema": {
              "type": "string"
            }
          },
          {
            "in": "query",
            "name": "uploadToken",
            "required": false,
            "schema": {
              "type": "string"
            }
          },
          {
            "description": "Name of the account",
            "in": "path",
            "name": "account_name",
            "required": true,
            "schema": {
              "type": "string"
            }
          },
          {
            "description": "Name of the dataset",
            "in": "path",
            "name": "dataset_name",
            "required": true,
            "schema": {
              "type": "string"
            }
          }
        ],
        "requestBody": {
          "content": {
            "application/octet-stream": {
              "schema": {
                "items": {
                  "format": "int32",
                  "minimum": 0,
                  "type": "integer"
                },
                "type": "array"
              }
            }
          },
          "required": true
        },
        "responses": {
          "200": {
            "content": {
              "application/json": {
                "schema": {
                  "default": null
                }
              }
            },
            "description": ""
          }
        },
        "security": [
          {
            "api_key": []
          }
        ],
        "summary": "Push data ingestion",
        "tags": [
          "kamu"
        ]
      }
    },
    "/{dataset_name}/metadata": {
      "get": {
        "operationId": "dataset_metadata_handler",
        "parameters": [
          {
            "description": "What information to include in response",
            "in": "query",
            "name": "include",
            "required": false,
            "schema": {
              "type": "string"
            }
          },
          {
            "description": "Format to return the schema in",
            "in": "query",
            "name": "schemaFormat",
            "required": false,
            "schema": {
              "$ref": "#/components/schemas/SchemaFormat"
            }
          },
          {
            "description": "Name of the account",
            "in": "path",
            "name": "account_name",
            "required": true,
            "schema": {
              "type": "string"
            }
          },
          {
            "description": "Name of the dataset",
            "in": "path",
            "name": "dataset_name",
            "required": true,
            "schema": {
              "type": "string"
            }
          }
        ],
        "responses": {
          "200": {
            "content": {
              "application/json": {
                "schema": {
                  "$ref": "#/components/schemas/DatasetMetadataResponse"
                }
              }
            },
            "description": ""
          }
        },
        "security": [
          {},
          {
            "api_key": []
          }
        ],
        "summary": "Access dataset metadata chain",
        "tags": [
          "odf-query"
        ]
      }
    },
    "/{dataset_name}/pull": {
      "get": {
        "operationId": "dataset_pull_ws_upgrade_handler",
        "parameters": [
          {
            "description": "Name of the account",
            "in": "path",
            "name": "account_name",
            "required": true,
            "schema": {
              "type": "string"
            }
          },
          {
            "description": "Name of the dataset",
            "in": "path",
            "name": "dataset_name",
            "required": true,
            "schema": {
              "type": "string"
            }
          }
        ],
        "responses": {
          "200": {
            "content": {
              "application/json": {
                "schema": {
                  "default": null
                }
              }
            },
            "description": ""
          }
        },
        "security": [
          {},
          {
            "api_key": []
          }
        ],
        "summary": "Initiate pull via Smart Transfer Protocol",
        "tags": [
          "odf-transfer"
        ]
      }
    },
    "/{dataset_name}/push": {
      "get": {
        "operationId": "dataset_push_ws_upgrade_handler",
        "parameters": [
          {
            "description": "Name of the account",
            "in": "path",
            "name": "account_name",
            "required": true,
            "schema": {
              "type": "string"
            }
          },
          {
            "description": "Name of the dataset",
            "in": "path",
            "name": "dataset_name",
            "required": true,
            "schema": {
              "type": "string"
            }
          }
        ],
        "responses": {
          "200": {
            "content": {
              "application/json": {
                "schema": {
                  "default": null
                }
              }
            },
            "description": ""
          }
        },
        "security": [
          {},
          {
            "api_key": []
          }
        ],
        "summary": "Initiate push via Smart Transfer Protocol",
        "tags": [
          "odf-transfer"
        ]
      }
    },
    "/{dataset_name}/refs/{reference}": {
      "get": {
        "operationId": "dataset_refs_handler",
        "parameters": [
          {
            "description": "Name of the reference",
            "in": "path",
            "name": "reference",
            "required": true,
            "schema": {
              "type": "string"
            }
          },
          {
            "description": "Name of the account",
            "in": "path",
            "name": "account_name",
            "required": true,
            "schema": {
              "type": "string"
            }
          },
          {
            "description": "Name of the dataset",
            "in": "path",
            "name": "dataset_name",
            "required": true,
            "schema": {
              "type": "string"
            }
          }
        ],
        "responses": {
          "200": {
            "content": {
              "text/plain": {
                "schema": {
                  "type": "string"
                }
              }
            },
            "description": ""
          }
        },
        "security": [
          {},
          {
            "api_key": []
          }
        ],
        "summary": "Get named block reference",
        "tags": [
          "odf-transfer"
        ]
      }
    },
    "/{dataset_name}/tail": {
      "get": {
        "operationId": "dataset_tail_handler",
        "parameters": [
          {
            "description": "Number of leading records to skip when returning result (used for\npagination)",
            "in": "query",
            "name": "skip",
            "required": false,
            "schema": {
              "format": "int64",
              "minimum": 0,
              "type": "integer"
            }
          },
          {
            "description": "Maximum number of records to return (used for pagination)",
            "in": "query",
            "name": "limit",
            "required": false,
            "schema": {
              "format": "int64",
              "minimum": 0,
              "type": "integer"
            }
          },
          {
            "description": "How the output data should be encoded",
            "in": "query",
            "name": "dataFormat",
            "required": false,
            "schema": {
              "$ref": "#/components/schemas/DataFormat"
            }
          },
          {
            "description": "How to encode the schema of the result",
            "in": "query",
            "name": "schemaFormat",
            "required": true,
            "schema": {
              "$ref": "#/components/schemas/SchemaFormat"
            }
          },
          {
            "description": "Name of the account",
            "in": "path",
            "name": "account_name",
            "required": true,
            "schema": {
              "type": "string"
            }
          },
          {
            "description": "Name of the dataset",
            "in": "path",
            "name": "dataset_name",
            "required": true,
            "schema": {
              "type": "string"
            }
          }
        ],
        "responses": {
          "200": {
            "content": {
              "application/json": {
                "schema": {
                  "$ref": "#/components/schemas/DatasetTailResponse"
                }
              }
            },
            "description": ""
          }
        },
        "security": [
          {},
          {
            "api_key": []
          }
        ],
        "summary": "Get a sample of latest events",
        "tags": [
          "odf-query"
        ]
      }
    }
  },
  "tags": [
    {
      "description": "Core ODF APIs.\n\n[Open Data Fabric](https://docs.kamu.dev/odf/) (ODF) is a specification for\nopen data formats and protocols for interoperable data exchange and processing.\nKamu is just one possible implementation of this spec. APIs in this group are\npart of the spec and thus should be supported by most ODF implementations.\n",
      "name": "odf-core"
    },
    {
      "description": "ODF Data Transfer APIs.\n\nThis group includes two main protocols:\n\n- [Simple Transfer Protocol](https://docs.kamu.dev/odf/spec/#simple-transfer-protocol)\n(SiTP) is a bare-minimum read-only protocol used for synchronizing datasets between\nrepositories. It is simple to implement and support, but accesses metadata blocks and\nother dataset components on individual object basis which may be inefficient for\nlarge datasets.\n\n- [Smart Transfer Protocol](https://docs.kamu.dev/odf/spec/#smart-transfer-protocol)\n(SmTP) is an extension of SiTP that adds efficient batch transfer of small objects,\ncompression, and can proxy reads and writes of large objects directly to underlying\nstorage.\n",
      "name": "odf-transfer"
    },
    {
      "description": "ODF Data Query APIs.\n\nAPIs in this group allow to query data and metadata of datasets and generate\ncryptographic proofs for the results.\n",
      "name": "odf-query"
    },
    {
      "description": "General Node APIs.\n\nAPIs in this group are either Kamu-specific or are experimental before they\nare included into ODF spec.\n",
      "name": "kamu"
    },
    {
      "description": "OData Adapter.\n\nThis group f APIs represente an [OData](https://learn.microsoft.com/en-us/odata/overview)\nprotocol adapter on top of the ODF query API. See\n[datafusion-odata](https://github.com/kamu-data/datafusion-odata/) library for details\non what parts of the OData protocol are currently supported.\n",
      "name": "kamu-odata"
    }
  ]
}<|MERGE_RESOLUTION|>--- conflicted
+++ resolved
@@ -971,11 +971,7 @@
     },
     "termsOfService": "https://docs.kamu.dev/terms-of-service/",
     "title": "Kamu REST API",
-<<<<<<< HEAD
-    "version": "0.240.1"
-=======
     "version": "0.241.0"
->>>>>>> 757d2408
   },
   "openapi": "3.1.0",
   "paths": {
