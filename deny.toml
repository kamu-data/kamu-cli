--- conflicted
+++ resolved
@@ -115,10 +115,7 @@
     # Unmaintained (rustls-pemfile)
     # https://rustsec.org/advisories/RUSTSEC-2025-0134
     "RUSTSEC-2025-0134",
-<<<<<<< HEAD
-=======
     # Security violation (ruint)
     # https://rustsec.org/advisories/RUSTSEC-2025-0137
     "RUSTSEC-2025-0137",    
->>>>>>> 5e68d3c8
 ]