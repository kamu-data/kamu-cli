[workspace]
members = [
    # Utils
    "src/utils/async-utils",
    "src/utils/common-macros",
    "src/utils/container-runtime",
    "src/utils/crypto-utils",
    "src/utils/database-common",
    "src/utils/database-common-macros",
    "src/utils/datafusion-cli",
    "src/utils/email-utils",
    "src/utils/enum-variants",
    "src/utils/event-sourcing",
    "src/utils/event-sourcing-macros",
    "src/utils/file-utils",
    "src/utils/http-common",
    "src/utils/init-on-startup",
    "src/utils/internal-error",
    "src/utils/kamu-cli-puppet",
    "src/utils/messaging-outbox",
    "src/utils/multiformats",
    "src/utils/observability",
    "src/utils/random-strings",
    "src/utils/repo-tools",
    "src/utils/s3-utils",
    "src/utils/server-console",
    "src/utils/test-utils",
    "src/utils/time-source",
    "src/utils/tracing-perfetto",
    # ODF
    "src/odf/odf",
    "src/odf/metadata",
    "src/odf/data-utils",
    "src/odf/dataset",
    "src/odf/dataset-impl",
    "src/odf/storage",
    "src/odf/storage-http",
    "src/odf/storage-inmem",
    "src/odf/storage-lfs",
    "src/odf/storage-s3",
    # Domain
    "src/domain/accounts/domain",
    "src/domain/auth-rebac/domain",
    "src/domain/core",
    "src/domain/datasets/domain",
    "src/domain/flow-system/domain",
    "src/domain/search/domain",
    "src/domain/task-system/domain",
    "src/domain/webhooks/domain",
    # Domain service layer
    "src/domain/accounts/services",
    "src/domain/auth-rebac/services",
    "src/domain/datasets/services",
    "src/domain/flow-system/services",
    "src/domain/search/services",
    "src/domain/task-system/services",
    "src/domain/webhooks/services",
    # Infra
    "src/infra/core",
    "src/infra/ingest-datafusion",
    ## Flow System
    "src/infra/flow-system/repo-tests",
    "src/infra/flow-system/inmem",
    "src/infra/flow-system/postgres",
    "src/infra/flow-system/sqlite",
    ## Accounts
    "src/infra/accounts/repo-tests",
    "src/infra/accounts/inmem",
    "src/infra/accounts/mysql",
    "src/infra/accounts/postgres",
    "src/infra/accounts/sqlite",
    ## Datasets
    "src/infra/datasets/inmem",
    "src/infra/datasets/postgres",
    "src/infra/datasets/sqlite",
    ## Search
    "src/infra/search/openai",
    "src/infra/search/qdrant",
    ## Task System
    "src/infra/task-system/repo-tests",
    "src/infra/task-system/inmem",
    "src/infra/task-system/postgres",
    "src/infra/task-system/sqlite",
    ## ReBAC
    "src/infra/auth-rebac/inmem",
    "src/infra/auth-rebac/repo-tests",
    "src/infra/auth-rebac/postgres",
    "src/infra/auth-rebac/sqlite",
    ## Outbox
    "src/infra/messaging-outbox/repo-tests",
    "src/infra/messaging-outbox/inmem",
    "src/infra/messaging-outbox/postgres",
    "src/infra/messaging-outbox/sqlite",
    ## Webhooks
    "src/infra/webhooks/repo-tests",
    "src/infra/webhooks/inmem",
    "src/infra/webhooks/postgres",
    "src/infra/webhooks/sqlite",    
    # Adapters
    "src/adapter/auth-oso-rebac",
    "src/adapter/flight-sql",
    "src/adapter/graphql",
    "src/adapter/http",
    "src/adapter/oauth",
    "src/adapter/odata",
    # Apps
    "src/app/cli",
    # E2E
    "src/e2e/app/cli/common",
    "src/e2e/app/cli/common-macros",
    "src/e2e/app/cli/repo-tests",
    "src/e2e/app/cli/postgres",
    "src/e2e/app/cli/mysql",
    "src/e2e/app/cli/sqlite",
]
resolver = "2"


[workspace.dependencies]
# TODO: Updating aws-sdk version forces to update minio image version. 
# Update it once we will modify our tests to be compatible with latest version
aws-sdk-s3 = "=1.68.0"

# Apps
kamu-cli = { version = "0.238.0", path = "src/app/cli", default-features = false }

# Utils
async-utils = { version = "0.238.0", path = "src/utils/async-utils", default-features = false }
common-macros = { version = "0.238.0", path = "src/utils/common-macros", default-features = false }
container-runtime = { version = "0.238.0", path = "src/utils/container-runtime", default-features = false }
crypto-utils = { version = "0.238.0", path = "src/utils/crypto-utils", default-features = false }
database-common = { version = "0.238.0", path = "src/utils/database-common", default-features = false }
database-common-macros = { version = "0.238.0", path = "src/utils/database-common-macros", default-features = false }
email-utils = { version = "0.238.0", path = "src/utils/email-utils", default-features = false }
enum-variants = { version = "0.238.0", path = "src/utils/enum-variants", default-features = false }
event-sourcing = { version = "0.238.0", path = "src/utils/event-sourcing", default-features = false }
event-sourcing-macros = { version = "0.238.0", path = "src/utils/event-sourcing-macros", default-features = false }
file-utils = { version = "0.238.0", path = "src/utils/file-utils", default-features = false }
http-common = { version = "0.238.0", path = "src/utils/http-common", default-features = false }
init-on-startup = { version = "0.238.0", path = "src/utils/init-on-startup", default-features = false }
internal-error = { version = "0.238.0", path = "src/utils/internal-error", default-features = false }
kamu-cli-puppet = { version = "0.238.0", path = "src/utils/kamu-cli-puppet", default-features = false }
kamu-datafusion-cli = { version = "0.238.0", path = "src/utils/datafusion-cli", default-features = false }
messaging-outbox = { version = "0.238.0", path = "src/utils/messaging-outbox", default-features = false }
multiformats = { version = "0.238.0", path = "src/utils/multiformats", default-features = false }
observability = { version = "0.238.0", path = "src/utils/observability", default-features = false }
random-strings = { version = "0.238.0", path = "src/utils/random-strings", default-features = false }
s3-utils = { version = "0.238.0", path = "src/utils/s3-utils", default-features = false }
server-console = { version = "0.238.0", path = "src/utils/server-console", default-features = false }
test-utils = { version = "0.238.0", path = "src/utils/test-utils", default-features = false }
time-source = { version = "0.238.0", path = "src/utils/time-source", default-features = false }
tracing-perfetto = { version = "0.238.0", path = "src/utils/tracing-perfetto", default-features = false }

# Domain
<<<<<<< HEAD
kamu-accounts = { version = "0.237.0", path = "src/domain/accounts/domain", default-features = false }
kamu-auth-rebac = { version = "0.237.0", path = "src/domain/auth-rebac/domain", default-features = false }
kamu-core = { version = "0.237.0", path = "src/domain/core", default-features = false }
kamu-datasets = { version = "0.237.0", path = "src/domain/datasets/domain", default-features = false }
kamu-flow-system = { version = "0.237.0", path = "src/domain/flow-system/domain", default-features = false }
kamu-search = { version = "0.237.0", path = "src/domain/search/domain", default-features = false }
kamu-task-system = { version = "0.237.0", path = "src/domain/task-system/domain", default-features = false }
kamu-webhooks = { version = "0.237.0", path = "src/domain/webhooks/domain", default-features = false }
=======
kamu-accounts = { version = "0.238.0", path = "src/domain/accounts/domain", default-features = false }
kamu-auth-rebac = { version = "0.238.0", path = "src/domain/auth-rebac/domain", default-features = false }
kamu-core = { version = "0.238.0", path = "src/domain/core", default-features = false }
kamu-datasets = { version = "0.238.0", path = "src/domain/datasets/domain", default-features = false }
kamu-flow-system = { version = "0.238.0", path = "src/domain/flow-system/domain", default-features = false }
kamu-search = { version = "0.238.0", path = "src/domain/search/domain", default-features = false }
kamu-task-system = { version = "0.238.0", path = "src/domain/task-system/domain", default-features = false }
>>>>>>> a1f370b9

## Open Data Fabric
odf = { version = "0.238.0", path = "src/odf/odf", default-features = false, package = "opendatafabric" }
odf-metadata = { version = "0.238.0", path = "src/odf/metadata", default-features = false, package = "opendatafabric-metadata" }
odf-dataset = { version = "0.238.0", path = "src/odf/dataset", default-features = false, package = "opendatafabric-dataset" }
odf-data-utils = { version = "0.238.0", path = "src/odf/data-utils", default-features = false, package = "opendatafabric-data-utils" }
odf-dataset-impl = { version = "0.238.0", path = "src/odf/dataset-impl", default-features = false, package = "opendatafabric-dataset-impl" }
odf-storage = { version = "0.238.0", path = "src/odf/storage", default-features = false, package = "opendatafabric-storage" }
odf-storage-http = { version = "0.238.0", path = "src/odf/storage-http", default-features = false, package = "opendatafabric-storage-http" }
odf-storage-inmem = { version = "0.238.0", path = "src/odf/storage-inmem", default-features = false, package = "opendatafabric-storage-inmem" }
odf-storage-lfs = { version = "0.238.0", path = "src/odf/storage-lfs", default-features = false, package = "opendatafabric-storage-lfs" }
odf-storage-s3 = { version = "0.238.0", path = "src/odf/storage-s3", default-features = false, package = "opendatafabric-storage-s3" }

# Domain service layer
<<<<<<< HEAD
kamu-accounts-services = { version = "0.237.0", path = "src/domain/accounts/services", default-features = false }
kamu-auth-rebac-services = { version = "0.237.0", path = "src/domain/auth-rebac/services", default-features = false }
kamu-datasets-services = { version = "0.237.0", path = "src/domain/datasets/services", default-features = false, features = ["lfs", "s3"] }
kamu-flow-system-services = { version = "0.237.0", path = "src/domain/flow-system/services", default-features = false }
kamu-search-services = { version = "0.237.0", path = "src/domain/search/services", default-features = false }
kamu-task-system-services = { version = "0.237.0", path = "src/domain/task-system/services", default-features = false }
kamu-webhooks-services = { version = "0.237.0", path = "src/domain/webhooks/services", default-features = false }

=======
kamu-accounts-services = { version = "0.238.0", path = "src/domain/accounts/services", default-features = false }
kamu-auth-rebac-services = { version = "0.238.0", path = "src/domain/auth-rebac/services", default-features = false }
kamu-datasets-services = { version = "0.238.0", path = "src/domain/datasets/services", default-features = false, features = ["lfs", "s3"] }
kamu-flow-system-services = { version = "0.238.0", path = "src/domain/flow-system/services", default-features = false }
kamu-search-services = { version = "0.238.0", path = "src/domain/search/services", default-features = false }
kamu-task-system-services = { version = "0.238.0", path = "src/domain/task-system/services", default-features = false }
>>>>>>> a1f370b9

# Infra
kamu = { version = "0.238.0", path = "src/infra/core", default-features = false }
kamu-ingest-datafusion = { version = "0.238.0", path = "src/infra/ingest-datafusion", default-features = false }
## Flow System
kamu-flow-system-repo-tests = { version = "0.238.0", path = "src/infra/flow-system/repo-tests", default-features = false }
kamu-flow-system-inmem = { version = "0.238.0", path = "src/infra/flow-system/inmem", default-features = false }
kamu-flow-system-postgres = { version = "0.238.0", path = "src/infra/flow-system/postgres", default-features = false }
kamu-flow-system-sqlite = { version = "0.238.0", path = "src/infra/flow-system/sqlite", default-features = false }
## Accounts
kamu-accounts-inmem = { version = "0.238.0", path = "src/infra/accounts/inmem", default-features = false }
kamu-accounts-mysql = { version = "0.238.0", path = "src/infra/accounts/mysql", default-features = false }
kamu-accounts-postgres = { version = "0.238.0", path = "src/infra/accounts/postgres", default-features = false }
kamu-accounts-sqlite = { version = "0.238.0", path = "src/infra/accounts/sqlite", default-features = false }
kamu-accounts-repo-tests = { version = "0.238.0", path = "src/infra/accounts/repo-tests", default-features = false }
## Datasets
kamu-datasets-inmem = { version = "0.238.0", path = "src/infra/datasets/inmem", default-features = false }
kamu-datasets-postgres = { version = "0.238.0", path = "src/infra/datasets/postgres", default-features = false }
kamu-datasets-sqlite = { version = "0.238.0", path = "src/infra/datasets/sqlite", default-features = false }
kamu-datasets-repo-tests = { version = "0.238.0", path = "src/infra/datasets/repo-tests", default-features = false }
## Search
kamu-search-openai = { version = "0.238.0", path = "src/infra/search/openai", default-features = false }
kamu-search-qdrant = { version = "0.238.0", path = "src/infra/search/qdrant", default-features = false }
## Task System
kamu-task-system-inmem = { version = "0.238.0", path = "src/infra/task-system/inmem", default-features = false }
kamu-task-system-postgres = { version = "0.238.0", path = "src/infra/task-system/postgres", default-features = false }
kamu-task-system-sqlite = { version = "0.238.0", path = "src/infra/task-system/sqlite", default-features = false }
kamu-task-system-repo-tests = { version = "0.238.0", path = "src/infra/task-system/repo-tests", default-features = false }
## ReBAC
kamu-auth-rebac-inmem = { version = "0.238.0", path = "src/infra/auth-rebac/inmem", default-features = false }
kamu-auth-rebac-repo-tests = { version = "0.238.0", path = "src/infra/auth-rebac/repo-tests", default-features = false }
kamu-auth-rebac-postgres = { version = "0.238.0", path = "src/infra/auth-rebac/postgres", default-features = false }
kamu-auth-rebac-sqlite = { version = "0.238.0", path = "src/infra/auth-rebac/sqlite", default-features = false }
## Outbox
<<<<<<< HEAD
kamu-messaging-outbox-inmem = { version = "0.237.0", path = "src/infra/messaging-outbox/inmem", default-features = false }
kamu-messaging-outbox-postgres = { version = "0.237.0", path = "src/infra/messaging-outbox/postgres", default-features = false }
kamu-messaging-outbox-sqlite = { version = "0.237.0", path = "src/infra/messaging-outbox/sqlite", default-features = false }
kamu-messaging-outbox-repo-tests = { version = "0.237.0", path = "src/infra/messaging-outbox/repo-tests", default-features = false }
## Webhooks
kamu-webhooks-inmem = { version = "0.237.0", path = "src/infra/webhooks/inmem", default-features = false }
kamu-webhooks-postgres = { version = "0.237.0", path = "src/infra/webhooks/postgres", default-features = false }
kamu-webhooks-sqlite = { version = "0.237.0", path = "src/infra/webhooks/sqlite", default-features = false }
kamu-webhooks-repo-tests = { version = "0.237.0", path = "src/infra/webhooks/repo-tests", default-features = false }
=======
kamu-messaging-outbox-inmem = { version = "0.238.0", path = "src/infra/messaging-outbox/inmem", default-features = false }
kamu-messaging-outbox-postgres = { version = "0.238.0", path = "src/infra/messaging-outbox/postgres", default-features = false }
kamu-messaging-outbox-sqlite = { version = "0.238.0", path = "src/infra/messaging-outbox/sqlite", default-features = false }
kamu-messaging-outbox-repo-tests = { version = "0.238.0", path = "src/infra/messaging-outbox/repo-tests", default-features = false }
>>>>>>> a1f370b9

# Adapters
kamu-adapter-auth-oso-rebac = { version = "0.238.0", path = "src/adapter/auth-oso-rebac", default-features = false }
kamu-adapter-flight-sql = { version = "0.238.0", path = "src/adapter/flight-sql", default-features = false }
kamu-adapter-graphql = { version = "0.238.0", path = "src/adapter/graphql", default-features = false }
kamu-adapter-http = { version = "0.238.0", path = "src/adapter/http", default-features = false }
kamu-adapter-odata = { version = "0.238.0", path = "src/adapter/odata", default-features = false }
kamu-adapter-oauth = { version = "0.238.0", path = "src/adapter/oauth", default-features = false }

# E2E
kamu-cli-e2e-common = { version = "0.238.0", path = "src/e2e/app/cli/common", default-features = false }
kamu-cli-e2e-common-macros = { version = "0.238.0", path = "src/e2e/app/cli/common-macros", default-features = false }
kamu-cli-e2e-repo-tests = { version = "0.238.0", path = "src/e2e/app/cli/repo-tests", default-features = false }

[workspace.package]
version = "0.238.0"
edition = "2021"
homepage = "https://github.com/kamu-data/kamu-cli"
repository = "https://github.com/kamu-data/kamu-cli"
authors = ["Kamu Data Inc. <dev@kamu.dev>"]
readme = "README.md"
license-file = "LICENSE.txt"
keywords = [
    "data",
    "collaboration",
    "etl",
    "pipeline",
    "provenance",
    "blockchain",
]
include = ["benches/*.rs", "src/**/*.rs", "Cargo.toml"]
publish = false


[workspace.lints.clippy]
# clippy::all (clippy::сorrectness, clippy::suspicious, clippy::style, clippy::complexity, clippy::perf)
new_without_default = "allow"
too_many_arguments = "allow"
module_inception = "allow"

# clippy::pedantic
pedantic = { level = "warn", priority = -1 }

default_trait_access = "allow"
fn_params_excessive_bools = "allow"
if_not_else = "allow"
ignored_unit_patterns = "allow"
items_after_statements = "allow"
map_unwrap_or = "allow"
match_wildcard_for_single_variants = "allow"
missing_errors_doc = "allow"
missing_panics_doc = "allow"
module_name_repetitions = "allow"
must_use_candidate = "allow"
needless_raw_string_hashes = "allow"
return_self_not_must_use = "allow"
similar_names = "allow"
single_match_else = "allow"
struct_excessive_bools = "allow"
struct_field_names = "allow"
too_many_lines = "allow"
unused_self = "allow"
wildcard_imports = "allow"


# clippy::cargo
cargo = { level = "warn", priority = -1 }
multiple_crate_versions = { level = "allow", priority = 1 }


[profile.dev]
# Change this to 1 for faster builds that still preserve enough info for backtraces.
# Use 2 when you need to attach a debugger.
debug = 2


# Emit the line info tables for our crates to produce useful crash reports and backtraces.
# We don't emit info for dependencies as this significantly increases binary size.
# See: https://doc.rust-lang.org/cargo/reference/profiles.html#debug
[profile.release.package]
opendatafabric-metadata = { debug = 1 }
kamu = { debug = 1 }
kamu-cli = { debug = 1 }


[profile.ci]
inherits = "dev"
# CI builds often are closer to from-scratch builds. Incremental adds an extra
# dependency-tracking overhead and significantly increases the amount of IO and
# the size of ./target, which make caching less effective
# See: https://matklad.github.io/2021/09/04/fast-rust-builds.html#CI-Workflow
incremental = false
# Line info is enough to get good backtraces in CI - we don't need the
# full debugging symbols that are only useful when attaching a debugger.
debug = "line-tables-only"


# Use this section to test or apply emergency overrides to dependencies
# See: https://doc.rust-lang.org/cargo/reference/overriding-dependencies.html
[patch.crates-io]
# datafusion = { git = 'https://github.com/apache/datafusion.git', branch = 'main' }
# datafusion-common = { git = 'https://github.com/apache/datafusion.git', tag = '42.0.0-rc1' }
# datafusion-execution = { git = 'https://github.com/apache/datafusion.git', tag = '42.0.0-rc1' }
# datafusion-expr = { git = 'https://github.com/apache/datafusion.git', tag = '42.0.0-rc1' }
# datafusion-odata = { git = 'https://github.com/kamu-data/datafusion-odata.git', branch = '42.0.0-axum-0.6' }
# datafusion-ethers = { git = "https://github.com/kamu-data/datafusion-ethers.git", tag = "42.0.0" }
# object_store = { git = 'https://github.com/s373r/arrow-rs', branch = 'add-debug-logs', package = "object_store" }
assert_cmd = { git = 'https://github.com/kamu-data/assert_cmd', branch = "deactivate-output-truncation" }
# TODO: Delete this workaround when this PR is merged:
#       - Fix: nextest cleanup race condition by bonega
#         https://github.com/launchbadge/sqlx/pull/3334
sqlx = { git = 'https://github.com/kamu-data/sqlx', branch = 'nextest-race-condition' }
# dill = { path = "../dill-rs/dill" }<|MERGE_RESOLUTION|>--- conflicted
+++ resolved
@@ -95,7 +95,7 @@
     "src/infra/webhooks/repo-tests",
     "src/infra/webhooks/inmem",
     "src/infra/webhooks/postgres",
-    "src/infra/webhooks/sqlite",    
+    "src/infra/webhooks/sqlite",
     # Adapters
     "src/adapter/auth-oso-rebac",
     "src/adapter/flight-sql",
@@ -152,16 +152,6 @@
 tracing-perfetto = { version = "0.238.0", path = "src/utils/tracing-perfetto", default-features = false }
 
 # Domain
-<<<<<<< HEAD
-kamu-accounts = { version = "0.237.0", path = "src/domain/accounts/domain", default-features = false }
-kamu-auth-rebac = { version = "0.237.0", path = "src/domain/auth-rebac/domain", default-features = false }
-kamu-core = { version = "0.237.0", path = "src/domain/core", default-features = false }
-kamu-datasets = { version = "0.237.0", path = "src/domain/datasets/domain", default-features = false }
-kamu-flow-system = { version = "0.237.0", path = "src/domain/flow-system/domain", default-features = false }
-kamu-search = { version = "0.237.0", path = "src/domain/search/domain", default-features = false }
-kamu-task-system = { version = "0.237.0", path = "src/domain/task-system/domain", default-features = false }
-kamu-webhooks = { version = "0.237.0", path = "src/domain/webhooks/domain", default-features = false }
-=======
 kamu-accounts = { version = "0.238.0", path = "src/domain/accounts/domain", default-features = false }
 kamu-auth-rebac = { version = "0.238.0", path = "src/domain/auth-rebac/domain", default-features = false }
 kamu-core = { version = "0.238.0", path = "src/domain/core", default-features = false }
@@ -169,7 +159,7 @@
 kamu-flow-system = { version = "0.238.0", path = "src/domain/flow-system/domain", default-features = false }
 kamu-search = { version = "0.238.0", path = "src/domain/search/domain", default-features = false }
 kamu-task-system = { version = "0.238.0", path = "src/domain/task-system/domain", default-features = false }
->>>>>>> a1f370b9
+kamu-webhooks = { version = "0.238.0", path = "src/domain/webhooks/domain", default-features = false }
 
 ## Open Data Fabric
 odf = { version = "0.238.0", path = "src/odf/odf", default-features = false, package = "opendatafabric" }
@@ -184,23 +174,13 @@
 odf-storage-s3 = { version = "0.238.0", path = "src/odf/storage-s3", default-features = false, package = "opendatafabric-storage-s3" }
 
 # Domain service layer
-<<<<<<< HEAD
-kamu-accounts-services = { version = "0.237.0", path = "src/domain/accounts/services", default-features = false }
-kamu-auth-rebac-services = { version = "0.237.0", path = "src/domain/auth-rebac/services", default-features = false }
-kamu-datasets-services = { version = "0.237.0", path = "src/domain/datasets/services", default-features = false, features = ["lfs", "s3"] }
-kamu-flow-system-services = { version = "0.237.0", path = "src/domain/flow-system/services", default-features = false }
-kamu-search-services = { version = "0.237.0", path = "src/domain/search/services", default-features = false }
-kamu-task-system-services = { version = "0.237.0", path = "src/domain/task-system/services", default-features = false }
-kamu-webhooks-services = { version = "0.237.0", path = "src/domain/webhooks/services", default-features = false }
-
-=======
 kamu-accounts-services = { version = "0.238.0", path = "src/domain/accounts/services", default-features = false }
 kamu-auth-rebac-services = { version = "0.238.0", path = "src/domain/auth-rebac/services", default-features = false }
 kamu-datasets-services = { version = "0.238.0", path = "src/domain/datasets/services", default-features = false, features = ["lfs", "s3"] }
 kamu-flow-system-services = { version = "0.238.0", path = "src/domain/flow-system/services", default-features = false }
 kamu-search-services = { version = "0.238.0", path = "src/domain/search/services", default-features = false }
 kamu-task-system-services = { version = "0.238.0", path = "src/domain/task-system/services", default-features = false }
->>>>>>> a1f370b9
+kamu-webhooks-services = { version = "0.238.0", path = "src/domain/webhooks/services", default-features = false }
 
 # Infra
 kamu = { version = "0.238.0", path = "src/infra/core", default-features = false }
@@ -235,22 +215,15 @@
 kamu-auth-rebac-postgres = { version = "0.238.0", path = "src/infra/auth-rebac/postgres", default-features = false }
 kamu-auth-rebac-sqlite = { version = "0.238.0", path = "src/infra/auth-rebac/sqlite", default-features = false }
 ## Outbox
-<<<<<<< HEAD
-kamu-messaging-outbox-inmem = { version = "0.237.0", path = "src/infra/messaging-outbox/inmem", default-features = false }
-kamu-messaging-outbox-postgres = { version = "0.237.0", path = "src/infra/messaging-outbox/postgres", default-features = false }
-kamu-messaging-outbox-sqlite = { version = "0.237.0", path = "src/infra/messaging-outbox/sqlite", default-features = false }
-kamu-messaging-outbox-repo-tests = { version = "0.237.0", path = "src/infra/messaging-outbox/repo-tests", default-features = false }
-## Webhooks
-kamu-webhooks-inmem = { version = "0.237.0", path = "src/infra/webhooks/inmem", default-features = false }
-kamu-webhooks-postgres = { version = "0.237.0", path = "src/infra/webhooks/postgres", default-features = false }
-kamu-webhooks-sqlite = { version = "0.237.0", path = "src/infra/webhooks/sqlite", default-features = false }
-kamu-webhooks-repo-tests = { version = "0.237.0", path = "src/infra/webhooks/repo-tests", default-features = false }
-=======
 kamu-messaging-outbox-inmem = { version = "0.238.0", path = "src/infra/messaging-outbox/inmem", default-features = false }
 kamu-messaging-outbox-postgres = { version = "0.238.0", path = "src/infra/messaging-outbox/postgres", default-features = false }
 kamu-messaging-outbox-sqlite = { version = "0.238.0", path = "src/infra/messaging-outbox/sqlite", default-features = false }
 kamu-messaging-outbox-repo-tests = { version = "0.238.0", path = "src/infra/messaging-outbox/repo-tests", default-features = false }
->>>>>>> a1f370b9
+## Webhooks
+kamu-webhooks-inmem = { version = "0.238.0", path = "src/infra/webhooks/inmem", default-features = false }
+kamu-webhooks-postgres = { version = "0.238.0", path = "src/infra/webhooks/postgres", default-features = false }
+kamu-webhooks-sqlite = { version = "0.238.0", path = "src/infra/webhooks/sqlite", default-features = false }
+kamu-webhooks-repo-tests = { version = "0.238.0", path = "src/infra/webhooks/repo-tests", default-features = false }
 
 # Adapters
 kamu-adapter-auth-oso-rebac = { version = "0.238.0", path = "src/adapter/auth-oso-rebac", default-features = false }
