[workspace]
members = [
    # Utils
    "src/utils/container-runtime",
    "src/utils/data-utils",
    "src/utils/datafusion-cli",
    "src/utils/enum-variants",
    "src/utils/event-bus",
    "src/utils/event-sourcing",
    "src/utils/event-sourcing-macros",
    "src/utils/internal-error",
    "src/utils/multiformats",
    "src/utils/random-names",
    "src/utils/repo-tools",
    "src/utils/tracing-perfetto",
    # Domain
    "src/domain/opendatafabric",
    "src/domain/core",
    "src/domain/task-system",
    "src/domain/flow-system",
    # Infra
    "src/infra/core",
    "src/infra/ingest-datafusion",
    "src/infra/task-system-inmem",
    "src/infra/flow-system-inmem",
    # Adapters
    "src/adapter/auth-oso",
    "src/adapter/flight-sql",
    "src/adapter/graphql",
    "src/adapter/http",
    "src/adapter/oauth",
    "src/adapter/odata",
    # Apps
    "src/app/cli",
]
resolver = "2"


[workspace.dependencies]
# Utils
<<<<<<< HEAD
container-runtime = { version = "0.169.0", path = "src/utils/container-runtime", default-features = false }
enum-variants = { version = "0.169.0", path = "src/utils/enum-variants", default-features = false }
event-bus = { version = "0.169.0", path = "src/utils/event-bus", default-features = false }
event-sourcing = { version = "0.169.0", path = "src/utils/event-sourcing", default-features = false }
event-sourcing-macros = { version = "0.169.0", path = "src/utils/event-sourcing-macros", default-features = false }
internal-error = { version = "0.169.0", path = "src/utils/internal-error", default-features = false }
multiformats = { version = "0.169.0", path = "src/utils/multiformats", default-features = false }
kamu-data-utils = { version = "0.169.0", path = "src/utils/data-utils", default-features = false }
kamu-datafusion-cli = { version = "0.169.0", path = "src/utils/datafusion-cli", default-features = false }
random-names = { version = "0.169.0", path = "src/utils/random-names", default-features = false }
tracing-perfetto = { version = "0.169.0", path = "src/utils/tracing-perfetto", default-features = false }
=======
container-runtime = { version = "0.170.0", path = "src/utils/container-runtime", default-features = false }
enum-variants = { version = "0.170.0", path = "src/utils/enum-variants", default-features = false }
event-bus = { version = "0.170.0", path = "src/utils/event-bus", default-features = false }
event-sourcing = { version = "0.170.0", path = "src/utils/event-sourcing", default-features = false }
event-sourcing-macros = { version = "0.170.0", path = "src/utils/event-sourcing-macros", default-features = false }
internal-error = { version = "0.170.0", path = "src/utils/internal-error", default-features = false }
multiformats = { version = "0.170.0", path = "src/utils/multiformats", default-features = false }
kamu-data-utils = { version = "0.170.0", path = "src/utils/data-utils", default-features = false }
kamu-datafusion-cli = { version = "0.170.0", path = "src/utils/datafusion-cli", default-features = false }
tracing-perfetto = { version = "0.170.0", path = "src/utils/tracing-perfetto", default-features = false }
>>>>>>> 5fb3fb4d
# Domain
opendatafabric = { version = "0.170.0", path = "src/domain/opendatafabric", default-features = false }
kamu-core = { version = "0.170.0", path = "src/domain/core", default-features = false }
kamu-task-system = { version = "0.170.0", path = "src/domain/task-system", default-features = false }
kamu-flow-system = { version = "0.170.0", path = "src/domain/flow-system", default-features = false }
# Infra
kamu = { version = "0.170.0", path = "src/infra/core", default-features = false }
kamu-ingest-datafusion = { version = "0.170.0", path = "src/infra/ingest-datafusion", default-features = false }
kamu-task-system-inmem = { version = "0.170.0", path = "src/infra/task-system-inmem", default-features = false }
kamu-flow-system-inmem = { version = "0.170.0", path = "src/infra/flow-system-inmem", default-features = false }
# Adapters
kamu-adapter-auth-oso = { version = "0.170.0", path = "src/adapter/auth-oso", default-features = false }
kamu-adapter-flight-sql = { version = "0.170.0", path = "src/adapter/flight-sql", default-features = false }
kamu-adapter-graphql = { version = "0.170.0", path = "src/adapter/graphql", default-features = false }
kamu-adapter-http = { version = "0.170.0", path = "src/adapter/http", default-features = false }
kamu-adapter-odata = { version = "0.170.0", path = "src/adapter/odata", defualt-features = false }
kamu-adapter-oauth = { version = "0.170.0", path = "src/adapter/oauth", defualt-features = false }

[workspace.package]
version = "0.170.0"
edition = "2021"
homepage = "https://github.com/kamu-data/kamu-cli"
repository = "https://github.com/kamu-data/kamu-cli"
authors = ["Kamu Data Inc. <dev@kamu.dev>"]
readme = "README.md"
license-file = "LICENSE.txt"
keywords = ["data", "collaboration", "etl", "pipeline", "provenance", "blockchain"]
include = [
    "benches/*.rs",
    "src/**/*.rs",
    "Cargo.toml",
]
publish = false


[workspace.lints.clippy]
# clippy::all (clippy::сorrectness, clippy::suspicious, clippy::style, clippy::complexity, clippy::perf)
new_without_default = "allow"
too_many_arguments = "allow"
module_inception = "allow"

# clippy::pedantic
pedantic = { level = "warn", priority = -1 }

default_trait_access = "allow"
fn_params_excessive_bools = "allow"
if_not_else = "allow"
ignored_unit_patterns = "allow"
items_after_statements = "allow"
match_wildcard_for_single_variants = "allow"
missing_errors_doc = "allow"
missing_panics_doc = "allow"
module_name_repetitions = "allow"
must_use_candidate = "allow"
needless_raw_string_hashes = "allow"
return_self_not_must_use = "allow"
similar_names = "allow"
single_match_else = "allow"
struct_excessive_bools = "allow"
struct_field_names = "allow"
too_many_lines = "allow"
unused_self = "allow"
wildcard_imports = "allow"


# clippy::cargo
cargo = { level = "warn", priority = 0 }
multiple_crate_versions = { level = "allow", priority = 1 }


[profile.dev]
# Change this to 1 for faster builds that still preserve enough info for backtraces.
# Use 2 when you need to attach a debugger.
debug = 2


# Emit the line info tables for our crates to produce useful crash reports and backtraces.
# We don't emit info for dependencies as this significantly increases binary size.
# See: https://doc.rust-lang.org/cargo/reference/profiles.html#debug
[profile.release.package]
opendatafabric = { debug = 1 }
kamu = { debug = 1 }
kamu-cli = { debug = 1 }


[profile.ci]
inherits = "dev"
# CI builds often are closer to from-scratch builds. Incremental adds an extra
# dependency-tracking overhead and significantly increases the amount of IO and
# the size of ./target, which make caching less effective
# See: https://matklad.github.io/2021/09/04/fast-rust-builds.html#CI-Workflow
incremental = false
# Line info is enough to get good backtraces in CI - we don't need the
# full debugging symbols that are only useful when attaching a debugger.
debug = 1


# Use this section to test or apply emergency ovverides to dependencies
# See: https://doc.rust-lang.org/cargo/reference/overriding-dependencies.html
[patch.crates-io]
# datafusion = { git = 'https://github.com/apache/arrow-datafusion.git', tag = '36.0.0-rc1' }
# datafusion-common = { git = 'https://github.com/apache/arrow-datafusion.git', tag = '36.0.0-rc1' }<|MERGE_RESOLUTION|>--- conflicted
+++ resolved
@@ -38,19 +38,6 @@
 
 [workspace.dependencies]
 # Utils
-<<<<<<< HEAD
-container-runtime = { version = "0.169.0", path = "src/utils/container-runtime", default-features = false }
-enum-variants = { version = "0.169.0", path = "src/utils/enum-variants", default-features = false }
-event-bus = { version = "0.169.0", path = "src/utils/event-bus", default-features = false }
-event-sourcing = { version = "0.169.0", path = "src/utils/event-sourcing", default-features = false }
-event-sourcing-macros = { version = "0.169.0", path = "src/utils/event-sourcing-macros", default-features = false }
-internal-error = { version = "0.169.0", path = "src/utils/internal-error", default-features = false }
-multiformats = { version = "0.169.0", path = "src/utils/multiformats", default-features = false }
-kamu-data-utils = { version = "0.169.0", path = "src/utils/data-utils", default-features = false }
-kamu-datafusion-cli = { version = "0.169.0", path = "src/utils/datafusion-cli", default-features = false }
-random-names = { version = "0.169.0", path = "src/utils/random-names", default-features = false }
-tracing-perfetto = { version = "0.169.0", path = "src/utils/tracing-perfetto", default-features = false }
-=======
 container-runtime = { version = "0.170.0", path = "src/utils/container-runtime", default-features = false }
 enum-variants = { version = "0.170.0", path = "src/utils/enum-variants", default-features = false }
 event-bus = { version = "0.170.0", path = "src/utils/event-bus", default-features = false }
@@ -60,8 +47,8 @@
 multiformats = { version = "0.170.0", path = "src/utils/multiformats", default-features = false }
 kamu-data-utils = { version = "0.170.0", path = "src/utils/data-utils", default-features = false }
 kamu-datafusion-cli = { version = "0.170.0", path = "src/utils/datafusion-cli", default-features = false }
+random-names = { version = "0.170.0", path = "src/utils/random-names", default-features = false }
 tracing-perfetto = { version = "0.170.0", path = "src/utils/tracing-perfetto", default-features = false }
->>>>>>> 5fb3fb4d
 # Domain
 opendatafabric = { version = "0.170.0", path = "src/domain/opendatafabric", default-features = false }
 kamu-core = { version = "0.170.0", path = "src/domain/core", default-features = false }
