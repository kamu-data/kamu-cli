--- conflicted
+++ resolved
@@ -124,46 +124,10 @@
 kamu-cli = { version = "0.236.0", path = "src/app/cli", default-features = false }
 
 # Utils
-<<<<<<< HEAD
-async-utils = { version = "0.235.0", path = "src/utils/async-utils", default-features = false }
-common-macros = { version = "0.235.0", path = "src/utils/common-macros", default-features = false }
-container-runtime = { version = "0.235.0", path = "src/utils/container-runtime", default-features = false }
-crypto-utils = { version = "0.235.0", path = "src/utils/crypto-utils", default-features = false }
-database-common = { version = "0.235.0", path = "src/utils/database-common", default-features = false }
-database-common-macros = { version = "0.235.0", path = "src/utils/database-common-macros", default-features = false }
-email-utils = { version = "0.235.0", path = "src/utils/email-utils", default-features = false }
-enum-variants = { version = "0.235.0", path = "src/utils/enum-variants", default-features = false }
-event-sourcing = { version = "0.235.0", path = "src/utils/event-sourcing", default-features = false }
-event-sourcing-macros = { version = "0.235.0", path = "src/utils/event-sourcing-macros", default-features = false }
-file-utils = { version = "0.235.0", path = "src/utils/file-utils", default-features = false }
-http-common = { version = "0.235.0", path = "src/utils/http-common", default-features = false }
-init-on-startup = { version = "0.235.0", path = "src/utils/init-on-startup", default-features = false }
-internal-error = { version = "0.235.0", path = "src/utils/internal-error", default-features = false }
-kamu-cli-puppet = { version = "0.235.0", path = "src/utils/kamu-cli-puppet", default-features = false }
-kamu-datafusion-cli = { version = "0.235.0", path = "src/utils/datafusion-cli", default-features = false }
-messaging-outbox = { version = "0.235.0", path = "src/utils/messaging-outbox", default-features = false }
-multiformats = { version = "0.235.0", path = "src/utils/multiformats", default-features = false }
-observability = { version = "0.235.0", path = "src/utils/observability", default-features = false }
-random-strings = { version = "0.235.0", path = "src/utils/random-strings", default-features = false }
-s3-utils = { version = "0.235.0", path = "src/utils/s3-utils", default-features = false }
-server-console = { version = "0.235.0", path = "src/utils/server-console", default-features = false }
-test-utils = { version = "0.235.0", path = "src/utils/test-utils", default-features = false }
-time-source = { version = "0.235.0", path = "src/utils/time-source", default-features = false }
-tracing-perfetto = { version = "0.235.0", path = "src/utils/tracing-perfetto", default-features = false }
-
-# Domain
-kamu-accounts = { version = "0.235.0", path = "src/domain/accounts/domain", default-features = false }
-kamu-auth-rebac = { version = "0.235.0", path = "src/domain/auth-rebac/domain", default-features = false }
-kamu-core = { version = "0.235.0", path = "src/domain/core", default-features = false }
-kamu-datasets = { version = "0.235.0", path = "src/domain/datasets/domain", default-features = false }
-kamu-did-secret-keys = { version = "0.235.0", path = "src/domain/did-secret-keys", default-features = false }
-kamu-flow-system = { version = "0.235.0", path = "src/domain/flow-system/domain", default-features = false }
-kamu-search = { version = "0.235.0", path = "src/domain/search/domain", default-features = false }
-kamu-task-system = { version = "0.235.0", path = "src/domain/task-system/domain", default-features = false }
-=======
 async-utils = { version = "0.236.0", path = "src/utils/async-utils", default-features = false }
 common-macros = { version = "0.236.0", path = "src/utils/common-macros", default-features = false }
 container-runtime = { version = "0.236.0", path = "src/utils/container-runtime", default-features = false }
+crypto-utils = { version = "0.236.0", path = "src/utils/crypto-utils", default-features = false }
 database-common = { version = "0.236.0", path = "src/utils/database-common", default-features = false }
 database-common-macros = { version = "0.236.0", path = "src/utils/database-common-macros", default-features = false }
 email-utils = { version = "0.236.0", path = "src/utils/email-utils", default-features = false }
@@ -179,7 +143,7 @@
 messaging-outbox = { version = "0.236.0", path = "src/utils/messaging-outbox", default-features = false }
 multiformats = { version = "0.236.0", path = "src/utils/multiformats", default-features = false }
 observability = { version = "0.236.0", path = "src/utils/observability", default-features = false }
-random-names = { version = "0.236.0", path = "src/utils/random-names", default-features = false }
+random-strings = { version = "0.236.0", path = "src/utils/random-strings", default-features = false }
 s3-utils = { version = "0.236.0", path = "src/utils/s3-utils", default-features = false }
 server-console = { version = "0.236.0", path = "src/utils/server-console", default-features = false }
 test-utils = { version = "0.236.0", path = "src/utils/test-utils", default-features = false }
@@ -191,10 +155,10 @@
 kamu-auth-rebac = { version = "0.236.0", path = "src/domain/auth-rebac/domain", default-features = false }
 kamu-core = { version = "0.236.0", path = "src/domain/core", default-features = false }
 kamu-datasets = { version = "0.236.0", path = "src/domain/datasets/domain", default-features = false }
+kamu-did-secret-keys = { version = "0.236.0", path = "src/domain/did-secret-keys", default-features = false }
 kamu-flow-system = { version = "0.236.0", path = "src/domain/flow-system/domain", default-features = false }
 kamu-search = { version = "0.236.0", path = "src/domain/search/domain", default-features = false }
 kamu-task-system = { version = "0.236.0", path = "src/domain/task-system/domain", default-features = false }
->>>>>>> a1721fa0
 
 ## Open Data Fabric
 odf = { version = "0.236.0", path = "src/odf/odf", default-features = false, package = "opendatafabric" }
@@ -231,22 +195,15 @@
 kamu-accounts-sqlite = { version = "0.236.0", path = "src/infra/accounts/sqlite", default-features = false }
 kamu-accounts-repo-tests = { version = "0.236.0", path = "src/infra/accounts/repo-tests", default-features = false }
 ## Datasets
-<<<<<<< HEAD
-kamu-datasets-inmem = { version = "0.235.0", path = "src/infra/datasets/inmem", default-features = false }
-kamu-datasets-postgres = { version = "0.235.0", path = "src/infra/datasets/postgres", default-features = false }
-kamu-datasets-sqlite = { version = "0.235.0", path = "src/infra/datasets/sqlite", default-features = false }
-kamu-datasets-repo-tests = { version = "0.235.0", path = "src/infra/datasets/repo-tests", default-features = false }
-## Did secret keys
-kamu-did-secret-keys-inmem = { version = "0.235.0", path = "src/infra/did-secret-keys/inmem", default-features = false }
-kamu-did-secret-keys-postgres = { version = "0.235.0", path = "src/infra/did-secret-keys/postgres", default-features = false }
-kamu-did-secret-keys-sqlite = { version = "0.235.0", path = "src/infra/did-secret-keys/sqlite", default-features = false }
-kamu-did-secret-keys-repo-tests = { version = "0.235.0", path = "src/infra/did-secret-keys/repo-tests", default-features = false }
-=======
 kamu-datasets-inmem = { version = "0.236.0", path = "src/infra/datasets/inmem", default-features = false }
 kamu-datasets-postgres = { version = "0.236.0", path = "src/infra/datasets/postgres", default-features = false }
 kamu-datasets-sqlite = { version = "0.236.0", path = "src/infra/datasets/sqlite", default-features = false }
 kamu-datasets-repo-tests = { version = "0.236.0", path = "src/infra/datasets/repo-tests", default-features = false }
->>>>>>> a1721fa0
+## Did secret keys
+kamu-did-secret-keys-inmem = { version = "0.236.0", path = "src/infra/did-secret-keys/inmem", default-features = false }
+kamu-did-secret-keys-postgres = { version = "0.236.0", path = "src/infra/did-secret-keys/postgres", default-features = false }
+kamu-did-secret-keys-sqlite = { version = "0.236.0", path = "src/infra/did-secret-keys/sqlite", default-features = false }
+kamu-did-secret-keys-repo-tests = { version = "0.236.0", path = "src/infra/did-secret-keys/repo-tests", default-features = false }
 ## Search
 kamu-search-openai = { version = "0.236.0", path = "src/infra/search/openai", default-features = false }
 kamu-search-qdrant = { version = "0.236.0", path = "src/infra/search/qdrant", default-features = false }
