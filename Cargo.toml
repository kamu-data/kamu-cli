[workspace]
members = [
    # Utils
    "src/utils/async-utils",
    "src/utils/container-runtime",
    "src/utils/data-utils",
    "src/utils/database-common",
    "src/utils/database-common-macros",
    "src/utils/datafusion-cli",
    "src/utils/enum-variants",
    "src/utils/event-sourcing",
    "src/utils/event-sourcing-macros",
    "src/utils/http-common",
    "src/utils/init-on-startup",
    "src/utils/internal-error",
    "src/utils/kamu-cli-puppet",
    "src/utils/messaging-outbox",
    "src/utils/multiformats",
    "src/utils/observability",
    "src/utils/random-names",
    "src/utils/repo-tools",
    "src/utils/time-source",
    "src/utils/tracing-perfetto",
    # Domain
    "src/domain/accounts/domain",
    "src/domain/auth-rebac/domain",
    "src/domain/core",
    "src/domain/datasets/domain",
    "src/domain/flow-system/domain",
    "src/domain/opendatafabric",
    "src/domain/task-system/domain",
    # Domain service layer
    "src/domain/accounts/services",
    "src/domain/auth-rebac/services",
    "src/domain/datasets/services",
    "src/domain/flow-system/services",
    "src/domain/task-system/services",
    # Infra
    "src/infra/core",
    "src/infra/ingest-datafusion",
    ## Flow System
    "src/infra/flow-system/repo-tests",
    "src/infra/flow-system/inmem",
    "src/infra/flow-system/postgres",
    "src/infra/flow-system/sqlite",
    ## Accounts
    "src/infra/accounts/repo-tests",
    "src/infra/accounts/inmem",
    "src/infra/accounts/mysql",
    "src/infra/accounts/postgres",
    "src/infra/accounts/sqlite",
    ## Datasets
    "src/infra/datasets/inmem",
    "src/infra/datasets/postgres",
    "src/infra/datasets/sqlite",
    ## Task System
    "src/infra/task-system/repo-tests",
    "src/infra/task-system/inmem",
    "src/infra/task-system/postgres",
    "src/infra/task-system/sqlite",
    ## ReBAC
    "src/infra/auth-rebac/inmem",
    "src/infra/auth-rebac/repo-tests",
    "src/infra/auth-rebac/postgres",
    "src/infra/auth-rebac/sqlite",
    ## Outbox
    "src/infra/messaging-outbox/repo-tests",
    "src/infra/messaging-outbox/inmem",
    "src/infra/messaging-outbox/postgres",
    "src/infra/messaging-outbox/sqlite",
    # Adapters
    "src/adapter/auth-oso-rebac",
    "src/adapter/flight-sql",
    "src/adapter/graphql",
    "src/adapter/http",
    "src/adapter/oauth",
    "src/adapter/odata",
    # Apps
    "src/app/cli",
    # E2E
    "src/e2e/app/cli/common",
    "src/e2e/app/cli/common-macros",
    "src/e2e/app/cli/repo-tests",
    "src/e2e/app/cli/inmem",
    "src/e2e/app/cli/postgres",
    "src/e2e/app/cli/mysql",
    "src/e2e/app/cli/sqlite",
]
resolver = "2"


[workspace.dependencies]

# Apps
kamu-cli = { version = "0.213.1", path = "src/app/cli", default-features = false }

# Utils
async-utils = { version = "0.213.1", path = "src/utils/async-utils", default-features = false }
container-runtime = { version = "0.213.1", path = "src/utils/container-runtime", default-features = false }
database-common = { version = "0.213.1", path = "src/utils/database-common", default-features = false }
database-common-macros = { version = "0.213.1", path = "src/utils/database-common-macros", default-features = false }
enum-variants = { version = "0.213.1", path = "src/utils/enum-variants", default-features = false }
event-sourcing = { version = "0.213.1", path = "src/utils/event-sourcing", default-features = false }
event-sourcing-macros = { version = "0.213.1", path = "src/utils/event-sourcing-macros", default-features = false }
http-common = { version = "0.213.1", path = "src/utils/http-common", default-features = false }
init-on-startup = { version = "0.213.1", path = "src/utils/init-on-startup", default-features = false }
internal-error = { version = "0.213.1", path = "src/utils/internal-error", default-features = false }
kamu-cli-puppet = { version = "0.213.1", path = "src/utils/kamu-cli-puppet", default-features = false }
kamu-data-utils = { version = "0.213.1", path = "src/utils/data-utils", default-features = false }
kamu-datafusion-cli = { version = "0.213.1", path = "src/utils/datafusion-cli", default-features = false }
messaging-outbox = { version = "0.213.1", path = "src/utils/messaging-outbox", default-features = false }
multiformats = { version = "0.213.1", path = "src/utils/multiformats", default-features = false }
observability = { version = "0.213.1", path = "src/utils/observability", default-features = false }
random-names = { version = "0.213.1", path = "src/utils/random-names", default-features = false }
time-source = { version = "0.213.1", path = "src/utils/time-source", default-features = false }
tracing-perfetto = { version = "0.213.1", path = "src/utils/tracing-perfetto", default-features = false }

# Domain
kamu-accounts = { version = "0.213.1", path = "src/domain/accounts/domain", default-features = false }
kamu-auth-rebac = { version = "0.213.1", path = "src/domain/auth-rebac/domain", default-features = false }
kamu-core = { version = "0.213.1", path = "src/domain/core", default-features = false }
kamu-datasets = { version = "0.213.1", path = "src/domain/datasets/domain", default-features = false }
kamu-flow-system = { version = "0.213.1", path = "src/domain/flow-system/domain", default-features = false }
kamu-task-system = { version = "0.213.1", path = "src/domain/task-system/domain", default-features = false }
opendatafabric = { version = "0.213.1", path = "src/domain/opendatafabric", default-features = false }

# Domain service layer
kamu-accounts-services = { version = "0.213.1", path = "src/domain/accounts/services", default-features = false }
kamu-auth-rebac-services = { version = "0.213.1", path = "src/domain/auth-rebac/services", default-features = false }
kamu-datasets-services = { version = "0.213.1", path = "src/domain/datasets/services", default-features = false }
kamu-flow-system-services = { version = "0.213.1", path = "src/domain/flow-system/services", default-features = false }
kamu-task-system-services = { version = "0.213.1", path = "src/domain/task-system/services", default-features = false }

# Infra
kamu = { version = "0.213.1", path = "src/infra/core", default-features = false }
kamu-ingest-datafusion = { version = "0.213.1", path = "src/infra/ingest-datafusion", default-features = false }
## Flow System
kamu-flow-system-repo-tests = { version = "0.213.1", path = "src/infra/flow-system/repo-tests", default-features = false }
kamu-flow-system-inmem = { version = "0.213.1", path = "src/infra/flow-system/inmem", default-features = false }
kamu-flow-system-postgres = { version = "0.213.1", path = "src/infra/flow-system/postgres", default-features = false }
kamu-flow-system-sqlite = { version = "0.213.1", path = "src/infra/flow-system/sqlite", default-features = false }
## Accounts
kamu-accounts-inmem = { version = "0.213.1", path = "src/infra/accounts/inmem", default-features = false }
kamu-accounts-mysql = { version = "0.213.1", path = "src/infra/accounts/mysql", default-features = false }
kamu-accounts-postgres = { version = "0.213.1", path = "src/infra/accounts/postgres", default-features = false }
kamu-accounts-sqlite = { version = "0.213.1", path = "src/infra/accounts/sqlite", default-features = false }
kamu-accounts-repo-tests = { version = "0.213.1", path = "src/infra/accounts/repo-tests", default-features = false }
## Datasets
kamu-datasets-inmem = { version = "0.213.1", path = "src/infra/datasets/inmem", default-features = false }
kamu-datasets-postgres = { version = "0.213.1", path = "src/infra/datasets/postgres", default-features = false }
kamu-datasets-sqlite = { version = "0.213.1", path = "src/infra/datasets/sqlite", default-features = false }
kamu-datasets-repo-tests = { version = "0.213.1", path = "src/infra/datasets/repo-tests", default-features = false }
## Task System
kamu-task-system-inmem = { version = "0.213.1", path = "src/infra/task-system/inmem", default-features = false }
kamu-task-system-postgres = { version = "0.213.1", path = "src/infra/task-system/postgres", default-features = false }
kamu-task-system-sqlite = { version = "0.213.1", path = "src/infra/task-system/sqlite", default-features = false }
kamu-task-system-repo-tests = { version = "0.213.1", path = "src/infra/task-system/repo-tests", default-features = false }
## ReBAC
kamu-auth-rebac-inmem = { version = "0.213.1", path = "src/infra/auth-rebac/inmem", default-features = false }
kamu-auth-rebac-repo-tests = { version = "0.213.1", path = "src/infra/auth-rebac/repo-tests", default-features = false }
kamu-auth-rebac-postgres = { version = "0.213.1", path = "src/infra/auth-rebac/postgres", default-features = false }
kamu-auth-rebac-sqlite = { version = "0.213.1", path = "src/infra/auth-rebac/sqlite", default-features = false }
## Outbox
kamu-messaging-outbox-inmem = { version = "0.213.1", path = "src/infra/messaging-outbox/inmem", default-features = false }
kamu-messaging-outbox-postgres = { version = "0.213.1", path = "src/infra/messaging-outbox/postgres", default-features = false }
kamu-messaging-outbox-sqlite = { version = "0.213.1", path = "src/infra/messaging-outbox/sqlite", default-features = false }
kamu-messaging-outbox-repo-tests = { version = "0.213.1", path = "src/infra/messaging-outbox/repo-tests", default-features = false }

# Adapters
<<<<<<< HEAD
kamu-adapter-auth-oso-rebac = { version = "0.209.0", path = "src/adapter/auth-oso-rebac", default-features = false }
kamu-adapter-flight-sql = { version = "0.209.0", path = "src/adapter/flight-sql", default-features = false }
kamu-adapter-graphql = { version = "0.209.0", path = "src/adapter/graphql", default-features = false }
kamu-adapter-http = { version = "0.209.0", path = "src/adapter/http", default-features = false }
kamu-adapter-oauth = { version = "0.209.0", path = "src/adapter/oauth", default-features = false }
kamu-adapter-odata = { version = "0.209.0", path = "src/adapter/odata", default-features = false }
=======
kamu-adapter-auth-oso = { version = "0.213.1", path = "src/adapter/auth-oso", default-features = false }
kamu-adapter-flight-sql = { version = "0.213.1", path = "src/adapter/flight-sql", default-features = false }
kamu-adapter-graphql = { version = "0.213.1", path = "src/adapter/graphql", default-features = false }
kamu-adapter-http = { version = "0.213.1", path = "src/adapter/http", default-features = false }
kamu-adapter-odata = { version = "0.213.1", path = "src/adapter/odata", default-features = false }
kamu-adapter-oauth = { version = "0.213.1", path = "src/adapter/oauth", default-features = false }
>>>>>>> 3213a907

# E2E
kamu-cli-e2e-common = { version = "0.213.1", path = "src/e2e/app/cli/common", default-features = false }
kamu-cli-e2e-common-macros = { version = "0.213.1", path = "src/e2e/app/cli/common-macros", default-features = false }
kamu-cli-e2e-repo-tests = { version = "0.213.1", path = "src/e2e/app/cli/repo-tests", default-features = false }

[workspace.package]
version = "0.213.1"
edition = "2021"
homepage = "https://github.com/kamu-data/kamu-cli"
repository = "https://github.com/kamu-data/kamu-cli"
authors = ["Kamu Data Inc. <dev@kamu.dev>"]
readme = "README.md"
license-file = "LICENSE.txt"
keywords = [
    "data",
    "collaboration",
    "etl",
    "pipeline",
    "provenance",
    "blockchain",
]
include = ["benches/*.rs", "src/**/*.rs", "Cargo.toml"]
publish = false


[workspace.lints.clippy]
# clippy::all (clippy::сorrectness, clippy::suspicious, clippy::style, clippy::complexity, clippy::perf)
new_without_default = "allow"
too_many_arguments = "allow"
module_inception = "allow"

# clippy::pedantic
pedantic = { level = "warn", priority = -1 }

default_trait_access = "allow"
fn_params_excessive_bools = "allow"
if_not_else = "allow"
ignored_unit_patterns = "allow"
items_after_statements = "allow"
match_wildcard_for_single_variants = "allow"
missing_errors_doc = "allow"
missing_panics_doc = "allow"
module_name_repetitions = "allow"
must_use_candidate = "allow"
needless_raw_string_hashes = "allow"
return_self_not_must_use = "allow"
similar_names = "allow"
single_match_else = "allow"
struct_excessive_bools = "allow"
struct_field_names = "allow"
too_many_lines = "allow"
unused_self = "allow"
wildcard_imports = "allow"


# clippy::cargo
cargo = { level = "warn", priority = -1 }
multiple_crate_versions = { level = "allow", priority = 1 }


[profile.dev]
# Change this to 1 for faster builds that still preserve enough info for backtraces.
# Use 2 when you need to attach a debugger.
debug = 2


# Emit the line info tables for our crates to produce useful crash reports and backtraces.
# We don't emit info for dependencies as this significantly increases binary size.
# See: https://doc.rust-lang.org/cargo/reference/profiles.html#debug
[profile.release.package]
opendatafabric = { debug = 1 }
kamu = { debug = 1 }
kamu-cli = { debug = 1 }


[profile.ci]
inherits = "dev"
# CI builds often are closer to from-scratch builds. Incremental adds an extra
# dependency-tracking overhead and significantly increases the amount of IO and
# the size of ./target, which make caching less effective
# See: https://matklad.github.io/2021/09/04/fast-rust-builds.html#CI-Workflow
incremental = false
# Line info is enough to get good backtraces in CI - we don't need the
# full debugging symbols that are only useful when attaching a debugger.
debug = "line-tables-only"


# Use this section to test or apply emergency overrides to dependencies
# See: https://doc.rust-lang.org/cargo/reference/overriding-dependencies.html
[patch.crates-io]
# datafusion = { git = 'https://github.com/apache/datafusion.git', branch = 'main' }
# datafusion-common = { git = 'https://github.com/apache/datafusion.git', tag = '42.0.0-rc1' }
# datafusion-execution = { git = 'https://github.com/apache/datafusion.git', tag = '42.0.0-rc1' }
# datafusion-expr = { git = 'https://github.com/apache/datafusion.git', tag = '42.0.0-rc1' }
# datafusion-odata = { git = 'https://github.com/kamu-data/datafusion-odata.git', branch = '42.0.0-axum-0.6' }
# datafusion-ethers = { git = "https://github.com/kamu-data/datafusion-ethers.git", tag = "42.0.0" }
# object_store = { git = 'https://github.com/s373r/arrow-rs', branch = 'add-debug-logs', package = "object_store" }
assert_cmd = { git = 'https://github.com/kamu-data/assert_cmd', branch = "deactivate-output-truncation" }
# TODO: Delete this workaround when this PR is merged:
#       - Fix: nextest cleanup race condition by bonega
#         https://github.com/launchbadge/sqlx/pull/3334
sqlx = { git = 'https://github.com/kamu-data/sqlx', branch = 'nextest-race-condition' }<|MERGE_RESOLUTION|>--- conflicted
+++ resolved
@@ -167,21 +167,12 @@
 kamu-messaging-outbox-repo-tests = { version = "0.213.1", path = "src/infra/messaging-outbox/repo-tests", default-features = false }
 
 # Adapters
-<<<<<<< HEAD
-kamu-adapter-auth-oso-rebac = { version = "0.209.0", path = "src/adapter/auth-oso-rebac", default-features = false }
-kamu-adapter-flight-sql = { version = "0.209.0", path = "src/adapter/flight-sql", default-features = false }
-kamu-adapter-graphql = { version = "0.209.0", path = "src/adapter/graphql", default-features = false }
-kamu-adapter-http = { version = "0.209.0", path = "src/adapter/http", default-features = false }
-kamu-adapter-oauth = { version = "0.209.0", path = "src/adapter/oauth", default-features = false }
-kamu-adapter-odata = { version = "0.209.0", path = "src/adapter/odata", default-features = false }
-=======
-kamu-adapter-auth-oso = { version = "0.213.1", path = "src/adapter/auth-oso", default-features = false }
+kamu-adapter-auth-oso-rebac = { version = "0.213.1", path = "src/adapter/auth-oso-rebac", default-features = false }
 kamu-adapter-flight-sql = { version = "0.213.1", path = "src/adapter/flight-sql", default-features = false }
 kamu-adapter-graphql = { version = "0.213.1", path = "src/adapter/graphql", default-features = false }
 kamu-adapter-http = { version = "0.213.1", path = "src/adapter/http", default-features = false }
 kamu-adapter-odata = { version = "0.213.1", path = "src/adapter/odata", default-features = false }
 kamu-adapter-oauth = { version = "0.213.1", path = "src/adapter/oauth", default-features = false }
->>>>>>> 3213a907
 
 # E2E
 kamu-cli-e2e-common = { version = "0.213.1", path = "src/e2e/app/cli/common", default-features = false }
