[workspace]
members = [
    # Utils
    "src/utils/container-runtime",
    "src/utils/data-utils",
    "src/utils/enum-variants",
    "src/utils/event-sourcing",
    "src/utils/event-sourcing-macros",
    "src/utils/internal-error",
    "src/utils/repo-tools",
    "src/utils/tracing-perfetto",
    # Domain
    "src/domain/opendatafabric",
    "src/domain/core",
    "src/domain/task-system",
    # Infra
    "src/infra/core",
    "src/infra/task-system-inmem",
    # Adapters
    "src/adapter/graphql",
    "src/adapter/http",
    # Apps
    "src/app/cli",
]
resolver = "2"


[workspace.dependencies]
# Utils
container-runtime = { version = "0.138.0", path = "src/utils/container-runtime", default-features = false }
enum-variants = { version = "0.138.0", path = "src/utils/enum-variants", default-features = false }
event-sourcing = { version = "0.138.0", path = "src/utils/event-sourcing", default-features = false }
event-sourcing-macros = { version = "0.138.0", path = "src/utils/event-sourcing-macros", default-features = false }
internal-error = { version = "0.138.0", path = "src/utils/internal-error", default-features = false }
kamu-data-utils = { version = "0.138.0", path = "src/utils/data-utils", default-features = false }
tracing-perfetto = { version = "0.138.0", path = "src/utils/tracing-perfetto", default-features = false }
# Domain
opendatafabric = { version = "0.138.0", path = "src/domain/opendatafabric", default-features = false }
kamu-core = { version = "0.138.0", path = "src/domain/core", default-features = false }
kamu-task-system = { version = "0.138.0", path = "src/domain/task-system", default-features = false }
# Infra
kamu = { version = "0.138.0", path = "src/infra/core", default-features = false }
kamu-task-system-inmem = { version = "0.138.0", path = "src/infra/task-system-inmem", default-features = false }
# Adapters
<<<<<<< HEAD
kamu-adapter-graphql = { version = "0.137.0", path = "src/adapter/graphql", default-features = false }
kamu-adapter-http = { version = "0.137.0", path = "src/adapter/http", default-features = false }
kamu-adapter-auth-oso = { version = "0.137.0", path = "src/adapter/auth-oso", default-features = false }
=======
kamu-adapter-graphql = { version = "0.138.0", path = "src/adapter/graphql", default-features = false }
kamu-adapter-http = { version = "0.138.0", path = "src/adapter/http", default-features = false }

>>>>>>> 6c5107b1

[workspace.package]
version = "0.138.0"
edition = "2021"
homepage = "https://github.com/kamu-data/kamu-cli"
repository = "https://github.com/kamu-data/kamu-cli"
authors = ["Kamu Data Inc. <dev@kamu.dev>"]
readme = "README.md"
license-file = "LICENSE.txt"
keywords = ["data", "collaboration", "etl", "pipeline", "provenance", "blockchain"]
include = [
    "benches/*.rs",
    "src/**/*.rs",
    "Cargo.toml",
]
publish = false


[profile.dev]
# Change this to 1 for faster builds that still preserve enough info for backtraces.
# Use 2 when you need to attach a debugger.
debug = 2


# Emit the line info tables for our crates to produce useful crash reports and backtraces.
# We don't emit info for dependencies as this significantly increases binary size.
# See: https://doc.rust-lang.org/cargo/reference/profiles.html#debug
[profile.release.package]
opendatafabric = { debug = 1 }
kamu = { debug = 1 }
kamu-cli = { debug = 1 }


[profile.ci]
inherits = "dev"
# CI builds often are closer to from-scratch builds. Incremental adds an extra
# dependency-tracking overhead and significantly increases the amount of IO and
# the size of ./target, which make caching less effective
# See: https://matklad.github.io/2021/09/04/fast-rust-builds.html#CI-Workflow
incremental = false
# Line info is enough to get good backtraces in CI - we don't need the
# full debugging symbols that are only useful when attaching a debugger.
debug = 1<|MERGE_RESOLUTION|>--- conflicted
+++ resolved
@@ -42,15 +42,9 @@
 kamu = { version = "0.138.0", path = "src/infra/core", default-features = false }
 kamu-task-system-inmem = { version = "0.138.0", path = "src/infra/task-system-inmem", default-features = false }
 # Adapters
-<<<<<<< HEAD
-kamu-adapter-graphql = { version = "0.137.0", path = "src/adapter/graphql", default-features = false }
-kamu-adapter-http = { version = "0.137.0", path = "src/adapter/http", default-features = false }
-kamu-adapter-auth-oso = { version = "0.137.0", path = "src/adapter/auth-oso", default-features = false }
-=======
 kamu-adapter-graphql = { version = "0.138.0", path = "src/adapter/graphql", default-features = false }
 kamu-adapter-http = { version = "0.138.0", path = "src/adapter/http", default-features = false }
-
->>>>>>> 6c5107b1
+kamu-adapter-auth-oso = { version = "0.138.0", path = "src/adapter/auth-oso", default-features = false }
 
 [workspace.package]
 version = "0.138.0"
