[workspace]
members = [
    # Utils
    "src/utils/async-utils",
    "src/utils/common-macros",
    "src/utils/container-runtime",
    "src/utils/crypto-utils",
    "src/utils/database-common",
    "src/utils/database-common-macros",
    "src/utils/datafusion-cli",
    "src/utils/email-utils",
    "src/utils/enum-variants",
    "src/utils/event-sourcing",
    "src/utils/event-sourcing-macros",
    "src/utils/file-utils",
    "src/utils/format-utils",
    "src/utils/graphql-http",
    "src/utils/http-common",
    "src/utils/init-on-startup",
    "src/utils/internal-error",
    "src/utils/kamu-cli-puppet",
    "src/utils/messaging-outbox",
    "src/utils/multiformats",
    "src/utils/observability",
    "src/utils/random-strings",
    "src/utils/repo-tools",
    "src/utils/s3-utils",
    "src/utils/server-console",
    "src/utils/test-utils",
    "src/utils/time-source",
    "src/utils/tracing-perfetto",
    # ODF
    "src/odf/odf",
    "src/odf/metadata",
    "src/odf/data-utils",
    "src/odf/dataset",
    "src/odf/dataset-impl",
    "src/odf/storage",
    "src/odf/storage-http",
    "src/odf/storage-inmem",
    "src/odf/storage-lfs",
    "src/odf/storage-s3",
    # Domain
    "src/domain/accounts/domain",
    "src/domain/auth-rebac/domain",
    "src/domain/auth-web3/domain",
    "src/domain/core",
    "src/domain/datasets/domain",
    "src/domain/flow-system/domain",
    "src/domain/search/domain",
    "src/domain/task-system/domain",
    "src/domain/webhooks/domain",
    # Domain service layer
    "src/domain/accounts/services",
    "src/domain/auth-rebac/services",
    "src/domain/auth-web3/services",
    "src/domain/datasets/services",
    "src/domain/flow-system/services",
    "src/domain/search/services",
    "src/domain/task-system/services",
    "src/domain/webhooks/services",
    # Infra
    "src/infra/core",
    "src/infra/ingest-datafusion",
    ## Flow System
    "src/infra/flow-system/repo-tests",
    "src/infra/flow-system/inmem",
    "src/infra/flow-system/postgres",
    "src/infra/flow-system/sqlite",
    ## Accounts
    "src/infra/accounts/repo-tests",
    "src/infra/accounts/inmem",
    "src/infra/accounts/mysql",
    "src/infra/accounts/postgres",
    "src/infra/accounts/sqlite",
    ## Datasets
    "src/infra/datasets/inmem",
    "src/infra/datasets/postgres",
    "src/infra/datasets/sqlite",
    ## Search
    "src/infra/search/openai",
    "src/infra/search/qdrant",
    ## Task System
    "src/infra/task-system/repo-tests",
    "src/infra/task-system/inmem",
    "src/infra/task-system/postgres",
    "src/infra/task-system/sqlite",
    ## ReBAC
    "src/infra/auth-rebac/inmem",
    "src/infra/auth-rebac/repo-tests",
    "src/infra/auth-rebac/postgres",
    "src/infra/auth-rebac/sqlite",
    ## Outbox
    "src/infra/messaging-outbox/repo-tests",
    "src/infra/messaging-outbox/inmem",
    "src/infra/messaging-outbox/postgres",
    "src/infra/messaging-outbox/sqlite",
    ## Webhooks
    "src/infra/webhooks/repo-tests",
    "src/infra/webhooks/inmem",
    "src/infra/webhooks/postgres",
    "src/infra/webhooks/sqlite",
    ## Web3
    "src/infra/auth-web3/inmem",
    "src/infra/auth-web3/postgres",
    "src/infra/auth-web3/repo-tests",
    "src/infra/auth-web3/sqlite",
    # Adapters
    "src/adapter/auth-oso-rebac",
    "src/adapter/auth-web3",
    "src/adapter/flight-sql",
    "src/adapter/flow-dataset",
    "src/adapter/flow-webhook",
    "src/adapter/task-dataset",
    "src/adapter/task-webhook",
    "src/adapter/graphql",
    "src/adapter/http",
    "src/adapter/oauth",
    "src/adapter/odata",
    # SKU modules
    "src/sku/molecule/domain",
    "src/sku/molecule/services",
    # Apps
    "src/app/cli",
    # E2E
    "src/e2e/app/cli/common",
    "src/e2e/app/cli/common-macros",
    "src/e2e/app/cli/repo-tests",
    "src/e2e/app/cli/postgres",
    "src/e2e/app/cli/mysql",
    "src/e2e/app/cli/sqlite",
]
resolver = "2"


[workspace.dependencies]
# TODO: Updating aws-sdk version forces to update minio image version. 
# Update it once we will modify our tests to be compatible with latest version
aws-sdk-s3 = "=1.68.0"

# Apps
kamu-cli = { version = "0.255.0", path = "src/app/cli", default-features = false }

# Utils
<<<<<<< HEAD
async-utils = { version = "0.254.1", path = "src/utils/async-utils", default-features = false }
common-macros = { version = "0.254.1", path = "src/utils/common-macros", default-features = false }
container-runtime = { version = "0.254.1", path = "src/utils/container-runtime", default-features = false }
crypto-utils = { version = "0.254.1", path = "src/utils/crypto-utils", default-features = false }
database-common = { version = "0.254.1", path = "src/utils/database-common", default-features = false }
database-common-macros = { version = "0.254.1", path = "src/utils/database-common-macros", default-features = false }
email-utils = { version = "0.254.1", path = "src/utils/email-utils", default-features = false }
enum-variants = { version = "0.254.1", path = "src/utils/enum-variants", default-features = false }
event-sourcing = { version = "0.254.1", path = "src/utils/event-sourcing", default-features = false }
event-sourcing-macros = { version = "0.254.1", path = "src/utils/event-sourcing-macros", default-features = false }
file-utils = { version = "0.254.1", path = "src/utils/file-utils", default-features = false }
format-utils = { version = "0.254.1", path = "src/utils/format-utils", default-features = false }
graphql-http = { version = "0.254.1", path = "src/utils/graphql-http", default-features = false }
http-common = { version = "0.254.1", path = "src/utils/http-common", default-features = false }
init-on-startup = { version = "0.254.1", path = "src/utils/init-on-startup", default-features = false }
internal-error = { version = "0.254.1", path = "src/utils/internal-error", default-features = false }
kamu-cli-puppet = { version = "0.254.1", path = "src/utils/kamu-cli-puppet", default-features = false }
kamu-datafusion-cli = { version = "0.254.1", path = "src/utils/datafusion-cli", default-features = false }
messaging-outbox = { version = "0.254.1", path = "src/utils/messaging-outbox", default-features = false }
multiformats = { version = "0.254.1", path = "src/utils/multiformats", default-features = false }
observability = { version = "0.254.1", path = "src/utils/observability", default-features = false }
random-strings = { version = "0.254.1", path = "src/utils/random-strings", default-features = false }
s3-utils = { version = "0.254.1", path = "src/utils/s3-utils", default-features = false }
server-console = { version = "0.254.1", path = "src/utils/server-console", default-features = false }
test-utils = { version = "0.254.1", path = "src/utils/test-utils", default-features = false }
time-source = { version = "0.254.1", path = "src/utils/time-source", default-features = false }
tracing-perfetto = { version = "0.254.1", path = "src/utils/tracing-perfetto", default-features = false }
=======
async-utils = { version = "0.255.0", path = "src/utils/async-utils", default-features = false }
common-macros = { version = "0.255.0", path = "src/utils/common-macros", default-features = false }
container-runtime = { version = "0.255.0", path = "src/utils/container-runtime", default-features = false }
crypto-utils = { version = "0.255.0", path = "src/utils/crypto-utils", default-features = false }
database-common = { version = "0.255.0", path = "src/utils/database-common", default-features = false }
database-common-macros = { version = "0.255.0", path = "src/utils/database-common-macros", default-features = false }
email-utils = { version = "0.255.0", path = "src/utils/email-utils", default-features = false }
enum-variants = { version = "0.255.0", path = "src/utils/enum-variants", default-features = false }
event-sourcing = { version = "0.255.0", path = "src/utils/event-sourcing", default-features = false }
event-sourcing-macros = { version = "0.255.0", path = "src/utils/event-sourcing-macros", default-features = false }
file-utils = { version = "0.255.0", path = "src/utils/file-utils", default-features = false }
graphql-http = { version = "0.255.0", path = "src/utils/graphql-http", default-features = false }
http-common = { version = "0.255.0", path = "src/utils/http-common", default-features = false }
init-on-startup = { version = "0.255.0", path = "src/utils/init-on-startup", default-features = false }
internal-error = { version = "0.255.0", path = "src/utils/internal-error", default-features = false }
kamu-cli-puppet = { version = "0.255.0", path = "src/utils/kamu-cli-puppet", default-features = false }
kamu-datafusion-cli = { version = "0.255.0", path = "src/utils/datafusion-cli", default-features = false }
messaging-outbox = { version = "0.255.0", path = "src/utils/messaging-outbox", default-features = false }
multiformats = { version = "0.255.0", path = "src/utils/multiformats", default-features = false }
observability = { version = "0.255.0", path = "src/utils/observability", default-features = false }
random-strings = { version = "0.255.0", path = "src/utils/random-strings", default-features = false }
s3-utils = { version = "0.255.0", path = "src/utils/s3-utils", default-features = false }
server-console = { version = "0.255.0", path = "src/utils/server-console", default-features = false }
test-utils = { version = "0.255.0", path = "src/utils/test-utils", default-features = false }
time-source = { version = "0.255.0", path = "src/utils/time-source", default-features = false }
tracing-perfetto = { version = "0.255.0", path = "src/utils/tracing-perfetto", default-features = false }
>>>>>>> 93fcf605

# Domain
kamu-accounts = { version = "0.255.0", path = "src/domain/accounts/domain", default-features = false }
kamu-auth-rebac = { version = "0.255.0", path = "src/domain/auth-rebac/domain", default-features = false }
kamu-auth-web3 = { version = "0.255.0", path = "src/domain/auth-web3/domain", default-features = false }
kamu-core = { version = "0.255.0", path = "src/domain/core", default-features = false }
kamu-datasets = { version = "0.255.0", path = "src/domain/datasets/domain", default-features = false }
kamu-flow-system = { version = "0.255.0", path = "src/domain/flow-system/domain", default-features = false }
kamu-search = { version = "0.255.0", path = "src/domain/search/domain", default-features = false }
kamu-task-system = { version = "0.255.0", path = "src/domain/task-system/domain", default-features = false }
kamu-webhooks = { version = "0.255.0", path = "src/domain/webhooks/domain", default-features = false }

## Open Data Fabric
odf = { version = "0.255.0", path = "src/odf/odf", default-features = false, package = "opendatafabric" }
odf-metadata = { version = "0.255.0", path = "src/odf/metadata", default-features = false, package = "opendatafabric-metadata" }
odf-dataset = { version = "0.255.0", path = "src/odf/dataset", default-features = false, package = "opendatafabric-dataset" }
odf-data-utils = { version = "0.255.0", path = "src/odf/data-utils", default-features = false, package = "opendatafabric-data-utils" }
odf-dataset-impl = { version = "0.255.0", path = "src/odf/dataset-impl", default-features = false, package = "opendatafabric-dataset-impl" }
odf-storage = { version = "0.255.0", path = "src/odf/storage", default-features = false, package = "opendatafabric-storage" }
odf-storage-http = { version = "0.255.0", path = "src/odf/storage-http", default-features = false, package = "opendatafabric-storage-http" }
odf-storage-inmem = { version = "0.255.0", path = "src/odf/storage-inmem", default-features = false, package = "opendatafabric-storage-inmem" }
odf-storage-lfs = { version = "0.255.0", path = "src/odf/storage-lfs", default-features = false, package = "opendatafabric-storage-lfs" }
odf-storage-s3 = { version = "0.255.0", path = "src/odf/storage-s3", default-features = false, package = "opendatafabric-storage-s3" }

# Domain service layer
kamu-accounts-services = { version = "0.255.0", path = "src/domain/accounts/services", default-features = false }
kamu-auth-rebac-services = { version = "0.255.0", path = "src/domain/auth-rebac/services", default-features = false }
kamu-auth-web3-services = { version = "0.255.0", path = "src/domain/auth-web3/services", default-features = false }
kamu-datasets-services = { version = "0.255.0", path = "src/domain/datasets/services", default-features = false, features = ["lfs", "s3"] }
kamu-flow-system-services = { version = "0.255.0", path = "src/domain/flow-system/services", default-features = false }
kamu-search-services = { version = "0.255.0", path = "src/domain/search/services", default-features = false }
kamu-task-system-services = { version = "0.255.0", path = "src/domain/task-system/services", default-features = false }
kamu-webhooks-services = { version = "0.255.0", path = "src/domain/webhooks/services", default-features = false }

# Infra
kamu = { version = "0.255.0", path = "src/infra/core", default-features = false }
kamu-ingest-datafusion = { version = "0.255.0", path = "src/infra/ingest-datafusion", default-features = false }
## Flow System
kamu-flow-system-repo-tests = { version = "0.255.0", path = "src/infra/flow-system/repo-tests", default-features = false }
kamu-flow-system-inmem = { version = "0.255.0", path = "src/infra/flow-system/inmem", default-features = false }
kamu-flow-system-postgres = { version = "0.255.0", path = "src/infra/flow-system/postgres", default-features = false }
kamu-flow-system-sqlite = { version = "0.255.0", path = "src/infra/flow-system/sqlite", default-features = false }
## Accounts
kamu-accounts-inmem = { version = "0.255.0", path = "src/infra/accounts/inmem", default-features = false }
kamu-accounts-mysql = { version = "0.255.0", path = "src/infra/accounts/mysql", default-features = false }
kamu-accounts-postgres = { version = "0.255.0", path = "src/infra/accounts/postgres", default-features = false }
kamu-accounts-sqlite = { version = "0.255.0", path = "src/infra/accounts/sqlite", default-features = false }
kamu-accounts-repo-tests = { version = "0.255.0", path = "src/infra/accounts/repo-tests", default-features = false }
## Datasets
kamu-datasets-inmem = { version = "0.255.0", path = "src/infra/datasets/inmem", default-features = false }
kamu-datasets-postgres = { version = "0.255.0", path = "src/infra/datasets/postgres", default-features = false }
kamu-datasets-sqlite = { version = "0.255.0", path = "src/infra/datasets/sqlite", default-features = false }
kamu-datasets-repo-tests = { version = "0.255.0", path = "src/infra/datasets/repo-tests", default-features = false }
## Search
kamu-search-openai = { version = "0.255.0", path = "src/infra/search/openai", default-features = false }
kamu-search-qdrant = { version = "0.255.0", path = "src/infra/search/qdrant", default-features = false }
## Task System
kamu-task-system-inmem = { version = "0.255.0", path = "src/infra/task-system/inmem", default-features = false }
kamu-task-system-postgres = { version = "0.255.0", path = "src/infra/task-system/postgres", default-features = false }
kamu-task-system-sqlite = { version = "0.255.0", path = "src/infra/task-system/sqlite", default-features = false }
kamu-task-system-repo-tests = { version = "0.255.0", path = "src/infra/task-system/repo-tests", default-features = false }
## ReBAC
kamu-auth-rebac-inmem = { version = "0.255.0", path = "src/infra/auth-rebac/inmem", default-features = false }
kamu-auth-rebac-repo-tests = { version = "0.255.0", path = "src/infra/auth-rebac/repo-tests", default-features = false }
kamu-auth-rebac-postgres = { version = "0.255.0", path = "src/infra/auth-rebac/postgres", default-features = false }
kamu-auth-rebac-sqlite = { version = "0.255.0", path = "src/infra/auth-rebac/sqlite", default-features = false }
## Outbox
kamu-messaging-outbox-inmem = { version = "0.255.0", path = "src/infra/messaging-outbox/inmem", default-features = false }
kamu-messaging-outbox-postgres = { version = "0.255.0", path = "src/infra/messaging-outbox/postgres", default-features = false }
kamu-messaging-outbox-sqlite = { version = "0.255.0", path = "src/infra/messaging-outbox/sqlite", default-features = false }
kamu-messaging-outbox-repo-tests = { version = "0.255.0", path = "src/infra/messaging-outbox/repo-tests", default-features = false }
## Webhooks
kamu-webhooks-inmem = { version = "0.255.0", path = "src/infra/webhooks/inmem", default-features = false }
kamu-webhooks-postgres = { version = "0.255.0", path = "src/infra/webhooks/postgres", default-features = false }
kamu-webhooks-sqlite = { version = "0.255.0", path = "src/infra/webhooks/sqlite", default-features = false }
kamu-webhooks-repo-tests = { version = "0.255.0", path = "src/infra/webhooks/repo-tests", default-features = false }
## Web3
kamu-auth-web3-inmem = { version = "0.255.0", path = "src/infra/auth-web3/inmem", default-features = false }
kamu-auth-web3-postgres = { version = "0.255.0", path = "src/infra/auth-web3/postgres", default-features = false }
kamu-auth-web3-repo-tests = { version = "0.255.0", path = "src/infra/auth-web3/repo-tests", default-features = false }
kamu-auth-web3-sqlite = { version = "0.255.0", path = "src/infra/auth-web3/sqlite", default-features = false }

# Adapters
<<<<<<< HEAD
kamu-adapter-auth-oso-rebac = { version = "0.254.1", path = "src/adapter/auth-oso-rebac", default-features = false }
kamu-adapter-auth-web3 = { version = "0.254.1", path = "src/adapter/auth-web3", default-features = false }
kamu-adapter-flight-sql = { version = "0.254.1", path = "src/adapter/flight-sql", default-features = false }
kamu-adapter-flow-dataset = { version = "0.254.1", path = "src/adapter/flow-dataset", default-features = false }
kamu-adapter-flow-webhook = { version = "0.254.1", path = "src/adapter/flow-webhook", default-features = false }
kamu-adapter-task-dataset = { version = "0.254.1", path = "src/adapter/task-dataset", default-features = false }
kamu-adapter-task-webhook = { version = "0.254.1", path = "src/adapter/task-webhook", default-features = false }
kamu-adapter-flow-task = { version = "0.254.1", path = "src/adapter/flow-task", default-features = false }
kamu-adapter-graphql = { version = "0.254.1", path = "src/adapter/graphql", default-features = false }
kamu-adapter-http = { version = "0.254.1", path = "src/adapter/http", default-features = false }
kamu-adapter-odata = { version = "0.254.1", path = "src/adapter/odata", default-features = false }
kamu-adapter-oauth = { version = "0.254.1", path = "src/adapter/oauth", default-features = false }
=======
kamu-adapter-auth-oso-rebac = { version = "0.255.0", path = "src/adapter/auth-oso-rebac", default-features = false }
kamu-adapter-auth-web3 = { version = "0.255.0", path = "src/adapter/auth-web3", default-features = false }
kamu-adapter-flight-sql = { version = "0.255.0", path = "src/adapter/flight-sql", default-features = false }
kamu-adapter-flow-dataset = { version = "0.255.0", path = "src/adapter/flow-dataset", default-features = false }
kamu-adapter-flow-webhook = { version = "0.255.0", path = "src/adapter/flow-webhook", default-features = false }
kamu-adapter-task-dataset = { version = "0.255.0", path = "src/adapter/task-dataset", default-features = false }
kamu-adapter-task-webhook = { version = "0.255.0", path = "src/adapter/task-webhook", default-features = false }
kamu-adapter-flow-task = { version = "0.242.1", path = "src/adapter/flow-task", default-features = false }
kamu-adapter-graphql = { version = "0.255.0", path = "src/adapter/graphql", default-features = false }
kamu-adapter-http = { version = "0.255.0", path = "src/adapter/http", default-features = false }
kamu-adapter-odata = { version = "0.255.0", path = "src/adapter/odata", default-features = false }
kamu-adapter-oauth = { version = "0.255.0", path = "src/adapter/oauth", default-features = false }
>>>>>>> 93fcf605

# SKU modules
kamu-molecule-domain = { version = "0.254.1", path = "src/sku/molecule/domain", default-features = false }
kamu-molecule-services = { version = "0.254.1", path = "src/sku/molecule/services", default-features = false }

# E2E
kamu-cli-e2e-common = { version = "0.255.0", path = "src/e2e/app/cli/common", default-features = false }
kamu-cli-e2e-common-macros = { version = "0.255.0", path = "src/e2e/app/cli/common-macros", default-features = false }
kamu-cli-e2e-repo-tests = { version = "0.255.0", path = "src/e2e/app/cli/repo-tests", default-features = false }

[workspace.package]
version = "0.255.0"
edition = "2024"
homepage = "https://github.com/kamu-data/kamu-cli"
repository = "https://github.com/kamu-data/kamu-cli"
authors = ["Kamu Data Inc. <dev@kamu.dev>"]
readme = "README.md"
license-file = "LICENSE.txt"
keywords = [
    "data",
    "collaboration",
    "etl",
    "pipeline",
    "provenance",
    "blockchain",
]
include = ["benches/*.rs", "src/**/*.rs", "Cargo.toml"]
publish = false


[workspace.lints.clippy]
# clippy::all (clippy::сorrectness, clippy::suspicious, clippy::style, clippy::complexity, clippy::perf)
new_without_default = "allow"
too_many_arguments = "allow"
module_inception = "allow"

# clippy::pedantic
pedantic = { level = "warn", priority = -1 }

default_trait_access = "allow"
fn_params_excessive_bools = "allow"
if_not_else = "allow"
ignored_unit_patterns = "allow"
items_after_statements = "allow"
map_unwrap_or = "allow"
match_wildcard_for_single_variants = "allow"
missing_errors_doc = "allow"
missing_panics_doc = "allow"
module_name_repetitions = "allow"
must_use_candidate = "allow"
needless_raw_string_hashes = "allow"
return_self_not_must_use = "allow"
similar_names = "allow"
single_match_else = "allow"
struct_excessive_bools = "allow"
struct_field_names = "allow"
too_many_lines = "allow"
unused_self = "allow"
wildcard_imports = "allow"


# clippy::cargo
cargo = { level = "warn", priority = -1 }
multiple_crate_versions = { level = "allow", priority = 1 }


[profile.dev]
# Change this to 1 for faster builds that still preserve enough info for backtraces.
# Use 2 when you need to attach a debugger.
debug = 2


# Based on:
# https://github.com/launchbadge/sqlx/tree/c52e129e8341c46b2ea5c9b912e1af665be1ef83?tab=readme-ov-file#compile-time-verification
[profile.dev.package.sqlx-macros]
opt-level = 3


# Emit the line info tables for our crates to produce useful crash reports and backtraces.
# We don't emit info for dependencies as this significantly increases binary size.
# See: https://doc.rust-lang.org/cargo/reference/profiles.html#debug
[profile.release.package]
opendatafabric-metadata = { debug = 1 }
kamu = { debug = 1 }
kamu-cli = { debug = 1 }


[profile.ci]
inherits = "dev"
# CI builds often are closer to from-scratch builds. Incremental adds an extra
# dependency-tracking overhead and significantly increases the amount of IO and
# the size of ./target, which make caching less effective
# See: https://matklad.github.io/2021/09/04/fast-rust-builds.html#CI-Workflow
incremental = false
# Line info is enough to get good backtraces in CI - we don't need the
# full debugging symbols that are only useful when attaching a debugger.
debug = "line-tables-only"


# Use this section to test or apply emergency overrides to dependencies
# See: https://doc.rust-lang.org/cargo/reference/overriding-dependencies.html
[patch.crates-io]
# datafusion = { git = 'https://github.com/apache/datafusion.git', branch = 'main' }
# datafusion-common = { git = 'https://github.com/apache/datafusion.git', tag = '42.0.0-rc1' }
# datafusion-execution = { git = 'https://github.com/apache/datafusion.git', tag = '42.0.0-rc1' }
# datafusion-expr = { git = 'https://github.com/apache/datafusion.git', tag = '42.0.0-rc1' }
# datafusion-odata = { git = 'https://github.com/kamu-data/datafusion-odata.git', branch = '42.0.0-axum-0.6' }
# datafusion-ethers = { git = "https://github.com/kamu-data/datafusion-ethers.git", tag = "42.0.0" }
# object_store = { git = 'https://github.com/s373r/arrow-rs', branch = 'add-debug-logs', package = "object_store" }
assert_cmd = { git = 'https://github.com/kamu-data/assert_cmd', branch = "deactivate-output-truncation" }
# dill = { path = "../dill-rs/dill" }<|MERGE_RESOLUTION|>--- conflicted
+++ resolved
@@ -142,35 +142,6 @@
 kamu-cli = { version = "0.255.0", path = "src/app/cli", default-features = false }
 
 # Utils
-<<<<<<< HEAD
-async-utils = { version = "0.254.1", path = "src/utils/async-utils", default-features = false }
-common-macros = { version = "0.254.1", path = "src/utils/common-macros", default-features = false }
-container-runtime = { version = "0.254.1", path = "src/utils/container-runtime", default-features = false }
-crypto-utils = { version = "0.254.1", path = "src/utils/crypto-utils", default-features = false }
-database-common = { version = "0.254.1", path = "src/utils/database-common", default-features = false }
-database-common-macros = { version = "0.254.1", path = "src/utils/database-common-macros", default-features = false }
-email-utils = { version = "0.254.1", path = "src/utils/email-utils", default-features = false }
-enum-variants = { version = "0.254.1", path = "src/utils/enum-variants", default-features = false }
-event-sourcing = { version = "0.254.1", path = "src/utils/event-sourcing", default-features = false }
-event-sourcing-macros = { version = "0.254.1", path = "src/utils/event-sourcing-macros", default-features = false }
-file-utils = { version = "0.254.1", path = "src/utils/file-utils", default-features = false }
-format-utils = { version = "0.254.1", path = "src/utils/format-utils", default-features = false }
-graphql-http = { version = "0.254.1", path = "src/utils/graphql-http", default-features = false }
-http-common = { version = "0.254.1", path = "src/utils/http-common", default-features = false }
-init-on-startup = { version = "0.254.1", path = "src/utils/init-on-startup", default-features = false }
-internal-error = { version = "0.254.1", path = "src/utils/internal-error", default-features = false }
-kamu-cli-puppet = { version = "0.254.1", path = "src/utils/kamu-cli-puppet", default-features = false }
-kamu-datafusion-cli = { version = "0.254.1", path = "src/utils/datafusion-cli", default-features = false }
-messaging-outbox = { version = "0.254.1", path = "src/utils/messaging-outbox", default-features = false }
-multiformats = { version = "0.254.1", path = "src/utils/multiformats", default-features = false }
-observability = { version = "0.254.1", path = "src/utils/observability", default-features = false }
-random-strings = { version = "0.254.1", path = "src/utils/random-strings", default-features = false }
-s3-utils = { version = "0.254.1", path = "src/utils/s3-utils", default-features = false }
-server-console = { version = "0.254.1", path = "src/utils/server-console", default-features = false }
-test-utils = { version = "0.254.1", path = "src/utils/test-utils", default-features = false }
-time-source = { version = "0.254.1", path = "src/utils/time-source", default-features = false }
-tracing-perfetto = { version = "0.254.1", path = "src/utils/tracing-perfetto", default-features = false }
-=======
 async-utils = { version = "0.255.0", path = "src/utils/async-utils", default-features = false }
 common-macros = { version = "0.255.0", path = "src/utils/common-macros", default-features = false }
 container-runtime = { version = "0.255.0", path = "src/utils/container-runtime", default-features = false }
@@ -182,6 +153,7 @@
 event-sourcing = { version = "0.255.0", path = "src/utils/event-sourcing", default-features = false }
 event-sourcing-macros = { version = "0.255.0", path = "src/utils/event-sourcing-macros", default-features = false }
 file-utils = { version = "0.255.0", path = "src/utils/file-utils", default-features = false }
+format-utils = { version = "0.255.0", path = "src/utils/format-utils", default-features = false }
 graphql-http = { version = "0.255.0", path = "src/utils/graphql-http", default-features = false }
 http-common = { version = "0.255.0", path = "src/utils/http-common", default-features = false }
 init-on-startup = { version = "0.255.0", path = "src/utils/init-on-startup", default-features = false }
@@ -197,7 +169,6 @@
 test-utils = { version = "0.255.0", path = "src/utils/test-utils", default-features = false }
 time-source = { version = "0.255.0", path = "src/utils/time-source", default-features = false }
 tracing-perfetto = { version = "0.255.0", path = "src/utils/tracing-perfetto", default-features = false }
->>>>>>> 93fcf605
 
 # Domain
 kamu-accounts = { version = "0.255.0", path = "src/domain/accounts/domain", default-features = false }
@@ -281,20 +252,6 @@
 kamu-auth-web3-sqlite = { version = "0.255.0", path = "src/infra/auth-web3/sqlite", default-features = false }
 
 # Adapters
-<<<<<<< HEAD
-kamu-adapter-auth-oso-rebac = { version = "0.254.1", path = "src/adapter/auth-oso-rebac", default-features = false }
-kamu-adapter-auth-web3 = { version = "0.254.1", path = "src/adapter/auth-web3", default-features = false }
-kamu-adapter-flight-sql = { version = "0.254.1", path = "src/adapter/flight-sql", default-features = false }
-kamu-adapter-flow-dataset = { version = "0.254.1", path = "src/adapter/flow-dataset", default-features = false }
-kamu-adapter-flow-webhook = { version = "0.254.1", path = "src/adapter/flow-webhook", default-features = false }
-kamu-adapter-task-dataset = { version = "0.254.1", path = "src/adapter/task-dataset", default-features = false }
-kamu-adapter-task-webhook = { version = "0.254.1", path = "src/adapter/task-webhook", default-features = false }
-kamu-adapter-flow-task = { version = "0.254.1", path = "src/adapter/flow-task", default-features = false }
-kamu-adapter-graphql = { version = "0.254.1", path = "src/adapter/graphql", default-features = false }
-kamu-adapter-http = { version = "0.254.1", path = "src/adapter/http", default-features = false }
-kamu-adapter-odata = { version = "0.254.1", path = "src/adapter/odata", default-features = false }
-kamu-adapter-oauth = { version = "0.254.1", path = "src/adapter/oauth", default-features = false }
-=======
 kamu-adapter-auth-oso-rebac = { version = "0.255.0", path = "src/adapter/auth-oso-rebac", default-features = false }
 kamu-adapter-auth-web3 = { version = "0.255.0", path = "src/adapter/auth-web3", default-features = false }
 kamu-adapter-flight-sql = { version = "0.255.0", path = "src/adapter/flight-sql", default-features = false }
@@ -307,11 +264,10 @@
 kamu-adapter-http = { version = "0.255.0", path = "src/adapter/http", default-features = false }
 kamu-adapter-odata = { version = "0.255.0", path = "src/adapter/odata", default-features = false }
 kamu-adapter-oauth = { version = "0.255.0", path = "src/adapter/oauth", default-features = false }
->>>>>>> 93fcf605
 
 # SKU modules
-kamu-molecule-domain = { version = "0.254.1", path = "src/sku/molecule/domain", default-features = false }
-kamu-molecule-services = { version = "0.254.1", path = "src/sku/molecule/services", default-features = false }
+kamu-molecule-domain = { version = "0.255.0", path = "src/sku/molecule/domain", default-features = false }
+kamu-molecule-services = { version = "0.255.0", path = "src/sku/molecule/services", default-features = false }
 
 # E2E
 kamu-cli-e2e-common = { version = "0.255.0", path = "src/e2e/app/cli/common", default-features = false }
