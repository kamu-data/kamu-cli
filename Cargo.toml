[workspace]
members = [
    # Utils
    "src/utils/container-runtime",
    "src/utils/data-utils",
    "src/utils/database-common",
    "src/utils/database-common-macros",
    "src/utils/datafusion-cli",
    "src/utils/enum-variants",
    "src/utils/event-bus",
    "src/utils/event-sourcing",
    "src/utils/event-sourcing-macros",
    "src/utils/http-common",
    "src/utils/internal-error",
    "src/utils/multiformats",
    "src/utils/random-names",
    "src/utils/repo-tools",
    "src/utils/tracing-perfetto",
    # Domain
    "src/domain/opendatafabric",
    "src/domain/accounts/domain",
    "src/domain/datasets/domain",
    "src/domain/core",
    "src/domain/task-system/domain",
    "src/domain/flow-system/domain",
    # Domain service layer
    "src/domain/accounts/services",
    "src/domain/datasets/services",
    "src/domain/task-system/services",
    "src/domain/flow-system/services",
    # Infra
    "src/infra/core",
    "src/infra/ingest-datafusion",
    ## Flow System
    "src/infra/flow-system/repo-tests",
    "src/infra/flow-system/inmem",
    "src/infra/flow-system/postgres",
    "src/infra/flow-system/sqlite",
    ## Accounts
    "src/infra/accounts/repo-tests",
    "src/infra/accounts/inmem",
    "src/infra/accounts/mysql",
    "src/infra/accounts/postgres",
    "src/infra/accounts/sqlite",
    ## Datasets
    "src/infra/datasets/inmem",
    "src/infra/datasets/postgres",
    "src/infra/datasets/sqlite",
    ## Task System
    "src/infra/task-system/repo-tests",
    "src/infra/task-system/inmem",
    "src/infra/task-system/postgres",
    "src/infra/task-system/sqlite",
    # Adapters
    "src/adapter/auth-oso",
    "src/adapter/flight-sql",
    "src/adapter/graphql",
    "src/adapter/http",
    "src/adapter/oauth",
    "src/adapter/odata",
    # Apps
    "src/app/cli",
    # E2E
    "src/e2e/app/cli/common",
    "src/e2e/app/cli/repo-tests",
    "src/e2e/app/cli/inmem",
    "src/e2e/app/cli/postgres",
    "src/e2e/app/cli/mysql",
    "src/e2e/app/cli/sqlite",
]
resolver = "2"


[workspace.dependencies]

# Apps
kamu-cli = { version = "0.189.7", path = "src/app/cli", default-features = false }

# Utils
container-runtime = { version = "0.189.7", path = "src/utils/container-runtime", default-features = false }
database-common = { version = "0.189.7", path = "src/utils/database-common", default-features = false }
database-common-macros = { version = "0.189.7", path = "src/utils/database-common-macros", default-features = false }
enum-variants = { version = "0.189.7", path = "src/utils/enum-variants", default-features = false }
event-bus = { version = "0.189.7", path = "src/utils/event-bus", default-features = false }
event-sourcing = { version = "0.189.7", path = "src/utils/event-sourcing", default-features = false }
event-sourcing-macros = { version = "0.189.7", path = "src/utils/event-sourcing-macros", default-features = false }
http-common = { version = "0.189.7", path = "src/utils/http-common", default-features = false }
internal-error = { version = "0.189.7", path = "src/utils/internal-error", default-features = false }
kamu-data-utils = { version = "0.189.7", path = "src/utils/data-utils", default-features = false }
kamu-datafusion-cli = { version = "0.189.7", path = "src/utils/datafusion-cli", default-features = false }
multiformats = { version = "0.189.7", path = "src/utils/multiformats", default-features = false }
random-names = { version = "0.189.7", path = "src/utils/random-names", default-features = false }
tracing-perfetto = { version = "0.189.7", path = "src/utils/tracing-perfetto", default-features = false }

# Domain
<<<<<<< HEAD
opendatafabric = { version = "0.189.6", path = "src/domain/opendatafabric", default-features = false }
kamu-core = { version = "0.189.6", path = "src/domain/core", default-features = false }
kamu-accounts = { version = "0.189.6", path = "src/domain/accounts/domain", default-features = false }
kamu-task-system = { version = "0.189.6", path = "src/domain/task-system/domain", default-features = false }
kamu-flow-system = { version = "0.189.6", path = "src/domain/flow-system/domain", default-features = false }
kamu-datasets = { version = "0.189.6", path = "src/domain/datasets/domain", default-features = false }

# Domain service layer
kamu-accounts-services = { version = "0.189.6", path = "src/domain/accounts/services", default-features = false }
kamu-datasets-services = { version = "0.189.6", path = "src/domain/datasets/services", default-features = false }
kamu-task-system-services = { version = "0.189.6", path = "src/domain/task-system/services", default-features = false }
kamu-flow-system-services = { version = "0.189.6", path = "src/domain/flow-system/services", default-features = false }
=======
opendatafabric = { version = "0.189.7", path = "src/domain/opendatafabric", default-features = false }
kamu-core = { version = "0.189.7", path = "src/domain/core", default-features = false }
kamu-accounts = { version = "0.189.7", path = "src/domain/accounts/domain", default-features = false }
kamu-task-system = { version = "0.189.7", path = "src/domain/task-system/domain", default-features = false }
kamu-flow-system = { version = "0.189.7", path = "src/domain/flow-system/domain", default-features = false }

# Domain service layer
kamu-accounts-services = { version = "0.189.7", path = "src/domain/accounts/services", default-features = false }
kamu-task-system-services = { version = "0.189.7", path = "src/domain/task-system/services", default-features = false }
kamu-flow-system-services = { version = "0.189.7", path = "src/domain/flow-system/services", default-features = false }
>>>>>>> d072b823

# Infra
kamu = { version = "0.189.7", path = "src/infra/core", default-features = false }
kamu-ingest-datafusion = { version = "0.189.7", path = "src/infra/ingest-datafusion", default-features = false }
## Flow System
kamu-flow-system-repo-tests = { version = "0.189.7", path = "src/infra/flow-system/repo-tests", default-features = false }
kamu-flow-system-inmem = { version = "0.189.7", path = "src/infra/flow-system/inmem", default-features = false }
kamu-flow-system-postgres = { version = "0.189.7", path = "src/infra/flow-system/postgres", default-features = false }
kamu-flow-system-sqlite = { version = "0.189.7", path = "src/infra/flow-system/sqlite", default-features = false }
## Accounts
<<<<<<< HEAD
kamu-accounts-inmem = { version = "0.189.6", path = "src/infra/accounts/inmem", default-features = false }
kamu-accounts-mysql = { version = "0.189.6", path = "src/infra/accounts/mysql", default-features = false }
kamu-accounts-postgres = { version = "0.189.6", path = "src/infra/accounts/postgres", default-features = false }
kamu-accounts-sqlite = { version = "0.189.6", path = "src/infra/accounts/sqlite", default-features = false }
kamu-accounts-repo-tests = { version = "0.189.6", path = "src/infra/accounts/repo-tests", default-features = false }
## Datasets
kamu-datasets-inmem = { version = "0.189.6", path = "src/infra/datasets/inmem", default-features = false }
kamu-datasets-postgres = { version = "0.189.6", path = "src/infra/datasets/postgres", default-features = false }
kamu-datasets-sqlite = { version = "0.189.6", path = "src/infra/datasets/sqlite", default-features = false }
kamu-datasets-repo-tests = { version = "0.189.6", path = "src/infra/datasets/repo-tests", default-features = false }
=======
kamu-accounts-inmem = { version = "0.189.7", path = "src/infra/accounts/inmem", default-features = false }
kamu-accounts-mysql = { version = "0.189.7", path = "src/infra/accounts/mysql", default-features = false }
kamu-accounts-postgres = { version = "0.189.7", path = "src/infra/accounts/postgres", default-features = false }
kamu-accounts-sqlite = { version = "0.189.7", path = "src/infra/accounts/sqlite", default-features = false }
kamu-accounts-repo-tests = { version = "0.189.7", path = "src/infra/accounts/repo-tests", default-features = false }
>>>>>>> d072b823
## Task System
kamu-task-system-inmem = { version = "0.189.7", path = "src/infra/task-system/inmem", default-features = false }
kamu-task-system-postgres = { version = "0.189.7", path = "src/infra/task-system/postgres", default-features = false }
kamu-task-system-sqlite = { version = "0.189.7", path = "src/infra/task-system/sqlite", default-features = false }
kamu-task-system-repo-tests = { version = "0.189.7", path = "src/infra/task-system/repo-tests", default-features = false }

# Adapters
kamu-adapter-auth-oso = { version = "0.189.7", path = "src/adapter/auth-oso", default-features = false }
kamu-adapter-flight-sql = { version = "0.189.7", path = "src/adapter/flight-sql", default-features = false }
kamu-adapter-graphql = { version = "0.189.7", path = "src/adapter/graphql", default-features = false }
kamu-adapter-http = { version = "0.189.7", path = "src/adapter/http", default-features = false }
kamu-adapter-odata = { version = "0.189.7", path = "src/adapter/odata", defualt-features = false }
kamu-adapter-oauth = { version = "0.189.7", path = "src/adapter/oauth", defualt-features = false }

# E2E
kamu-cli-e2e-common = { version = "0.189.7", path = "src/e2e/app/cli/common", defualt-features = false }
kamu-cli-e2e-repo-tests = { version = "0.189.7", path = "src/e2e/app/cli/repo-tests", defualt-features = false }

[workspace.package]
version = "0.189.7"
edition = "2021"
homepage = "https://github.com/kamu-data/kamu-cli"
repository = "https://github.com/kamu-data/kamu-cli"
authors = ["Kamu Data Inc. <dev@kamu.dev>"]
readme = "README.md"
license-file = "LICENSE.txt"
keywords = [
    "data",
    "collaboration",
    "etl",
    "pipeline",
    "provenance",
    "blockchain",
]
include = ["benches/*.rs", "src/**/*.rs", "Cargo.toml"]
publish = false


[workspace.lints.clippy]
# clippy::all (clippy::сorrectness, clippy::suspicious, clippy::style, clippy::complexity, clippy::perf)
new_without_default = "allow"
too_many_arguments = "allow"
module_inception = "allow"

# clippy::pedantic
pedantic = { level = "warn", priority = -1 }

default_trait_access = "allow"
fn_params_excessive_bools = "allow"
if_not_else = "allow"
ignored_unit_patterns = "allow"
items_after_statements = "allow"
match_wildcard_for_single_variants = "allow"
missing_errors_doc = "allow"
missing_panics_doc = "allow"
module_name_repetitions = "allow"
must_use_candidate = "allow"
needless_raw_string_hashes = "allow"
return_self_not_must_use = "allow"
similar_names = "allow"
single_match_else = "allow"
struct_excessive_bools = "allow"
struct_field_names = "allow"
too_many_lines = "allow"
unused_self = "allow"
wildcard_imports = "allow"


# clippy::cargo
cargo = { level = "warn", priority = 0 }
multiple_crate_versions = { level = "allow", priority = 1 }


[profile.dev]
# Change this to 1 for faster builds that still preserve enough info for backtraces.
# Use 2 when you need to attach a debugger.
debug = 2


# Emit the line info tables for our crates to produce useful crash reports and backtraces.
# We don't emit info for dependencies as this significantly increases binary size.
# See: https://doc.rust-lang.org/cargo/reference/profiles.html#debug
[profile.release.package]
opendatafabric = { debug = 1 }
kamu = { debug = 1 }
kamu-cli = { debug = 1 }


[profile.ci]
inherits = "dev"
# CI builds often are closer to from-scratch builds. Incremental adds an extra
# dependency-tracking overhead and significantly increases the amount of IO and
# the size of ./target, which make caching less effective
# See: https://matklad.github.io/2021/09/04/fast-rust-builds.html#CI-Workflow
incremental = false
# Line info is enough to get good backtraces in CI - we don't need the
# full debugging symbols that are only useful when attaching a debugger.
debug = "line-tables-only"


# Use this section to test or apply emergency ovverides to dependencies
# See: https://doc.rust-lang.org/cargo/reference/overriding-dependencies.html
[patch.crates-io]
# datafusion = { git = 'https://github.com/apache/datafusion.git', tag = '39.0.0-rc1' }
# datafusion-common = { git = 'https://github.com/apache/datafusion.git', tag = '39.0.0-rc1' }
# datafusion-execution = { git = 'https://github.com/apache/datafusion.git', tag = '39.0.0-rc1' }
# datafusion-expr = { git = 'https://github.com/apache/datafusion.git', tag = '39.0.0-rc1' }
datafusion-odata = { git = 'https://github.com/kamu-data/datafusion-odata.git', branch = 'axum-0.6' }
# datafusion-ethers = { git = "https://github.com/kamu-data/datafusion-ethers.git", tag = "v39.0.0" }<|MERGE_RESOLUTION|>--- conflicted
+++ resolved
@@ -93,31 +93,18 @@
 tracing-perfetto = { version = "0.189.7", path = "src/utils/tracing-perfetto", default-features = false }
 
 # Domain
-<<<<<<< HEAD
-opendatafabric = { version = "0.189.6", path = "src/domain/opendatafabric", default-features = false }
-kamu-core = { version = "0.189.6", path = "src/domain/core", default-features = false }
-kamu-accounts = { version = "0.189.6", path = "src/domain/accounts/domain", default-features = false }
-kamu-task-system = { version = "0.189.6", path = "src/domain/task-system/domain", default-features = false }
-kamu-flow-system = { version = "0.189.6", path = "src/domain/flow-system/domain", default-features = false }
-kamu-datasets = { version = "0.189.6", path = "src/domain/datasets/domain", default-features = false }
-
-# Domain service layer
-kamu-accounts-services = { version = "0.189.6", path = "src/domain/accounts/services", default-features = false }
-kamu-datasets-services = { version = "0.189.6", path = "src/domain/datasets/services", default-features = false }
-kamu-task-system-services = { version = "0.189.6", path = "src/domain/task-system/services", default-features = false }
-kamu-flow-system-services = { version = "0.189.6", path = "src/domain/flow-system/services", default-features = false }
-=======
 opendatafabric = { version = "0.189.7", path = "src/domain/opendatafabric", default-features = false }
 kamu-core = { version = "0.189.7", path = "src/domain/core", default-features = false }
 kamu-accounts = { version = "0.189.7", path = "src/domain/accounts/domain", default-features = false }
 kamu-task-system = { version = "0.189.7", path = "src/domain/task-system/domain", default-features = false }
 kamu-flow-system = { version = "0.189.7", path = "src/domain/flow-system/domain", default-features = false }
+kamu-datasets = { version = "0.189.7", path = "src/domain/datasets/domain", default-features = false }
 
 # Domain service layer
 kamu-accounts-services = { version = "0.189.7", path = "src/domain/accounts/services", default-features = false }
+kamu-datasets-services = { version = "0.189.7", path = "src/domain/datasets/services", default-features = false }
 kamu-task-system-services = { version = "0.189.7", path = "src/domain/task-system/services", default-features = false }
 kamu-flow-system-services = { version = "0.189.7", path = "src/domain/flow-system/services", default-features = false }
->>>>>>> d072b823
 
 # Infra
 kamu = { version = "0.189.7", path = "src/infra/core", default-features = false }
@@ -128,24 +115,16 @@
 kamu-flow-system-postgres = { version = "0.189.7", path = "src/infra/flow-system/postgres", default-features = false }
 kamu-flow-system-sqlite = { version = "0.189.7", path = "src/infra/flow-system/sqlite", default-features = false }
 ## Accounts
-<<<<<<< HEAD
-kamu-accounts-inmem = { version = "0.189.6", path = "src/infra/accounts/inmem", default-features = false }
-kamu-accounts-mysql = { version = "0.189.6", path = "src/infra/accounts/mysql", default-features = false }
-kamu-accounts-postgres = { version = "0.189.6", path = "src/infra/accounts/postgres", default-features = false }
-kamu-accounts-sqlite = { version = "0.189.6", path = "src/infra/accounts/sqlite", default-features = false }
-kamu-accounts-repo-tests = { version = "0.189.6", path = "src/infra/accounts/repo-tests", default-features = false }
-## Datasets
-kamu-datasets-inmem = { version = "0.189.6", path = "src/infra/datasets/inmem", default-features = false }
-kamu-datasets-postgres = { version = "0.189.6", path = "src/infra/datasets/postgres", default-features = false }
-kamu-datasets-sqlite = { version = "0.189.6", path = "src/infra/datasets/sqlite", default-features = false }
-kamu-datasets-repo-tests = { version = "0.189.6", path = "src/infra/datasets/repo-tests", default-features = false }
-=======
 kamu-accounts-inmem = { version = "0.189.7", path = "src/infra/accounts/inmem", default-features = false }
 kamu-accounts-mysql = { version = "0.189.7", path = "src/infra/accounts/mysql", default-features = false }
 kamu-accounts-postgres = { version = "0.189.7", path = "src/infra/accounts/postgres", default-features = false }
 kamu-accounts-sqlite = { version = "0.189.7", path = "src/infra/accounts/sqlite", default-features = false }
 kamu-accounts-repo-tests = { version = "0.189.7", path = "src/infra/accounts/repo-tests", default-features = false }
->>>>>>> d072b823
+## Datasets
+kamu-datasets-inmem = { version = "0.189.7", path = "src/infra/datasets/inmem", default-features = false }
+kamu-datasets-postgres = { version = "0.189.7", path = "src/infra/datasets/postgres", default-features = false }
+kamu-datasets-sqlite = { version = "0.189.7", path = "src/infra/datasets/sqlite", default-features = false }
+kamu-datasets-repo-tests = { version = "0.189.7", path = "src/infra/datasets/repo-tests", default-features = false }
 ## Task System
 kamu-task-system-inmem = { version = "0.189.7", path = "src/infra/task-system/inmem", default-features = false }
 kamu-task-system-postgres = { version = "0.189.7", path = "src/infra/task-system/postgres", default-features = false }
