// Copyright Kamu Data, Inc. and contributors. All rights reserved.
//
// Use of this software is governed by the Business Source License
// included in the LICENSE file.
//
// As of the Change Date specified in that file, in accordance with
// the Business Source License, use of this software will be governed
// by the Apache License, Version 2.0.

use crate::domain::sync_service::DatasetNotFoundError;
use crate::domain::*;
use crate::infra::*;
<<<<<<< HEAD
=======
use opendatafabric::*;

>>>>>>> efed9d0d
use futures::TryStreamExt;
use opendatafabric::*;
use std::sync::{Arc, Mutex};

/////////////////////////////////////////////////////////////////////////////////////////

type BoxedCreateDatasetFuture = std::pin::Pin<
    Box<dyn std::future::Future<Output = Result<CreateDatasetResult, CreateDatasetError>> + Send>,
>;

pub type DatasetFactoryFn =
    Box<dyn FnOnce(MetadataBlockTyped<Seed>) -> BoxedCreateDatasetFuture + Send>;

/////////////////////////////////////////////////////////////////////////////////////////

type BoxedCreateDatasetFuture = std::pin::Pin<
    Box<dyn std::future::Future<Output = Result<CreateDatasetResult, CreateDatasetError>> + Send>,
>;

pub type DatasetFactoryFn =
    Box<dyn FnOnce(MetadataBlockTyped<Seed>) -> BoxedCreateDatasetFuture + Send>;

/////////////////////////////////////////////////////////////////////////////////////////

/// Implements "Simple Transfer Protocol" as described in ODF spec
pub struct SimpleTransferProtocol;

/////////////////////////////////////////////////////////////////////////////////////////

impl SimpleTransferProtocol {
    // TODO: PERF: Parallelism opportunity for data and checkpoint downloads (need to ensure repos are Sync)
    pub async fn sync(
        &self,
        src_ref: &DatasetRefAny,
        _dst_ref: &DatasetRefAny,
        src: Arc<dyn Dataset>,
        maybe_dst: Option<Arc<dyn Dataset>>,
        dst_factory: Option<DatasetFactoryFn>,
        validation: AppendValidation,
        trust_source_hashes: bool,
        force: bool,
        listener: Arc<dyn SyncListener + 'static>,
    ) -> Result<SyncResult, SyncError> {
        listener.begin();

        let empty_chain = MetadataChainImpl::new(
            ObjectRepositoryInMemory::new(),
            ReferenceRepositoryImpl::new(NamedObjectRepositoryInMemory::new()),
        );

        let src_chain = src.as_metadata_chain();
        let src_head = self.get_src_head(src_ref, src_chain).await?;
<<<<<<< HEAD
=======

        let (dst_chain, dst_head) = if let Some(dst) = &maybe_dst {
            let dst_chain = dst.as_metadata_chain();
            let dst_head = self.get_dest_head(dst_chain).await?;
            (dst_chain, dst_head)
        } else {
            (&empty_chain as &dyn MetadataChain, None)
        };
>>>>>>> efed9d0d

        let (dst_chain, dst_head) = if let Some(dst) = &maybe_dst {
            let dst_chain = dst.as_metadata_chain();
            let dst_head = self.get_dest_head(dst_chain).await?;
            (dst_chain, dst_head)
        } else {
            (&empty_chain as &dyn MetadataChain, None)
        };

        tracing::info!(?src_head, ?dst_head, "Resolved heads");

        let listener_adapter = CompareChainsListenerAdapter::new(listener.clone());

        let chains_comparison = MetadataChainComparator::compare_chains(
            src_chain,
            &src_head,
            dst_chain,
            dst_head.as_ref(),
            &listener_adapter,
        )
        .await?;

        match chains_comparison {
            CompareChainsResult::Equal => return Ok(SyncResult::UpToDate),
            CompareChainsResult::LhsAhead { .. } => { /* Skip */ }
            CompareChainsResult::LhsBehind {
                ref rhs_ahead_blocks,
            } => {
                if !force {
                    return Err(SyncError::DestinationAhead(DestinationAheadError {
                        src_head: src_head,
                        dst_head: dst_head.unwrap(),
                        dst_ahead_size: rhs_ahead_blocks.len(),
                    }));
                }
            }
            CompareChainsResult::Divergence {
                uncommon_blocks_in_lhs: uncommon_blocks_in_src,
                uncommon_blocks_in_rhs: uncommon_blocks_in_dst,
            } => {
                if !force {
                    return Err(SyncError::DatasetsDiverged(DatasetsDivergedError {
                        src_head: src_head,
                        dst_head: dst_head.unwrap(),
                        uncommon_blocks_in_dst,
                        uncommon_blocks_in_src,
                    }));
                }
            }
        };

        let mut blocks = match chains_comparison {
            CompareChainsResult::Equal => unreachable!(),
            CompareChainsResult::LhsAhead {
                lhs_ahead_blocks: src_ahead_blocks,
            } => src_ahead_blocks,
            CompareChainsResult::LhsBehind { .. } | CompareChainsResult::Divergence { .. } => {
                // Load all source blocks from head to tail
                assert!(force);
                src_chain
                    .iter_blocks()
                    .try_collect()
                    .await
                    .map_err(Self::map_block_iteration_error)?
            }
        };

        let old_head = dst_head.clone();
        let num_blocks = blocks.len();

        // Create dataset if necessary using the source Seed block
        let (dst, dst_head) = if let Some(dst) = maybe_dst {
            (dst, dst_head)
        } else {
            let (_, first_block) = blocks.pop().unwrap();
            let seed_block = first_block
                .into_typed()
                .ok_or_else(|| CorruptedSourceError {
                    message: "First metadata block is not Seed".to_owned(),
                    source: None,
                })?;
            let create_result = (dst_factory.unwrap())(seed_block).await?;
            (create_result.dataset, Some(create_result.head))
        };

        self.synchronize_blocks(
            blocks,
            src.as_ref(),
            dst.as_ref(),
            &src_head,
            dst_head.as_ref(),
            validation,
            trust_source_hashes,
            listener,
            listener_adapter.into_status(),
        )
        .await?;

        Ok(SyncResult::Updated {
            old_head,
            new_head: src_head,
            num_blocks,
        })
    }

    async fn get_src_head(
        &self,
        src_ref: &DatasetRefAny,
        src_chain: &dyn MetadataChain,
    ) -> Result<Multihash, SyncError> {
        match src_chain.get_ref(&BlockRef::Head).await {
            Ok(head) => Ok(head),
            Err(GetRefError::NotFound(_)) => Err(DatasetNotFoundError {
                dataset_ref: src_ref.clone(),
            }
            .into()),
            Err(GetRefError::Access(e)) => Err(SyncError::Access(e)),
            Err(GetRefError::Internal(e)) => Err(SyncError::Internal(e)),
        }
    }

    async fn get_dest_head(
        &self,
        dst_chain: &dyn MetadataChain,
    ) -> Result<Option<Multihash>, SyncError> {
        match dst_chain.get_ref(&BlockRef::Head).await {
            Ok(h) => Ok(Some(h)),
            Err(GetRefError::NotFound(_)) => Ok(None),
            Err(GetRefError::Access(e)) => Err(SyncError::Access(e)),
            Err(GetRefError::Internal(e)) => Err(SyncError::Internal(e)),
        }
    }

    fn map_block_iteration_error(e: IterBlocksError) -> SyncError {
        match e {
            IterBlocksError::RefNotFound(e) => SyncError::Internal(e.int_err()),
            IterBlocksError::BlockNotFound(e) => CorruptedSourceError {
                message: "Source metadata chain is broken".to_owned(),
                source: Some(e.into()),
            }
            .into(),
            IterBlocksError::BlockVersion(e) => CorruptedSourceError {
                message: "Source metadata chain is broken".to_owned(),
                source: Some(e.into()),
            }
            .into(),
            IterBlocksError::BlockMalformed(e) => CorruptedSourceError {
                message: "Source metadata chain is broken".to_owned(),
                source: Some(e.into()),
            }
            .into(),
            IterBlocksError::InvalidInterval(_) => unreachable!(),
            IterBlocksError::Access(e) => SyncError::Access(e),
            IterBlocksError::Internal(e) => SyncError::Internal(e),
        }
    }

    async fn synchronize_blocks<'a>(
        &'a self,
        blocks: Vec<(Multihash, MetadataBlock)>,
        src: &'a dyn Dataset,
        dst: &'a dyn Dataset,
        src_head: &'a Multihash,
        dst_head: Option<&'a Multihash>,
        validation: AppendValidation,
        trust_source_hashes: bool,
        listener: Arc<dyn SyncListener>,
        mut stats: SyncStats,
    ) -> Result<(), SyncError> {
        // Update stats estimates based on metadata
        stats.dst_estimated.metadata_blocks_writen += blocks.len();
        for block in blocks.iter().filter_map(|(_, b)| b.as_data_stream_block()) {
            if let Some(data_slice) = block.event.output_data {
                stats.src_estimated.data_slices_read += 1;
                stats.src_estimated.bytes_read += data_slice.size as usize;
                stats.dst_estimated.data_slices_written += 1;
                stats.dst_estimated.bytes_written += data_slice.size as usize;
            }
            if let Some(checkpoint) = block.event.output_checkpoint {
                stats.src_estimated.checkpoints_read += 1;
                stats.src_estimated.bytes_read += checkpoint.size as usize;
                stats.dst_estimated.checkpoints_written += 1;
                stats.dst_estimated.bytes_written += checkpoint.size as usize;
            }
        }

        tracing::info!(?stats, "Considering {} new blocks", blocks.len());
        listener.on_status(SyncStage::TransferData, &stats);

        // Download data and checkpoints
        for block in blocks
            .iter()
            .rev()
            .filter_map(|(_, b)| b.as_data_stream_block())
        {
            // Data
            if let Some(data_slice) = block.event.output_data {
                tracing::info!(hash = ?data_slice.physical_hash, "Transfering data file");

                let stream = match src
                    .as_data_repo()
                    .get_stream(&data_slice.physical_hash)
                    .await
                {
                    Ok(s) => Ok(s),
                    Err(GetError::NotFound(e)) => Err(CorruptedSourceError {
                        message: "Source data file is missing".to_owned(),
                        source: Some(e.into()),
                    }
                    .into()),
                    Err(GetError::Access(e)) => Err(SyncError::Access(e)),
                    Err(GetError::Internal(e)) => Err(SyncError::Internal(e)),
                }?;

                match dst
                    .as_data_repo()
                    .insert_stream(
                        stream,
                        InsertOpts {
                            precomputed_hash: if !trust_source_hashes {
                                None
                            } else {
                                Some(&data_slice.physical_hash)
                            },
                            expected_hash: Some(&data_slice.physical_hash),
                            size_hint: Some(data_slice.size as usize),
                            ..Default::default()
                        },
                    )
                    .await
                {
                    Ok(_) => Ok(()),
                    Err(InsertError::HashMismatch(e)) => Err(CorruptedSourceError {
                        message: concat!(
                            "Data file hash declared by the source didn't match ",
                            "the computed - this may be an indication of hashing ",
                            "algorithm mismatch or an attempted tampering",
                        )
                        .to_owned(),
                        source: Some(e.into()),
                    }
                    .into()),
                    Err(InsertError::Access(e)) => Err(SyncError::Access(e)),
                    Err(InsertError::Internal(e)) => Err(SyncError::Internal(e)),
                }?;

                stats.src.data_slices_read += 1;
                stats.dst.data_slices_written += 1;
                stats.src.bytes_read += data_slice.size as usize;
                stats.dst.bytes_written += data_slice.size as usize;
                listener.on_status(SyncStage::TransferData, &stats);
            }

            // Checkpoint
            if let Some(checkpoint) = block.event.output_checkpoint {
                tracing::info!(hash = ?checkpoint.physical_hash, "Transfering checkpoint file");

                let stream = match src
                    .as_checkpoint_repo()
                    .get_stream(&checkpoint.physical_hash)
                    .await
                {
                    Ok(s) => Ok(s),
                    Err(GetError::NotFound(e)) => Err(CorruptedSourceError {
                        message: "Source checkpoint file is missing".to_owned(),
                        source: Some(e.into()),
                    }
                    .into()),
                    Err(GetError::Access(e)) => Err(SyncError::Access(e)),
                    Err(GetError::Internal(e)) => Err(SyncError::Internal(e)),
                }?;

                match dst
                    .as_checkpoint_repo()
                    .insert_stream(
                        stream,
                        InsertOpts {
                            precomputed_hash: if !trust_source_hashes {
                                None
                            } else {
                                Some(&checkpoint.physical_hash)
                            },
                            expected_hash: Some(&checkpoint.physical_hash),
                            // This hint is necessary only for S3 implementation that does not currently support
                            // streaming uploads without knowing Content-Length. We should remove it in future.
                            size_hint: Some(checkpoint.size as usize),
                            ..Default::default()
                        },
                    )
                    .await
                {
                    Ok(_) => Ok(()),
                    Err(InsertError::HashMismatch(e)) => Err(CorruptedSourceError {
                        message: concat!(
                            "Checkpoint file hash declared by the source didn't ",
                            "match the computed - this may be an indication of hashing ",
                            "algorithm mismatch or an attempted tampering",
                        )
                        .to_owned(),
                        source: Some(e.into()),
                    }
                    .into()),
                    Err(InsertError::Access(e)) => Err(SyncError::Access(e)),
                    Err(InsertError::Internal(e)) => Err(SyncError::Internal(e)),
                }?;

                stats.src.checkpoints_read += 1;
                stats.dst.checkpoints_written += 1;
                stats.src.bytes_read += checkpoint.size as usize;
                stats.dst.bytes_written += checkpoint.size as usize;
                listener.on_status(SyncStage::TransferData, &stats);
            }
        }

        // Commit blocks
        for (hash, block) in blocks.into_iter().rev() {
            tracing::debug!(?hash, "Appending block");
            let sequence_number = block.sequence_number;

            match dst
                .as_metadata_chain()
                .append(
                    block,
                    AppendOpts {
                        validation,
                        update_ref: None, // We will update head once, after sync is complete
                        precomputed_hash: if !trust_source_hashes {
                            None
                        } else {
                            Some(&hash)
                        },
                        expected_hash: Some(&hash),
                        ..Default::default()
                    },
                )
                .await
            {
                Ok(_) => Ok(()),
                Err(AppendError::InvalidBlock(AppendValidationError::HashMismatch(e))) => {
                    Err(CorruptedSourceError {
                        message: format!(
                            concat!(
                                "Block hash declared by the source {} didn't match ",
                                "the computed {} at block {} - this may be an indication ",
                                "of hashing algorithm mismatch or an attempt to tamper data",
                            ),
                            e.actual, e.expected, sequence_number
                        ),
                        source: Some(e.into()),
                    }
                    .into())
                }
                Err(AppendError::InvalidBlock(e)) => Err(CorruptedSourceError {
                    message: format!(
                        "Source metadata chain is logically inconsistent at block {}[{}]",
                        hash, sequence_number
                    ),
                    source: Some(e.into()),
                }
                .into()),
                Err(AppendError::RefNotFound(_) | AppendError::RefCASFailed(_)) => unreachable!(),
                Err(AppendError::Access(e)) => Err(SyncError::Access(e)),
                Err(AppendError::Internal(e)) => Err(SyncError::Internal(e)),
            }?;

            stats.dst.metadata_blocks_writen += 1;
            listener.on_status(SyncStage::CommitBlocks, &stats);
        }

        // Update reference, atomically commiting the sync operation
        // Any failures before this point may result in dangling files but will keep the destination dataset in its original logical state
        match dst
            .as_metadata_chain()
            .set_ref(
                &BlockRef::Head,
                &src_head,
                SetRefOpts {
                    validate_block_present: false,
                    check_ref_is: Some(dst_head),
                },
            )
            .await
        {
            Ok(()) => Ok(()),
            Err(SetRefError::CASFailed(e)) => Err(SyncError::UpdatedConcurrently(e.into())),
            Err(SetRefError::Access(e)) => Err(SyncError::Access(e)),
            Err(SetRefError::Internal(e)) => Err(SyncError::Internal(e)),
            Err(SetRefError::BlockNotFound(e)) => Err(SyncError::Internal(e.int_err())),
        }?;

        Ok(())
    }
}

/////////////////////////////////////////////////////////////////////////////////////////

struct CompareChainsListenerAdapter {
    l: Arc<dyn SyncListener>,
    stats: Mutex<SyncStats>,
}

impl CompareChainsListenerAdapter {
    fn new(l: Arc<dyn SyncListener>) -> Self {
        Self {
            l,
            stats: Mutex::new(SyncStats::default()),
        }
    }

    fn into_status(self) -> SyncStats {
        self.stats.into_inner().unwrap()
    }
}

impl CompareChainsListener for CompareChainsListenerAdapter {
    fn on_lhs_expected_reads(&self, num_blocks: usize) {
        let mut s = self.stats.lock().unwrap();
        s.src_estimated.metadata_blocks_read += num_blocks;
        self.l.on_status(SyncStage::ReadMetadata, &s);
    }

    fn on_lhs_read(&self, num_blocks: usize) {
        let mut s = self.stats.lock().unwrap();
        s.src.metadata_blocks_read += num_blocks;
        self.l.on_status(SyncStage::ReadMetadata, &s);
    }

    fn on_rhs_expected_reads(&self, num_blocks: usize) {
        let mut s = self.stats.lock().unwrap();
        s.dst_estimated.metadata_blocks_read += num_blocks;
        self.l.on_status(SyncStage::ReadMetadata, &s);
    }

    fn on_rhs_read(&self, num_blocks: usize) {
        let mut s = self.stats.lock().unwrap();
        s.dst.metadata_blocks_read += num_blocks;
        self.l.on_status(SyncStage::ReadMetadata, &s);
    }
}<|MERGE_RESOLUTION|>--- conflicted
+++ resolved
@@ -10,11 +10,9 @@
 use crate::domain::sync_service::DatasetNotFoundError;
 use crate::domain::*;
 use crate::infra::*;
-<<<<<<< HEAD
-=======
+
 use opendatafabric::*;
 
->>>>>>> efed9d0d
 use futures::TryStreamExt;
 use opendatafabric::*;
 use std::sync::{Arc, Mutex};
@@ -67,8 +65,6 @@
 
         let src_chain = src.as_metadata_chain();
         let src_head = self.get_src_head(src_ref, src_chain).await?;
-<<<<<<< HEAD
-=======
 
         let (dst_chain, dst_head) = if let Some(dst) = &maybe_dst {
             let dst_chain = dst.as_metadata_chain();
@@ -77,7 +73,6 @@
         } else {
             (&empty_chain as &dyn MetadataChain, None)
         };
->>>>>>> efed9d0d
 
         let (dst_chain, dst_head) = if let Some(dst) = &maybe_dst {
             let dst_chain = dst.as_metadata_chain();
