--- conflicted
+++ resolved
@@ -27,17 +27,13 @@
     PredefinedAccountsConfig,
     DEFAULT_ACCOUNT_ID,
 };
-<<<<<<< HEAD
 use kamu_accounts_inmem::{AccessTokenRepositoryInMemory, AccountRepositoryInMemory};
-use kamu_accounts_services::{AccessTokenServiceImpl, AuthenticationServiceImpl};
-=======
-use kamu_accounts_inmem::AccountRepositoryInMemory;
 use kamu_accounts_services::{
+    AccessTokenServiceImpl,
     AuthenticationServiceImpl,
     LoginPasswordAuthProvider,
     PredefinedAccountsRegistrator,
 };
->>>>>>> fb7ed366
 use kamu_core::{auth, DatasetOwnershipService, DatasetRepository, SystemTimeSourceDefault};
 use opendatafabric::{AccountID, AccountName, DatasetAlias, DatasetID, DatasetKind, DatasetName};
 use tempfile::TempDir;
@@ -113,28 +109,6 @@
                 .push(AccountConfig::from_name(account_name));
         }
 
-<<<<<<< HEAD
-        let catalog = dill::CatalogBuilder::new()
-            .add::<SystemTimeSourceDefault>()
-            .add::<EventBus>()
-            .add_builder(
-                DatasetRepositoryLocalFs::builder()
-                    .with_root(datasets_dir)
-                    .with_multi_tenant(multi_tenant),
-            )
-            .bind::<dyn DatasetRepository, DatasetRepositoryLocalFs>()
-            .add_value(CurrentAccountSubject::new_test())
-            .add::<AuthenticationServiceImpl>()
-            .add_value(predefined_accounts_config.clone())
-            .add_value(JwtAuthenticationConfig::default())
-            .add::<AccessTokenServiceImpl>()
-            .add::<AccessTokenRepositoryInMemory>()
-            .add::<AccountRepositoryInMemory>()
-            .add::<DatasetOwnershipServiceInMemory>()
-            .add::<auth::AlwaysHappyDatasetActionAuthorizer>()
-            .add::<DependencyGraphServiceInMemory>()
-            .build();
-=======
         let catalog = {
             let mut b = dill::CatalogBuilder::new();
 
@@ -147,10 +121,12 @@
                 )
                 .bind::<dyn DatasetRepository, DatasetRepositoryLocalFs>()
                 .add_value(CurrentAccountSubject::new_test())
+                .add::<AccessTokenServiceImpl>()
                 .add::<AuthenticationServiceImpl>()
                 .add_value(predefined_accounts_config.clone())
                 .add_value(JwtAuthenticationConfig::default())
                 .add::<AccountRepositoryInMemory>()
+                .add::<AccessTokenRepositoryInMemory>()
                 .add::<DatasetOwnershipServiceInMemory>()
                 .add::<auth::AlwaysHappyDatasetActionAuthorizer>()
                 .add::<DependencyGraphServiceInMemory>()
@@ -175,7 +151,6 @@
             })
             .await
             .unwrap();
->>>>>>> fb7ed366
 
         let dataset_repo = catalog.get_one::<dyn DatasetRepository>().unwrap();
 
