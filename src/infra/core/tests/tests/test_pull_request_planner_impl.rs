--- conflicted
+++ resolved
@@ -728,19 +728,14 @@
 }
 
 impl PullTestHarness {
-<<<<<<< HEAD
-    fn new(tenancy_config: TenancyConfig) -> Self {
-        let base_repo_harness = BaseRepoHarness::builder()
-            .tenancy_config(tenancy_config)
-            .build();
-=======
     fn new(
         tenancy_config: TenancyConfig,
         mock_dataset_entry_writer: MockDatasetEntryWriter,
         mock_dependency_graph_writer: MockDependencyGraphWriter,
     ) -> Self {
-        let base_repo_harness = BaseRepoHarness::new(tenancy_config, None);
->>>>>>> d2782f56
+        let base_repo_harness = BaseRepoHarness::builder()
+            .tenancy_config(tenancy_config)
+            .build();
 
         let calls = Arc::new(Mutex::new(Vec::new()));
 
