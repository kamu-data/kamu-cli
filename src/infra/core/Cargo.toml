--- conflicted
+++ resolved
@@ -95,14 +95,8 @@
 glob = "0.3" # Used for glob fetch
 itertools = "0.13"
 libc = "0.2" # Signal names
-<<<<<<< HEAD
-petgraph = { version = "0.6", default-features = false, features = [
-    "stable_graph",
-] }
-=======
 like = { version = "0.3", default-features = false }
 pin-project = "1"
->>>>>>> 3213a907
 rand = "0.8"
 regex = "1"
 tempfile = "3"
