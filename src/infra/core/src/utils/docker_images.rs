--- conflicted
+++ resolved
@@ -14,12 +14,8 @@
 
 pub const LIVY: &str = SPARK;
 pub const JUPYTER: &str = "ghcr.io/kamu-data/jupyter:0.7.1";
-<<<<<<< HEAD
-pub const QDRANT: &str = "docker.io/qdrant/qdrant:v1.15.0";
+pub const QDRANT: &str = "docker.io/qdrant/qdrant:v1.16.2";
 pub const ELASTICSEARCH: &str = "docker.io/elasticsearch:9.2.1";
-=======
-pub const QDRANT: &str = "docker.io/qdrant/qdrant:v1.16.2";
->>>>>>> 0318c988
 pub const BUSYBOX: &str = "docker.io/busybox:latest";
 
 #[cfg(feature = "ingest-mqtt")]
