[package]
name = "kamu-ingest-datafusion"
description = "Ingest implementation using Apache DataFusion"
version = { workspace = true }
homepage = { workspace = true }
repository = { workspace = true }
authors = { workspace = true }
readme = { workspace = true }
license-file = { workspace = true }
keywords = { workspace = true }
include = { workspace = true }
edition = { workspace = true }
publish = { workspace = true }


[lints]
workspace = true


[lib]
doctest = false


[dependencies]
internal-error = { workspace = true }
opendatafabric = { workspace = true, features = ["arrow"] }
kamu-core = { workspace = true }
kamu-data-utils = { workspace = true }

datafusion = { version = "36", default-features = false }
digest = "0.10"
geo-types = { version = "0.7", default-features = false, features = [] }
geojson ={ version = "0.24", default-features = false, features = ["geo-types"] }
glob = "0.3"
<<<<<<< HEAD
object_store = { version = "0.7", features = ["aws"] }
serde = { version = "1", features = ["derive"] }
=======
object_store = { version = "0.9", features = ["aws"] }
serde = { version = "1" }
>>>>>>> 2bab81da
serde_json = "1"
sha3 = "0.10"
shapefile = { version = "0.5", features = ["geo-types"] }
walkdir = "2"
zip = { version = "0.6", default-features = false, features = ["deflate", "bzip2", "zstd"]}

# Utils
async-trait = "0.1"
chrono = { version = "0.4", features = ["serde"] }
futures = "0.3"
thiserror = "1"
tokio = { version = "1", default-features = false, features=["fs", "process"] }
tracing = "0.1"
url = { version = "2", features = ["serde"] }


[dev-dependencies]
criterion = { version = "0.5", features = ["async_tokio"] }
indoc = "2"
pretty_assertions = "1"
rand = "0.8"
test-group = { version = "1" }
test-log = { version = "0.2", features = ["trace"] }
tempfile = "3"
tokio = { version = "1", default-features = false, features=["rt", "macros"] }
tracing-subscriber = { version = "0.3", features = ["env-filter"] }


[[bench]]
name = "cdc_project"
harness = false

[[bench]]
name = "ledger"
harness = false

[[bench]]
name = "snapshot"
harness = false
<|MERGE_RESOLUTION|>--- conflicted
+++ resolved
@@ -32,13 +32,8 @@
 geo-types = { version = "0.7", default-features = false, features = [] }
 geojson ={ version = "0.24", default-features = false, features = ["geo-types"] }
 glob = "0.3"
-<<<<<<< HEAD
-object_store = { version = "0.7", features = ["aws"] }
+object_store = { version = "0.9", features = ["aws"] }
 serde = { version = "1", features = ["derive"] }
-=======
-object_store = { version = "0.9", features = ["aws"] }
-serde = { version = "1" }
->>>>>>> 2bab81da
 serde_json = "1"
 sha3 = "0.10"
 shapefile = { version = "0.5", features = ["geo-types"] }
