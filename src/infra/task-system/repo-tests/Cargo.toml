--- conflicted
+++ resolved
@@ -27,11 +27,7 @@
 opendatafabric = { workspace = true }
 
 chrono = { version = "0.4", default-features = false }
-<<<<<<< HEAD
-dill = "0.9"
-=======
 dill = "0.10"
->>>>>>> 741548d4
 futures = "0.3"
 
 
