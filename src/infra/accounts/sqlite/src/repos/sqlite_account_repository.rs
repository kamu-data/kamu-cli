// Copyright Kamu Data, Inc. and contributors. All rights reserved.
//
// Use of this software is governed by the Business Source License
// included in the LICENSE file.
//
// As of the Change Date specified in that file, in accordance with
// the Business Source License, use of this software will be governed
// by the Apache License, Version 2.0.

use std::num::NonZeroUsize;

use database_common::{
    sqlite_generate_placeholders_list,
    PaginationOpts,
    TransactionRef,
    TransactionRefT,
};
use dill::{component, interface};
use email_utils::Email;
use internal_error::{ErrorIntoInternal, ResultIntoInternal};
use sqlx::error::DatabaseError;
use sqlx::sqlite::SqliteRow;
use sqlx::Row;

use crate::domain::*;

////////////////////////////////////////////////////////////////////////////////////////////////////////////////////////

pub struct SqliteAccountRepository {
    transaction: TransactionRefT<sqlx::Sqlite>,
}

#[component(pub)]
#[interface(dyn AccountRepository)]
#[interface(dyn ExpensiveAccountRepository)]
#[interface(dyn PasswordHashRepository)]
impl SqliteAccountRepository {
    pub fn new(transaction: TransactionRef) -> Self {
        Self {
            transaction: transaction.into(),
        }
    }

    fn convert_unique_constraint_violation(&self, e: &dyn DatabaseError) -> AccountErrorDuplicate {
        let sqlite_error_message = e.message();

        let account_field = if sqlite_error_message.contains("accounts.id") {
            AccountDuplicateField::Id
        } else if sqlite_error_message.contains("accounts.account_name") {
            AccountDuplicateField::Name
        } else if sqlite_error_message.contains("accounts.email") {
            AccountDuplicateField::Email
        } else if sqlite_error_message.contains("accounts.provider_identity_key") {
            AccountDuplicateField::ProviderIdentityKey
        } else {
            tracing::error!(
                error = ?e,
                error_msg = sqlite_error_message,
                "Unexpected SQLite error"
            );
            AccountDuplicateField::Id
        };

        AccountErrorDuplicate { account_field }
    }

    fn map_account_row(account_row: &SqliteRow) -> Account {
        Account {
            id: account_row.get(0),
            account_name: odf::AccountName::new_unchecked(account_row.get::<&str, _>(1)),
            email: Email::parse(account_row.get(2)).unwrap(),
            display_name: account_row.get(3),
            account_type: account_row.get_unchecked(4),
            avatar_url: account_row.get(5),
            registered_at: account_row.get(6),
<<<<<<< HEAD
            is_admin: account_row.get(7),
            provider: account_row.get(9),
            provider_identity_key: account_row.get(10),
=======
            provider: account_row.get(7),
            provider_identity_key: account_row.get(8),
>>>>>>> 4dcecbe9
        }
    }
}

#[async_trait::async_trait]
impl AccountRepository for SqliteAccountRepository {
    async fn create_account(&self, account: &Account) -> Result<(), CreateAccountError> {
        let mut tr = self.transaction.lock().await;

        let connection_mut = tr.connection_mut().await?;

        let account_id = account.id.to_string();
        let account_name = account.account_name.to_ascii_lowercase();
        let email = account.email.as_ref().to_ascii_lowercase();
        let provider = account.provider.to_string();
        let provider_identity_key = account.provider_identity_key.to_string();

        sqlx::query!(
            r#"
            INSERT INTO accounts (id, account_name, email, display_name, account_type, avatar_url, registered_at, provider, provider_identity_key)
                VALUES ($1, $2, $3, $4, $5, $6, $7, $8, $9)
            "#,
            account_id,
            account_name,
            email,
            account.display_name,
            account.account_type,
            account.avatar_url,
            account.registered_at,
            provider,
            provider_identity_key
        )
        .execute(connection_mut)
        .await
        .map_err(|e: sqlx::Error| match e {
            sqlx::Error::Database(e) => {
                if e.is_unique_violation() {
                    CreateAccountError::Duplicate(self.convert_unique_constraint_violation(e.as_ref()))
                } else {
                    CreateAccountError::Internal(e.int_err())
                }
            }
            _ => CreateAccountError::Internal(e.int_err())
        })?;

        Ok(())
    }

    async fn update_account(&self, updated_account: Account) -> Result<(), UpdateAccountError> {
        let mut tr = self.transaction.lock().await;

        let connection_mut = tr.connection_mut().await?;

        let account_id = updated_account.id.to_string();
        let account_name = updated_account.account_name.to_ascii_lowercase();
        let email = updated_account.email.as_ref().to_ascii_lowercase();
        let provider = updated_account.provider.to_string();
        let provider_identity_key = updated_account.provider_identity_key.to_string();

        let update_result = sqlx::query!(
            r#"
            UPDATE accounts SET
                account_name = $2,
                email = $3,
                display_name = $4,
                account_type = $5,
                avatar_url = $6,
                registered_at = $7,
                provider = $8,
                provider_identity_key = $9
            WHERE id = $1
            "#,
            account_id,
            account_name,
            email,
            updated_account.display_name,
            updated_account.account_type,
            updated_account.avatar_url,
            updated_account.registered_at,
            provider,
            provider_identity_key
        )
        .execute(connection_mut)
        .await
        .map_err(|e: sqlx::Error| match e {
            sqlx::Error::Database(e) => {
                if e.is_unique_violation() {
                    UpdateAccountError::Duplicate(
                        self.convert_unique_constraint_violation(e.as_ref()),
                    )
                } else {
                    UpdateAccountError::Internal(e.int_err())
                }
            }
            _ => UpdateAccountError::Internal(e.int_err()),
        })?;

        if update_result.rows_affected() == 0 {
            return Err(UpdateAccountError::NotFound(AccountNotFoundByIdError {
                account_id: updated_account.id.clone(),
            }));
        }

        Ok(())
    }

    async fn update_account_email(
        &self,
        account_id: &odf::AccountID,
        new_email: Email,
    ) -> Result<(), UpdateAccountError> {
        let mut tr = self.transaction.lock().await;

        let connection_mut = tr.connection_mut().await?;

        let new_email = new_email.as_ref().to_string();
        let account_id_str = account_id.to_string();

        let update_result = sqlx::query!(
            r#"
            UPDATE accounts SET email = $1 WHERE id = $2
            "#,
            new_email,
            account_id_str,
        )
        .execute(connection_mut)
        .await
        .map_err(|e: sqlx::Error| match e {
            sqlx::Error::Database(e) => {
                if e.is_unique_violation() {
                    UpdateAccountError::Duplicate(
                        self.convert_unique_constraint_violation(e.as_ref()),
                    )
                } else {
                    UpdateAccountError::Internal(e.int_err())
                }
            }
            _ => UpdateAccountError::Internal(e.int_err()),
        })?;

        if update_result.rows_affected() == 0 {
            return Err(UpdateAccountError::NotFound(AccountNotFoundByIdError {
                account_id: account_id.clone(),
            }));
        }

        Ok(())
    }

    async fn get_account_by_id(
        &self,
        account_id: &odf::AccountID,
    ) -> Result<Account, GetAccountByIdError> {
        let mut tr = self.transaction.lock().await;

        let connection_mut = tr.connection_mut().await?;

        let account_id_str = account_id.to_string();

        let maybe_account_row = sqlx::query_as!(
            AccountRowModel,
            r#"
            SELECT
                id as "id: _",
                account_name,
                email,
                display_name,
                account_type as "account_type: AccountType",
                avatar_url,
                registered_at as "registered_at: _",
                provider,
                provider_identity_key
            FROM accounts
            WHERE id = $1
            "#,
            account_id_str
        )
        .fetch_optional(connection_mut)
        .await
        .int_err()?;

        if let Some(account_row) = maybe_account_row {
            Ok(account_row.into())
        } else {
            Err(GetAccountByIdError::NotFound(AccountNotFoundByIdError {
                account_id: account_id.clone(),
            }))
        }
    }

    async fn get_accounts_by_ids(
        &self,
        account_ids: &[odf::AccountID],
    ) -> Result<Vec<Account>, GetAccountByIdError> {
        if account_ids.is_empty() {
            return Ok(Vec::new());
        }

        let mut tr = self.transaction.lock().await;

        let connection_mut = tr.connection_mut().await?;

        let query_str = format!(
            r#"
                SELECT
                    id,
                    account_name,
                    email,
                    display_name,
                    account_type,
                    avatar_url,
                    registered_at,
                    provider,
                    provider_identity_key
                FROM accounts
                WHERE id IN ({})
                "#,
            sqlite_generate_placeholders_list(account_ids.len(), NonZeroUsize::new(1).unwrap())
        );

        // ToDo replace it by macro once sqlx will support it
        // https://github.com/launchbadge/sqlx/blob/main/FAQ.md#how-can-i-do-a-select--where-foo-in--query
        let mut query = sqlx::query(&query_str);
        for account_id in account_ids {
            query = query.bind(account_id.to_string());
        }

        let account_rows = query.fetch_all(connection_mut).await.int_err()?;

        Ok(account_rows.iter().map(Self::map_account_row).collect())
    }

    async fn get_account_by_name(
        &self,
        account_name: &odf::AccountName,
    ) -> Result<Account, GetAccountByNameError> {
        let mut tr = self.transaction.lock().await;

        let connection_mut = tr.connection_mut().await?;

        let account_name_str = account_name.to_string();

        let maybe_account_row = sqlx::query_as!(
            AccountRowModel,
            r#"
            SELECT
                id as "id: _",
                account_name,
                email,
                display_name,
                account_type as "account_type: AccountType",
                avatar_url,
                registered_at as "registered_at: _",
                provider,
                provider_identity_key
            FROM accounts
            WHERE lower(account_name) = lower($1)
            "#,
            account_name_str
        )
        .fetch_optional(connection_mut)
        .await
        .int_err()?;

        if let Some(account_row) = maybe_account_row {
            Ok(account_row.into())
        } else {
            Err(GetAccountByNameError::NotFound(
                AccountNotFoundByNameError {
                    account_name: account_name.clone(),
                },
            ))
        }
    }

    async fn find_account_id_by_provider_identity_key(
        &self,
        provider_identity_key: &str,
    ) -> Result<Option<odf::AccountID>, FindAccountIdByProviderIdentityKeyError> {
        let mut tr = self.transaction.lock().await;

        let connection_mut = tr.connection_mut().await?;

        use odf::AccountID;
        let maybe_account_row = sqlx::query!(
            r#"
            SELECT id as "id: AccountID"
              FROM accounts
              WHERE provider_identity_key = $1
            "#,
            provider_identity_key
        )
        .fetch_optional(connection_mut)
        .await
        .int_err()?;

        Ok(maybe_account_row.map(|account_row| account_row.id))
    }

    async fn find_account_id_by_email(
        &self,
        email: &Email,
    ) -> Result<Option<odf::AccountID>, FindAccountIdByEmailError> {
        let mut tr = self.transaction.lock().await;

        let connection_mut = tr.connection_mut().await?;

        let email_str = email.as_ref();

        use odf::AccountID;
        let maybe_account_row = sqlx::query!(
            r#"
            SELECT id as "id: AccountID"
              FROM accounts
              WHERE lower(email) = lower($1)
            "#,
            email_str,
        )
        .fetch_optional(connection_mut)
        .await
        .int_err()?;

        Ok(maybe_account_row.map(|account_row| account_row.id))
    }

    async fn find_account_id_by_name(
        &self,
        account_name: &odf::AccountName,
    ) -> Result<Option<odf::AccountID>, FindAccountIdByNameError> {
        let mut tr = self.transaction.lock().await;

        let connection_mut = tr.connection_mut().await?;

        use odf::AccountID;
        let account_name_str = account_name.to_string();
        let maybe_account_row = sqlx::query!(
            r#"
            SELECT id as "id: AccountID"
              FROM accounts
              WHERE lower(account_name) = lower($1)
            "#,
            account_name_str
        )
        .fetch_optional(connection_mut)
        .await
        .int_err()?;

        Ok(maybe_account_row.map(|account_row| account_row.id))
    }

    fn search_accounts_by_name_pattern<'a>(
        &'a self,
        name_pattern: &'a str,
        filters: SearchAccountsByNamePatternFilters,
        pagination: PaginationOpts,
    ) -> AccountPageStream<'a> {
        Box::pin(async_stream::stream! {
            let limit = i64::try_from(pagination.limit).int_err()?;
            let offset = i64::try_from(pagination.offset).int_err()?;

            let mut tr = self.transaction.lock().await;
            let connection_mut = tr.connection_mut().await?;

            let query_str = format!(
                r#"
                SELECT id,
                       account_name,
                       email,
                       display_name,
                       account_type,
                       avatar_url,
                       registered_at,
                       provider,
                       provider_identity_key
                FROM accounts
                WHERE (account_name LIKE '%'||$1||'%' COLLATE nocase
                    OR display_name LIKE '%'||$1||'%' COLLATE nocase)
                  AND id NOT IN ({})
                ORDER BY account_name
                LIMIT $2 OFFSET $3
                "#,
                sqlite_generate_placeholders_list(
                    filters.exclude_accounts_by_ids.len(),
                    NonZeroUsize::new(4).unwrap()
                )
            );

            // ToDo replace it by macro once sqlx will support it
            // https://github.com/launchbadge/sqlx/blob/main/FAQ.md#how-can-i-do-a-select--where-foo-in--query
            let mut query = sqlx::query(&query_str)
                .bind(name_pattern)
                .bind(limit)
                .bind(offset);

            for excluded_account_id in filters.exclude_accounts_by_ids {
                query = query.bind(excluded_account_id.to_string());
            }

            let mut query_stream = query
                .fetch(connection_mut)
                .map_err(ErrorIntoInternal::int_err);

            use futures::TryStreamExt;

            while let Some(account_row) = query_stream.try_next().await? {
                yield Ok(Self::map_account_row(&account_row));
            }
        })
    }
}

////////////////////////////////////////////////////////////////////////////////////////////////////////////////////////

#[async_trait::async_trait]
impl ExpensiveAccountRepository for SqliteAccountRepository {
    async fn accounts_count(&self) -> Result<usize, AccountsCountError> {
        let mut tr = self.transaction.lock().await;

        let connection_mut = tr.connection_mut().await?;

        let accounts_count = sqlx::query_scalar!(
            r#"
            SELECT COUNT(*)
            FROM accounts
            "#,
        )
        .fetch_one(connection_mut)
        .await
        .int_err()?;

        Ok(usize::try_from(accounts_count).unwrap_or(0))
    }

    async fn get_accounts(&self, pagination: PaginationOpts) -> AccountPageStream {
        Box::pin(async_stream::stream! {
            let mut tr = self.transaction.lock().await;
            let connection_mut = tr.connection_mut().await?;

            let limit = i64::try_from(pagination.limit).int_err()?;
            let offset = i64::try_from(pagination.offset).int_err()?;

            let mut query_stream = sqlx::query_as!(
                AccountRowModel,
                r#"
                SELECT id            AS "id: _",
                       account_name,
                       email,
                       display_name,
                       account_type  AS "account_type: AccountType",
                       avatar_url,
                       registered_at AS "registered_at: _",
                       provider,
                       provider_identity_key
                FROM accounts
                ORDER BY registered_at ASC
                LIMIT $1 OFFSET $2
                "#,
                limit,
                offset,
            )
            .fetch(connection_mut)
            .map_err(ErrorIntoInternal::int_err);

            use futures::TryStreamExt;

            while let Some(account_row_model) = query_stream.try_next().await? {
                yield Ok(account_row_model.into());
            }
        })
    }
}

////////////////////////////////////////////////////////////////////////////////////////////////////////////////////////

#[async_trait::async_trait]
impl PasswordHashRepository for SqliteAccountRepository {
    async fn save_password_hash(
        &self,
        account_name: &odf::AccountName,
        password_hash: String,
    ) -> Result<(), SavePasswordHashError> {
        let mut tr = self.transaction.lock().await;

        let connection_mut = tr.connection_mut().await?;

        // TODO: duplicates are prevented with unique indices, but handle error

        let account_name = account_name.to_string();
        sqlx::query!(
            r#"
            INSERT INTO accounts_passwords (account_name, password_hash)
                VALUES ($1, $2)
            "#,
            account_name,
            password_hash
        )
        .execute(connection_mut)
        .await
        .int_err()?;

        Ok(())
    }

    async fn find_password_hash_by_account_name(
        &self,
        account_name: &odf::AccountName,
    ) -> Result<Option<String>, FindPasswordHashError> {
        let mut tr = self.transaction.lock().await;

        let connection_mut = tr.connection_mut().await?;

        let account_name = account_name.to_string();
        let maybe_password_row = sqlx::query!(
            r#"
            SELECT password_hash
              FROM accounts_passwords
              WHERE lower(account_name) = lower($1)
            "#,
            account_name,
        )
        .fetch_optional(connection_mut)
        .await
        .int_err()?;

        Ok(maybe_password_row.map(|password_row| password_row.password_hash))
    }
}

////////////////////////////////////////////////////////////////////////////////////////////////////////////////////////<|MERGE_RESOLUTION|>--- conflicted
+++ resolved
@@ -73,14 +73,8 @@
             account_type: account_row.get_unchecked(4),
             avatar_url: account_row.get(5),
             registered_at: account_row.get(6),
-<<<<<<< HEAD
-            is_admin: account_row.get(7),
-            provider: account_row.get(9),
-            provider_identity_key: account_row.get(10),
-=======
             provider: account_row.get(7),
             provider_identity_key: account_row.get(8),
->>>>>>> 4dcecbe9
         }
     }
 }
