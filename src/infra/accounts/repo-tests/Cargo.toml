--- conflicted
+++ resolved
@@ -37,11 +37,6 @@
 futures = "0.3"
 password-hash = { version = "0.5", default-features = false }
 pretty_assertions = { version = "1", default-features = false, features = ["std", "unstable"] }
-<<<<<<< HEAD
-rand = "0.8"
-uuid = "1"
-event-sourcing = { workspace = true }
-=======
 rand = "0.9"
 uuid = "1"
->>>>>>> b6c657a3
+event-sourcing = { workspace = true }