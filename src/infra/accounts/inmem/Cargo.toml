[package]
name = "kamu-accounts-inmem"
description = "In-memory implementation of accounts domain"
version = { workspace = true }
homepage = { workspace = true }
repository = { workspace = true }
authors = { workspace = true }
readme = { workspace = true }
license-file = { workspace = true }
keywords = { workspace = true }
include = { workspace = true }
edition = { workspace = true }
publish = { workspace = true }


[lints]
workspace = true


[lib]
doctest = false


[dependencies]
database-common = { workspace = true }
kamu-accounts = { workspace = true }
opendatafabric = { workspace = true }
internal-error = { workspace = true }

async-trait = { version = "0.1", default-features = false }
chrono = { version = "0.4", default-features = false }
<<<<<<< HEAD
dill = "0.10"
futures = { version = "0.3", default-features = false }
=======
dill = "0.11"
>>>>>>> 05bc9fe8
uuid = "1"


[dev-dependencies]
database-common-macros = { workspace = true }
kamu-accounts-repo-tests = { workspace = true }

test-group = { version = "1" }
test-log = { version = "0.2", features = ["trace"] }
tokio = { version = "1", default-features = false, features = ["rt", "macros"] }<|MERGE_RESOLUTION|>--- conflicted
+++ resolved
@@ -29,12 +29,8 @@
 
 async-trait = { version = "0.1", default-features = false }
 chrono = { version = "0.4", default-features = false }
-<<<<<<< HEAD
-dill = "0.10"
+dill = "0.11"
 futures = { version = "0.3", default-features = false }
-=======
-dill = "0.11"
->>>>>>> 05bc9fe8
 uuid = "1"
 
 
