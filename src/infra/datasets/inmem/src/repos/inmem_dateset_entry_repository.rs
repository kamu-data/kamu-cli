// Copyright Kamu Data, Inc. and contributors. All rights reserved.
//
// Use of this software is governed by the Business Source License
// included in the LICENSE file.
//
// As of the Change Date specified in that file, in accordance with
// the Business Source License, use of this software will be governed
// by the Apache License, Version 2.0.

use std::collections::{BTreeMap, BTreeSet, HashMap};
use std::sync::Arc;

use database_common::PaginationOpts;
use dill::*;
use internal_error::{InternalError, ResultIntoInternal};
use kamu_datasets::*;
use opendatafabric::{AccountID, DatasetID, DatasetName};
use tokio::sync::RwLock;

////////////////////////////////////////////////////////////////////////////////////////////////////////////////////////

#[derive(Default)]
struct State {
    rows: HashMap<DatasetID, DatasetEntry>,
    rows_by_name: BTreeMap<DatasetName, DatasetEntry>,
    rows_by_owner: HashMap<AccountID, BTreeSet<DatasetID>>,
}

impl State {
    fn new() -> Self {
        Self {
            rows: HashMap::new(),
            rows_by_name: BTreeMap::new(),
            rows_by_owner: HashMap::new(),
        }
    }
}

////////////////////////////////////////////////////////////////////////////////////////////////////////////////////////

pub struct InMemoryDatasetEntryRepository {
<<<<<<< HEAD
    state: Arc<RwLock<State>>,
=======
    listeners: Vec<Arc<dyn DatasetEntryRemovalListener>>,
    state: Arc<Mutex<State>>,
>>>>>>> 3213a907
}

#[component(pub)]
#[interface(dyn DatasetEntryRepository)]
#[scope(Singleton)]
impl InMemoryDatasetEntryRepository {
    pub fn new(listeners: Vec<Arc<dyn DatasetEntryRemovalListener>>) -> Self {
        Self {
<<<<<<< HEAD
            state: Arc::new(RwLock::new(State::new())),
=======
            listeners,
            state: Arc::new(Mutex::new(State::new())),
>>>>>>> 3213a907
        }
    }
}

////////////////////////////////////////////////////////////////////////////////////////////////////////////////////////

#[async_trait::async_trait]
impl DatasetEntryRepository for InMemoryDatasetEntryRepository {
    async fn dataset_entries_count(&self) -> Result<usize, DatasetEntriesCountError> {
        let readable_state = self.state.read().await;

        let dataset_entries_count = readable_state.rows.len();

        Ok(dataset_entries_count)
    }

    async fn dataset_entries_count_by_owner_id(
        &self,
        owner_id: &AccountID,
    ) -> Result<usize, InternalError> {
        let readable_state = self.state.read().await;

        let owner_entries = readable_state.rows_by_owner.get(owner_id);

        Ok(owner_entries.map_or(0, BTreeSet::len))
    }

    async fn get_dataset_entries<'a>(
        &'a self,
        pagination: PaginationOpts,
    ) -> DatasetEntryStream<'a> {
        let dataset_entries_page = {
            let readable_state = self.state.read().await;

            readable_state
                .rows_by_name
                .values()
                .skip(pagination.offset)
                .take(pagination.limit)
                .cloned()
                .map(Ok)
                .collect::<Vec<_>>()
        };

        Box::pin(futures::stream::iter(dataset_entries_page))
    }

    async fn get_dataset_entry(
        &self,
        dataset_id: &DatasetID,
    ) -> Result<DatasetEntry, GetDatasetEntryError> {
        let readable_state = self.state.read().await;

        let maybe_dataset_entry = readable_state.rows.get(dataset_id);

        let Some(dataset_entry) = maybe_dataset_entry else {
            return Err(DatasetEntryNotFoundError::new(dataset_id.clone()).into());
        };

        Ok(dataset_entry.clone())
    }

    async fn get_multiple_dataset_entries(
        &self,
        dataset_ids: &[DatasetID],
    ) -> Result<DatasetEntriesResolution, GetMultipleDatasetEntriesError> {
        let readable_state = self.state.read().await;

        let mut resolution = DatasetEntriesResolution::default();

        for dataset_id in dataset_ids {
            let maybe_dataset_entry = readable_state.rows.get(dataset_id);
            if let Some(dataset_entry) = maybe_dataset_entry {
                resolution.resolved_entries.push(dataset_entry.clone());
            } else {
                resolution.unresolved_entries.push(dataset_id.clone());
            }
        }

        Ok(resolution)
    }

    async fn get_dataset_entry_by_owner_and_name(
        &self,
        owner_id: &AccountID,
        name: &DatasetName,
    ) -> Result<DatasetEntry, GetDatasetEntryByNameError> {
        let readable_state = self.state.read().await;

        let maybe_dataset_entry = readable_state
            .rows
            .values()
            .find(|dataset| dataset.owner_id == *owner_id && dataset.name == *name);

        let Some(dataset_entry) = maybe_dataset_entry else {
            return Err(
                DatasetEntryByNameNotFoundError::new(owner_id.clone(), name.clone()).into(),
            );
        };

        Ok(dataset_entry.clone())
    }

    async fn get_dataset_entries_by_owner_id<'a>(
        &'a self,
        owner_id: &AccountID,
        pagination: PaginationOpts,
    ) -> DatasetEntryStream<'a> {
        let dataset_entries_page = {
            let readable_state = self.state.read().await;

            if let Some(dataset_ids) = readable_state.rows_by_owner.get(owner_id) {
                dataset_ids
                    .iter()
                    .skip(pagination.offset)
                    .take(pagination.limit)
                    .map(|dataset_id| readable_state.rows.get(dataset_id).unwrap())
                    .cloned()
                    .map(Ok)
                    .collect::<Vec<_>>()
            } else {
                vec![]
            }
        };

        Box::pin(futures::stream::iter(dataset_entries_page))
    }

    async fn save_dataset_entry(
        &self,
        dataset_entry: &DatasetEntry,
    ) -> Result<(), SaveDatasetEntryError> {
        let mut writable_state = self.state.write().await;

        for row in writable_state.rows.values() {
            if row.id == dataset_entry.id {
                return Err(SaveDatasetEntryErrorDuplicate::new(dataset_entry.id.clone()).into());
            }

            if row.owner_id == dataset_entry.owner_id && row.name == dataset_entry.name {
                return Err(DatasetEntryNameCollisionError::new(dataset_entry.name.clone()).into());
            }
        }

        writable_state
            .rows
            .insert(dataset_entry.id.clone(), dataset_entry.clone());

        writable_state
            .rows_by_name
            .insert(dataset_entry.name.clone(), dataset_entry.clone());

        writable_state
            .rows_by_owner
            .entry(dataset_entry.owner_id.clone())
            .and_modify(|owner_dataset_ids| {
                owner_dataset_ids.insert(dataset_entry.id.clone());
            })
            .or_insert_with(|| BTreeSet::from_iter([dataset_entry.id.clone()]));

        Ok(())
    }

    async fn update_dataset_entry_name(
        &self,
        dataset_id: &DatasetID,
        new_name: &DatasetName,
    ) -> Result<(), UpdateDatasetEntryNameError> {
        let mut writable_state = self.state.write().await;

        let maybe_dataset_entry = writable_state.rows.get(dataset_id);

        let Some(found_dataset_entry) = maybe_dataset_entry else {
            return Err(DatasetEntryNotFoundError::new(dataset_id.clone()).into());
        };

        let has_name_collision_detected = writable_state.rows.values().any(|dataset_entry| {
            dataset_entry.id != *dataset_id
                && dataset_entry.owner_id == found_dataset_entry.owner_id
                && dataset_entry.name == *new_name
        });

        if has_name_collision_detected {
            return Err(DatasetEntryNameCollisionError::new(new_name.clone()).into());
        }

        // To avoid frustrating the borrow checker, we have to do a second look-up.
        // Safety: We're already guaranteed that the entry will be present.
        let old_name = {
            let found_dataset_entry = writable_state.rows.get_mut(dataset_id).unwrap();
            let old_name = found_dataset_entry.name.clone();
            found_dataset_entry.name = new_name.clone();
            old_name
        };

        // Mirror the change in named collection
        let mut entry = writable_state
            .rows_by_name
            .remove(&old_name)
            .expect("named record must be present");
        entry.name = new_name.clone();
        writable_state.rows_by_name.insert(new_name.clone(), entry);

        Ok(())
    }

    async fn delete_dataset_entry(
        &self,
        dataset_id: &DatasetID,
    ) -> Result<(), DeleteEntryDatasetError> {
<<<<<<< HEAD
        let mut writable_state = self.state.write().await;
=======
        {
            let mut writable_state = self.state.lock().unwrap();

            let maybe_removed_entry = writable_state.rows.remove(dataset_id);
            if let Some(removed_entry) = maybe_removed_entry {
                writable_state.rows_by_name.remove(&removed_entry.name);
                writable_state
                    .rows_by_owner
                    .get_mut(&removed_entry.owner_id)
                    .unwrap()
                    .remove(&removed_entry.id);
            } else {
                return Err(DatasetEntryNotFoundError::new(dataset_id.clone()).into());
            }
        }
>>>>>>> 3213a907

        for listener in &self.listeners {
            listener
                .on_dataset_entry_removed(dataset_id)
                .await
                .int_err()?;
        }

        Ok(())
    }
}

////////////////////////////////////////////////////////////////////////////////////////////////////////////////////////<|MERGE_RESOLUTION|>--- conflicted
+++ resolved
@@ -39,12 +39,8 @@
 ////////////////////////////////////////////////////////////////////////////////////////////////////////////////////////
 
 pub struct InMemoryDatasetEntryRepository {
-<<<<<<< HEAD
+    listeners: Vec<Arc<dyn DatasetEntryRemovalListener>>,
     state: Arc<RwLock<State>>,
-=======
-    listeners: Vec<Arc<dyn DatasetEntryRemovalListener>>,
-    state: Arc<Mutex<State>>,
->>>>>>> 3213a907
 }
 
 #[component(pub)]
@@ -53,12 +49,8 @@
 impl InMemoryDatasetEntryRepository {
     pub fn new(listeners: Vec<Arc<dyn DatasetEntryRemovalListener>>) -> Self {
         Self {
-<<<<<<< HEAD
+            listeners,
             state: Arc::new(RwLock::new(State::new())),
-=======
-            listeners,
-            state: Arc::new(Mutex::new(State::new())),
->>>>>>> 3213a907
         }
     }
 }
@@ -269,11 +261,8 @@
         &self,
         dataset_id: &DatasetID,
     ) -> Result<(), DeleteEntryDatasetError> {
-<<<<<<< HEAD
-        let mut writable_state = self.state.write().await;
-=======
         {
-            let mut writable_state = self.state.lock().unwrap();
+            let mut writable_state = self.state.write().await;
 
             let maybe_removed_entry = writable_state.rows.remove(dataset_id);
             if let Some(removed_entry) = maybe_removed_entry {
@@ -287,7 +276,6 @@
                 return Err(DatasetEntryNotFoundError::new(dataset_id.clone()).into());
             }
         }
->>>>>>> 3213a907
 
         for listener in &self.listeners {
             listener
