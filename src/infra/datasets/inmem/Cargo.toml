[package]
name = "kamu-datasets-inmem"
description = "In-memory implementation of datasets domain"
version = { workspace = true }
homepage = { workspace = true }
repository = { workspace = true }
authors = { workspace = true }
readme = { workspace = true }
license-file = { workspace = true }
keywords = { workspace = true }
include = { workspace = true }
edition = { workspace = true }
publish = { workspace = true }


[lints]
workspace = true


[lib]
doctest = false


[dependencies]
database-common = { workspace = true }
kamu-datasets = { workspace = true }
opendatafabric = { workspace = true }
internal-error = { workspace = true }

async-trait = { version = "0.1", default-features = false }
<<<<<<< HEAD
dill = "0.9"
futures = { version = "0.3", default-features = false }
tokio = { version = "1", default-features = false }
=======
dill = "0.10"
futures = { version = "0.3", default-features = false }
>>>>>>> 741548d4
tokio-stream = { version = "0.1", default-features = false }
uuid = { version = "1", default-features = false }


[dev-dependencies]
database-common-macros = { workspace = true }
kamu-accounts-inmem = { workspace = true }
kamu-datasets-repo-tests = { workspace = true }

test-group = { version = "1" }
test-log = { version = "0.2", features = ["trace"] }
tokio = { version = "1", default-features = false, features = ["rt", "macros"] }<|MERGE_RESOLUTION|>--- conflicted
+++ resolved
@@ -28,14 +28,9 @@
 internal-error = { workspace = true }
 
 async-trait = { version = "0.1", default-features = false }
-<<<<<<< HEAD
-dill = "0.9"
+dill = "0.10"
 futures = { version = "0.3", default-features = false }
 tokio = { version = "1", default-features = false }
-=======
-dill = "0.10"
-futures = { version = "0.3", default-features = false }
->>>>>>> 741548d4
 tokio-stream = { version = "0.1", default-features = false }
 uuid = { version = "1", default-features = false }
 
