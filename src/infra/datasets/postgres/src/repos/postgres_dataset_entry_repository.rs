--- conflicted
+++ resolved
@@ -161,14 +161,10 @@
 
         let connection_mut = tr.connection_mut().await?;
 
-<<<<<<< HEAD
-        let dataset_ids_search: Vec<_> = dataset_ids.iter().map(ToString::to_string).collect();
-=======
         let dataset_ids_search = dataset_ids
             .iter()
             .map(ToString::to_string)
             .collect::<Vec<_>>();
->>>>>>> 3213a907
 
         let resolved_entries = sqlx::query_as!(
             DatasetEntryRowModel,
@@ -363,19 +359,6 @@
 
             let stack_dataset_id = dataset_id.as_did_str().to_stack_string();
 
-<<<<<<< HEAD
-        let delete_result = sqlx::query!(
-            r#"
-            DELETE
-            FROM dataset_entries
-            WHERE dataset_id = $1
-            "#,
-            stack_dataset_id.as_str(),
-        )
-        .execute(&mut *connection_mut)
-        .await
-        .int_err()?;
-=======
             let delete_result = sqlx::query!(
                 r#"
                 DELETE FROM dataset_entries WHERE dataset_id = $1
@@ -385,7 +368,6 @@
             .execute(&mut *connection_mut)
             .await
             .int_err()?;
->>>>>>> 3213a907
 
             if delete_result.rows_affected() == 0 {
                 return Err(DatasetEntryNotFoundError::new(dataset_id.clone()).into());
