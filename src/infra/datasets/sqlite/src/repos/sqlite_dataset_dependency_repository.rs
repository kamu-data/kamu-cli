// Copyright Kamu Data, Inc. and contributors. All rights reserved.
//
// Use of this software is governed by the Business Source License
// included in the LICENSE file.
//
// As of the Change Date specified in that file, in accordance with
// the Business Source License, use of this software will be governed
// by the Apache License, Version 2.0.

use std::num::NonZeroUsize;

use database_common::{sqlite_generate_placeholders_list, TransactionRef, TransactionRefT};
use dill::{component, interface};
use internal_error::{ErrorIntoInternal, InternalError, ResultIntoInternal};
use kamu_datasets::*;
use sqlx::{QueryBuilder, Sqlite};

////////////////////////////////////////////////////////////////////////////////////////////////////////////////////////

pub struct SqliteDatasetDependencyRepository {
    transaction: TransactionRefT<sqlx::Sqlite>,
}

#[component(pub)]
#[interface(dyn DatasetDependencyRepository)]
#[interface(dyn DatasetEntryRemovalListener)]
impl SqliteDatasetDependencyRepository {
    pub fn new(transaction: TransactionRef) -> Self {
        Self {
            transaction: transaction.into(),
        }
    }
}

////////////////////////////////////////////////////////////////////////////////////////////////////////////////////////

#[async_trait::async_trait]
impl DatasetDependencyRepository for SqliteDatasetDependencyRepository {
    async fn stores_any_dependencies(&self) -> Result<bool, InternalError> {
        let mut tr = self.transaction.lock().await;

        let connection_mut = tr.connection_mut().await?;

        let has_data = sqlx::query_scalar!(
            r#"
            SELECT EXISTS (SELECT * FROM dataset_dependencies LIMIT 1) as has_data
            "#,
        )
        .fetch_one(connection_mut)
        .await
        .int_err()?;

        Ok(has_data != 0)
    }

    fn list_all_dependencies(&self) -> DatasetDependenciesIDStream {
        Box::pin(async_stream::stream! {
            let mut tr = self.transaction.lock().await;
            let connection_mut = tr.connection_mut().await?;

            let mut query_stream = sqlx::query_as!(
                DatasetDependencyEntryRowModel,
                r#"
                SELECT
                    downstream_dataset_id as "downstream_dataset_id: _",
                    upstream_dataset_id as "upstream_dataset_id: _"
                FROM dataset_dependencies
                ORDER BY downstream_dataset_id, upstream_dataset_id
                "#,
            )
            .fetch(connection_mut)
            .map_err(ErrorIntoInternal::int_err);

            use futures::TryStreamExt;

            let mut maybe_last_downstream_id: Option<odf::DatasetID> = None;
            let mut current_upstreams = Vec::new();

            while let Some(entry) = query_stream.try_next().await? {
                if let Some(last_downstream_id) = &maybe_last_downstream_id {
                    if *last_downstream_id == entry.downstream_dataset_id {
                        current_upstreams.push(entry.upstream_dataset_id);
                        continue;
                    }

                    yield Ok(DatasetDependencies {
                        downstream_dataset_id: last_downstream_id.clone(),
                        upstream_dataset_ids: current_upstreams,
                    });

                    current_upstreams = Vec::new();
                }

                maybe_last_downstream_id = Some(entry.downstream_dataset_id);
                current_upstreams.push(entry.upstream_dataset_id);
            }

            if !current_upstreams.is_empty() {
                let last_downstream_id = maybe_last_downstream_id.expect("last downstream id to be present");
                    yield Ok(DatasetDependencies {
                        downstream_dataset_id: last_downstream_id,
                        upstream_dataset_ids: current_upstreams,
                    });
            }
        })
    }

    async fn add_upstream_dependencies(
        &self,
        downstream_dataset_id: &odf::DatasetID,
        new_upstream_dataset_ids: &[&odf::DatasetID],
    ) -> Result<(), AddDependenciesError> {
        if new_upstream_dataset_ids.is_empty() {
            return Ok(());
        }

        let mut tr = self.transaction.lock().await;
        let connection_mut = tr.connection_mut().await?;

        let mut query_builder = QueryBuilder::<Sqlite>::new(
            r#"
            INSERT INTO dataset_dependencies(downstream_dataset_id, upstream_dataset_id)
            "#,
        );

        query_builder.push_values(new_upstream_dataset_ids, |mut b, upsteam_dataset_id| {
            b.push_bind(downstream_dataset_id.as_did_str().to_string());
            b.push_bind(upsteam_dataset_id.as_did_str().to_string());
        });

        let query_result = query_builder.build().execute(connection_mut).await;
        if let Err(e) = query_result {
            return Err(match e {
                sqlx::Error::Database(e) if e.is_unique_violation() => {
                    AddDependencyDuplicateError {
                        downstream_dataset_id: downstream_dataset_id.clone(),
                    }
                    .into()
                }
                _ => AddDependenciesError::Internal(e.int_err()),
            });
        }

        Ok(())
    }

    async fn remove_upstream_dependencies(
        &self,
        downstream_dataset_id: &odf::DatasetID,
        upstream_dataset_ids: &[&odf::DatasetID],
    ) -> Result<(), RemoveDependenciesError> {
        if upstream_dataset_ids.is_empty() {
            return Ok(());
        }

        let mut tr = self.transaction.lock().await;

        let connection_mut = tr.connection_mut().await?;

        let query_str = format!(
            r#"
            DELETE FROM dataset_dependencies
            WHERE
                downstream_dataset_id = $1 AND
                upstream_dataset_id IN ({})
            "#,
            sqlite_generate_placeholders_list(
<<<<<<< HEAD
                obsolete_upstream_dataset_ids.len(),
=======
                upstream_dataset_ids.len(),
>>>>>>> e6ce9636
                NonZeroUsize::new(2).unwrap()
            )
        );

        // ToDo replace it by macro once sqlx will support it
        // https://github.com/launchbadge/sqlx/blob/main/FAQ.md#how-can-i-do-a-select--where-foo-in--query
        let mut query = sqlx::query(&query_str);

        let stack_downstream_dataset_id = downstream_dataset_id.as_did_str().to_stack_string();
        query = query.bind(stack_downstream_dataset_id.as_str());

<<<<<<< HEAD
        for upstream_dataset_id in obsolete_upstream_dataset_ids {
=======
        for upstream_dataset_id in upstream_dataset_ids {
>>>>>>> e6ce9636
            query = query.bind(upstream_dataset_id.to_string());
        }

        let delete_result = query.execute(&mut *connection_mut).await.int_err()?;
        if delete_result.rows_affected() == 0 {
            return Err(RemoveDependencyMissingError {
                downstream_dataset_id: downstream_dataset_id.clone(),
            }
            .into());
        }

        Ok(())
    }
}

////////////////////////////////////////////////////////////////////////////////////////////////////////////////////////

#[async_trait::async_trait]
impl DatasetEntryRemovalListener for SqliteDatasetDependencyRepository {
    async fn on_dataset_entry_removed(
        &self,
        dataset_id: &odf::DatasetID,
    ) -> Result<(), InternalError> {
        let mut tr = self.transaction.lock().await;

        let connection_mut = tr.connection_mut().await?;

        let stack_dataset_id = dataset_id.as_did_str().to_stack_string();
        let stack_dataset_id_as_str = stack_dataset_id.as_str();

        sqlx::query!(
            r#"
            DELETE FROM dataset_dependencies WHERE downstream_dataset_id = $1 OR upstream_dataset_id = $1
            "#,
            stack_dataset_id_as_str,
        )
        .execute(&mut *connection_mut)
        .await
        .int_err()?;

        Ok(())
    }
}

////////////////////////////////////////////////////////////////////////////////////////////////////////////////////////<|MERGE_RESOLUTION|>--- conflicted
+++ resolved
@@ -165,11 +165,7 @@
                 upstream_dataset_id IN ({})
             "#,
             sqlite_generate_placeholders_list(
-<<<<<<< HEAD
-                obsolete_upstream_dataset_ids.len(),
-=======
                 upstream_dataset_ids.len(),
->>>>>>> e6ce9636
                 NonZeroUsize::new(2).unwrap()
             )
         );
@@ -181,11 +177,7 @@
         let stack_downstream_dataset_id = downstream_dataset_id.as_did_str().to_stack_string();
         query = query.bind(stack_downstream_dataset_id.as_str());
 
-<<<<<<< HEAD
-        for upstream_dataset_id in obsolete_upstream_dataset_ids {
-=======
         for upstream_dataset_id in upstream_dataset_ids {
->>>>>>> e6ce9636
             query = query.bind(upstream_dataset_id.to_string());
         }
 
