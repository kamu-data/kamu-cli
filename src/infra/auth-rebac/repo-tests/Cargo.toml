[package]
name = "kamu-auth-rebac-repo-tests"
description = "Shared repository tests for Kamu ReBAC domain"
version = { workspace = true }
homepage = { workspace = true }
repository = { workspace = true }
authors = { workspace = true }
readme = { workspace = true }
license-file = { workspace = true }
keywords = { workspace = true }
include = { workspace = true }
edition = { workspace = true }
publish = { workspace = true }


[lints]
workspace = true


[lib]
doctest = false


[dependencies]
kamu-auth-rebac = { workspace = true }

<<<<<<< HEAD
dill = "0.9"
=======
dill = "0.10"
>>>>>>> 741548d4
<|MERGE_RESOLUTION|>--- conflicted
+++ resolved
@@ -24,8 +24,4 @@
 [dependencies]
 kamu-auth-rebac = { workspace = true }
 
-<<<<<<< HEAD
-dill = "0.9"
-=======
-dill = "0.10"
->>>>>>> 741548d4
+dill = "0.10"