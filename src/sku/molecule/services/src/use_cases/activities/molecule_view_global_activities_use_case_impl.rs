// Copyright Kamu Data, Inc. and contributors. All rights reserved.
//
// Use of this software is governed by the Business Source License
// included in the LICENSE file.
//
// As of the Change Date specified in that file, in accordance with
// the Business Source License, use of this software will be governed
// by the Apache License, Version 2.0.

use std::sync::Arc;

use database_common::PaginationOpts;
use internal_error::{InternalError, ResultIntoInternal};
use kamu_accounts::LoggedAccount;
use kamu_auth_rebac::RebacDatasetRefUnresolvedError;
use kamu_molecule_domain::{
    molecule_activity_search_schema as activity_schema,
    molecule_announcement_search_schema as announcement_schema,
    molecule_search_schema_common as molecule_schema,
    *,
};
use kamu_search::*;

<<<<<<< HEAD
use crate::{MoleculeGlobalDataRoomActivitiesService, map_molecule_activities_filters_to_search};
=======
use crate::MoleculeGlobalDataRoomActivitiesService;
>>>>>>> 91247a0f

////////////////////////////////////////////////////////////////////////////////////////////////////////////////////////

#[dill::component]
#[dill::interface(dyn MoleculeViewGlobalActivitiesUseCase)]
pub struct MoleculeViewGlobalActivitiesUseCaseImpl {
    catalog: dill::Catalog,
    global_data_room_activities_service: Arc<dyn MoleculeGlobalDataRoomActivitiesService>,
    view_global_announcements_uc: Arc<dyn MoleculeViewGlobalAnnouncementsUseCase>,
<<<<<<< HEAD
    full_text_search_service: Arc<dyn kamu_search::FullTextSearchService>,
=======
>>>>>>> 91247a0f
}

impl MoleculeViewGlobalActivitiesUseCaseImpl {
    async fn global_activities_from_source(
        &self,
        molecule_subject: &LoggedAccount,
        filters: Option<MoleculeActivitiesFilters>,
        pagination: Option<PaginationOpts>,
    ) -> Result<MoleculeGlobalActivityListing, MoleculeViewGlobalActivitiesError> {
        let (mut data_room_listing, mut announcement_activities_listing) = tokio::try_join!(
            self.global_data_room_activities_listing_from_source(molecule_subject, filters.clone()),
            self.global_announcement_activities_listing_from_source(molecule_subject, filters),
        )?;

        // Get the total count before pagination
        let total_count =
            data_room_listing.total_count + announcement_activities_listing.total_count;

        // Merge lists
        let mut list = {
            let mut v = Vec::with_capacity(total_count);
            v.append(&mut data_room_listing.list);
            v.append(&mut announcement_activities_listing.list);
            v
        };

        // Sort by event time descending
        list.sort_unstable_by_key(|item| std::cmp::Reverse(item.event_time()));

        // Pagination
        if let Some(pagination) = pagination {
            let safe_offset = pagination.offset.min(total_count);
            list.drain(..safe_offset);
            list.truncate(pagination.limit);
        }

        Ok(MoleculeGlobalActivityListing { list, total_count })
    }

    async fn global_data_room_activities_listing_from_source(
        &self,
        molecule_subject: &LoggedAccount,
        filters: Option<MoleculeActivitiesFilters>,
    ) -> Result<MoleculeGlobalActivityListing, MoleculeViewGlobalActivitiesError> {
        // Get read access to global activities dataset
        let data_room_activities_reader = match self
            .global_data_room_activities_service
            .reader(&molecule_subject.account_name)
            .await
        {
            Ok(reader) => Ok(reader),

            // No activities dataset yet is fine, just return an empty listing
            Err(RebacDatasetRefUnresolvedError::NotFound(_)) => {
                return Ok(MoleculeGlobalActivityListing::default());
            }

            Err(e) => Err(MoleculeDatasetErrorExt::adapt::<
                MoleculeViewGlobalActivitiesError,
            >(e)),
        }?;

        // Load raw ledger DF
        let maybe_df = data_room_activities_reader
            .raw_ledger_data_frame()
            .await
            .map_err(MoleculeDatasetErrorExt::adapt::<MoleculeViewGlobalActivitiesError>)?;

        // Empty? Return empty listing
        let Some(df) = maybe_df else {
            return Ok(MoleculeGlobalActivityListing::default());
        };

        // Apply filters, if present
        let maybe_filter = filters.and_then(|f| {
            utils::molecule_fields_filter(None, f.by_tags, f.by_categories, f.by_access_levels)
        });
        let df = if let Some(filter) = maybe_filter {
            kamu_datasets_services::utils::DataFrameExtraDataFieldsFilterApplier::apply(df, filter)
                .int_err()?
        } else {
            df
        };

        // Sorting will be done after merge
        let records = df.collect_json_aos().await.int_err()?;
        let total_count = records.len();

        // Convert to entities
        let list = records
            .into_iter()
            .map(|record| {
                let entity = MoleculeDataRoomActivity::from_changelog_entry_json(record)?;
                Ok(MoleculeGlobalActivity::DataRoomActivity(entity))
            })
            .collect::<Result<Vec<_>, InternalError>>()?;

        Ok(MoleculeGlobalActivityListing { list, total_count })
    }

    async fn global_announcement_activities_listing_from_source(
        &self,
        molecule_subject: &LoggedAccount,
        filters: Option<MoleculeActivitiesFilters>,
    ) -> Result<MoleculeGlobalActivityListing, MoleculeViewGlobalActivitiesError> {
        let announcements_listing = self
            .view_global_announcements_uc
            .execute(
                molecule_subject,
<<<<<<< HEAD
                MoleculeViewGlobalAnnouncementsMode::LatestSource,
                if let Some(filters) = filters {
                    Some(MoleculeAnnouncementsFilters {
                        by_tags: filters.by_tags,
                        by_categories: filters.by_categories,
                        by_access_levels: filters.by_access_levels,
                    })
                } else {
                    None
                },
=======
                filters.map(|filters| MoleculeAnnouncementsFilters {
                    by_tags: filters.by_tags,
                    by_categories: filters.by_categories,
                    by_access_levels: filters.by_access_levels,
                }),
>>>>>>> 91247a0f
                None,
            )
            .await
            .map_err(|e| match e {
                MoleculeViewGlobalAnnouncementsError::Access(e) => {
                    MoleculeViewGlobalActivitiesError::Access(e)
                }
                MoleculeViewGlobalAnnouncementsError::Internal(e) => {
                    MoleculeViewGlobalActivitiesError::Internal(e)
                }
            })?;

        let list = announcements_listing
            .list
            .into_iter()
            .map(|global_announcement| {
                Ok(MoleculeGlobalActivity::Announcement(global_announcement))
            })
            .collect::<Result<Vec<_>, InternalError>>()?;
<<<<<<< HEAD

        Ok(MoleculeGlobalActivityListing {
            list,
            total_count: announcements_listing.total_count,
        })
    }

    async fn global_activities_from_search(
        &self,
        molecule_subject: &LoggedAccount,
        filters: Option<MoleculeActivitiesFilters>,
        pagination: Option<PaginationOpts>,
    ) -> Result<MoleculeGlobalActivityListing, MoleculeViewGlobalActivitiesError> {
        let ctx = FullTextSearchContext {
            catalog: &self.catalog,
        };

        let filter = {
            let mut and_clauses = vec![];

            // molecule_account_id equality
            and_clauses.push(field_eq_str(
                molecule_schema::fields::MOLECULE_ACCOUNT_ID,
                molecule_subject.account_id.to_string().as_str(),
            ));

            // filters by categories, tags, access levels
            if let Some(filters) = filters {
                and_clauses.extend(map_molecule_activities_filters_to_search(filters));
            }

            FullTextSearchFilterExpr::and_clauses(and_clauses)
        };

        let search_results = self
            .full_text_search_service
            .search(
                ctx,
                FullTextSearchRequest {
                    query: None, // no textual query, just filtering
                    entity_schemas: vec![
                        // Query simultaneously both activities and announcements.
                        // This should give mixed-type listing sorted by time desc
                        announcement_schema::SCHEMA_NAME,
                        activity_schema::SCHEMA_NAME,
                    ],
                    source: FullTextSearchRequestSourceSpec::All,
                    filter: Some(filter),
                    sort: sort!(molecule_schema::fields::SYSTEM_TIME, desc),
                    page: pagination.into(),
                    options: FullTextSearchOptions::default(),
                },
            )
            .await?;

        Ok(MoleculeGlobalActivityListing {
            total_count: usize::try_from(search_results.total_hits).unwrap(),
            list: search_results
                .hits
                .into_iter()
                .map(|hit| match hit.schema_name {
                    activity_schema::SCHEMA_NAME => {
                        MoleculeDataRoomActivity::from_search_index_json(hit.source)
                            .map(MoleculeGlobalActivity::DataRoomActivity)
                    }
                    announcement_schema::SCHEMA_NAME => {
                        MoleculeGlobalAnnouncement::from_search_index_json(hit.id, hit.source)
                            .map(MoleculeGlobalActivity::Announcement)
                    }
                    _ => Err(InternalError::new(format!(
                        "Unexpected schema name: {schema_name}",
                        schema_name = hit.schema_name
                    ))),
                })
                .collect::<Result<Vec<_>, InternalError>>()?,
=======

        Ok(MoleculeGlobalActivityListing {
            list,
            total_count: announcements_listing.total_count,
>>>>>>> 91247a0f
        })
    }
}

////////////////////////////////////////////////////////////////////////////////////////////////////////////////////////

#[common_macros::method_names_consts]
#[async_trait::async_trait]
impl MoleculeViewGlobalActivitiesUseCase for MoleculeViewGlobalActivitiesUseCaseImpl {
    #[tracing::instrument(level = "debug", name = MoleculeViewGlobalActivitiesUseCaseImpl_execute, skip_all, fields(?pagination))]
    async fn execute(
        &self,
        molecule_subject: &LoggedAccount,
        mode: MoleculeViewGlobalActivitiesMode,
        filters: Option<MoleculeActivitiesFilters>,
        pagination: Option<PaginationOpts>,
    ) -> Result<MoleculeGlobalActivityListing, MoleculeViewGlobalActivitiesError> {
<<<<<<< HEAD
        match mode {
            MoleculeViewGlobalActivitiesMode::LatestSource => {
                self.global_activities_from_source(molecule_subject, filters, pagination)
                    .await
            }
=======
        async fn fetch_or_empty<Fut>(
            enabled: bool,
            fut: Fut,
        ) -> Result<MoleculeGlobalActivityListing, MoleculeViewGlobalActivitiesError>
        where
            Fut: std::future::Future<
                    Output = Result<
                        MoleculeGlobalActivityListing,
                        MoleculeViewGlobalActivitiesError,
                    >,
                >,
        {
            if enabled {
                fut.await
            } else {
                Ok(MoleculeGlobalActivityListing::default())
            }
        }

        let by_kinds = filters
            .as_ref()
            .and_then(|f| f.by_kinds.as_deref())
            .unwrap_or(&[]);

        let fetch_data_room =
            by_kinds.is_empty() || by_kinds.contains(&MoleculeActivityKind::DataRoomActivity);
        let fetch_announcements =
            by_kinds.is_empty() || by_kinds.contains(&MoleculeActivityKind::Announcement);

        if !fetch_data_room && !fetch_announcements {
            return Ok(MoleculeGlobalActivityListing::default());
        }

        let data_room_fut = fetch_or_empty(
            fetch_data_room,
            self.get_global_data_room_activities_listing(molecule_subject, filters.clone()),
        );

        let announcements_fut = fetch_or_empty(
            fetch_announcements,
            self.get_global_announcement_activities_listing(molecule_subject, filters),
        );

        let (mut data_room_listing, mut announcement_activities_listing) =
            tokio::try_join!(data_room_fut, announcements_fut)?;

        // Get the total count before pagination
        let total_count =
            data_room_listing.total_count + announcement_activities_listing.total_count;

        // Merge lists
        let mut list = {
            let mut v = Vec::with_capacity(total_count);
            v.append(&mut data_room_listing.list);
            v.append(&mut announcement_activities_listing.list);
            v
        };

        // Sort by event time descending
        list.sort_unstable_by_key(|item| std::cmp::Reverse(item.event_time()));
>>>>>>> 91247a0f

            MoleculeViewGlobalActivitiesMode::LatestProjection => {
                self.global_activities_from_search(molecule_subject, filters, pagination)
                    .await
            }
        }
    }
}

////////////////////////////////////////////////////////////////////////////////////////////////////////////////////////<|MERGE_RESOLUTION|>--- conflicted
+++ resolved
@@ -21,11 +21,7 @@
 };
 use kamu_search::*;
 
-<<<<<<< HEAD
 use crate::{MoleculeGlobalDataRoomActivitiesService, map_molecule_activities_filters_to_search};
-=======
-use crate::MoleculeGlobalDataRoomActivitiesService;
->>>>>>> 91247a0f
 
 ////////////////////////////////////////////////////////////////////////////////////////////////////////////////////////
 
@@ -35,10 +31,7 @@
     catalog: dill::Catalog,
     global_data_room_activities_service: Arc<dyn MoleculeGlobalDataRoomActivitiesService>,
     view_global_announcements_uc: Arc<dyn MoleculeViewGlobalAnnouncementsUseCase>,
-<<<<<<< HEAD
     full_text_search_service: Arc<dyn kamu_search::FullTextSearchService>,
-=======
->>>>>>> 91247a0f
 }
 
 impl MoleculeViewGlobalActivitiesUseCaseImpl {
@@ -48,10 +41,51 @@
         filters: Option<MoleculeActivitiesFilters>,
         pagination: Option<PaginationOpts>,
     ) -> Result<MoleculeGlobalActivityListing, MoleculeViewGlobalActivitiesError> {
-        let (mut data_room_listing, mut announcement_activities_listing) = tokio::try_join!(
+        async fn fetch_or_empty<Fut>(
+            enabled: bool,
+            fut: Fut,
+        ) -> Result<MoleculeGlobalActivityListing, MoleculeViewGlobalActivitiesError>
+        where
+            Fut: std::future::Future<
+                    Output = Result<
+                        MoleculeGlobalActivityListing,
+                        MoleculeViewGlobalActivitiesError,
+                    >,
+                >,
+        {
+            if enabled {
+                fut.await
+            } else {
+                Ok(MoleculeGlobalActivityListing::default())
+            }
+        }
+
+        let by_kinds = filters
+            .as_ref()
+            .and_then(|f| f.by_kinds.as_deref())
+            .unwrap_or(&[]);
+
+        let fetch_data_room =
+            by_kinds.is_empty() || by_kinds.contains(&MoleculeActivityKind::DataRoomActivity);
+        let fetch_announcements =
+            by_kinds.is_empty() || by_kinds.contains(&MoleculeActivityKind::Announcement);
+
+        if !fetch_data_room && !fetch_announcements {
+            return Ok(MoleculeGlobalActivityListing::default());
+        }
+
+        let data_room_fut = fetch_or_empty(
+            fetch_data_room,
             self.global_data_room_activities_listing_from_source(molecule_subject, filters.clone()),
+        );
+
+        let announcements_fut = fetch_or_empty(
+            fetch_announcements,
             self.global_announcement_activities_listing_from_source(molecule_subject, filters),
-        )?;
+        );
+
+        let (mut data_room_listing, mut announcement_activities_listing) =
+            tokio::try_join!(data_room_fut, announcements_fut)?;
 
         // Get the total count before pagination
         let total_count =
@@ -148,7 +182,6 @@
             .view_global_announcements_uc
             .execute(
                 molecule_subject,
-<<<<<<< HEAD
                 MoleculeViewGlobalAnnouncementsMode::LatestSource,
                 if let Some(filters) = filters {
                     Some(MoleculeAnnouncementsFilters {
@@ -159,13 +192,6 @@
                 } else {
                     None
                 },
-=======
-                filters.map(|filters| MoleculeAnnouncementsFilters {
-                    by_tags: filters.by_tags,
-                    by_categories: filters.by_categories,
-                    by_access_levels: filters.by_access_levels,
-                }),
->>>>>>> 91247a0f
                 None,
             )
             .await
@@ -185,7 +211,6 @@
                 Ok(MoleculeGlobalActivity::Announcement(global_announcement))
             })
             .collect::<Result<Vec<_>, InternalError>>()?;
-<<<<<<< HEAD
 
         Ok(MoleculeGlobalActivityListing {
             list,
@@ -261,12 +286,6 @@
                     ))),
                 })
                 .collect::<Result<Vec<_>, InternalError>>()?,
-=======
-
-        Ok(MoleculeGlobalActivityListing {
-            list,
-            total_count: announcements_listing.total_count,
->>>>>>> 91247a0f
         })
     }
 }
@@ -284,74 +303,11 @@
         filters: Option<MoleculeActivitiesFilters>,
         pagination: Option<PaginationOpts>,
     ) -> Result<MoleculeGlobalActivityListing, MoleculeViewGlobalActivitiesError> {
-<<<<<<< HEAD
         match mode {
             MoleculeViewGlobalActivitiesMode::LatestSource => {
                 self.global_activities_from_source(molecule_subject, filters, pagination)
                     .await
             }
-=======
-        async fn fetch_or_empty<Fut>(
-            enabled: bool,
-            fut: Fut,
-        ) -> Result<MoleculeGlobalActivityListing, MoleculeViewGlobalActivitiesError>
-        where
-            Fut: std::future::Future<
-                    Output = Result<
-                        MoleculeGlobalActivityListing,
-                        MoleculeViewGlobalActivitiesError,
-                    >,
-                >,
-        {
-            if enabled {
-                fut.await
-            } else {
-                Ok(MoleculeGlobalActivityListing::default())
-            }
-        }
-
-        let by_kinds = filters
-            .as_ref()
-            .and_then(|f| f.by_kinds.as_deref())
-            .unwrap_or(&[]);
-
-        let fetch_data_room =
-            by_kinds.is_empty() || by_kinds.contains(&MoleculeActivityKind::DataRoomActivity);
-        let fetch_announcements =
-            by_kinds.is_empty() || by_kinds.contains(&MoleculeActivityKind::Announcement);
-
-        if !fetch_data_room && !fetch_announcements {
-            return Ok(MoleculeGlobalActivityListing::default());
-        }
-
-        let data_room_fut = fetch_or_empty(
-            fetch_data_room,
-            self.get_global_data_room_activities_listing(molecule_subject, filters.clone()),
-        );
-
-        let announcements_fut = fetch_or_empty(
-            fetch_announcements,
-            self.get_global_announcement_activities_listing(molecule_subject, filters),
-        );
-
-        let (mut data_room_listing, mut announcement_activities_listing) =
-            tokio::try_join!(data_room_fut, announcements_fut)?;
-
-        // Get the total count before pagination
-        let total_count =
-            data_room_listing.total_count + announcement_activities_listing.total_count;
-
-        // Merge lists
-        let mut list = {
-            let mut v = Vec::with_capacity(total_count);
-            v.append(&mut data_room_listing.list);
-            v.append(&mut announcement_activities_listing.list);
-            v
-        };
-
-        // Sort by event time descending
-        list.sort_unstable_by_key(|item| std::cmp::Reverse(item.event_time()));
->>>>>>> 91247a0f
 
             MoleculeViewGlobalActivitiesMode::LatestProjection => {
                 self.global_activities_from_search(molecule_subject, filters, pagination)
