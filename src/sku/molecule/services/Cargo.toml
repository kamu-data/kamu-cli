[package]
name = "kamu-molecule-services"
description = "Service layer of Molecule domain"
version = { workspace = true }
homepage = { workspace = true }
repository = { workspace = true }
authors = { workspace = true }
readme = { workspace = true }
license-file = { workspace = true }
keywords = { workspace = true }
include = { workspace = true }
edition = { workspace = true }
publish = { workspace = true }


[lints]
workspace = true


[lib]
doctest = false


[features]
default = []


[dependencies]
common-macros = { workspace = true }
database-common = { workspace = true }
file-utils = { workspace = true }
internal-error = { workspace = true }
kamu-accounts = { workspace = true }
kamu-auth-rebac = { workspace = true }
kamu-core = { workspace = true }
kamu-datasets = { workspace = true }
kamu-datasets-services = { workspace = true }
kamu-molecule-domain = { workspace = true }
<<<<<<< HEAD
kamu-search = { workspace = true }
=======
messaging-outbox = { workspace = true }
odf = { workspace = true, default-features = false }
time-source = { workspace = true }
>>>>>>> 4f4f1f5f

async-trait = { version = "0.1", default-features = false }
bytes = { version = "1", default-features = false }
chrono = { version = "0.4", default-features = false }
datafusion = { version = "50", default-features = false }
dill = { version = "0.14", default-features = false }
futures = { version = "0.3", default-features = false }
indoc = { version = "2", default-features = false }
nonempty = { version = "0.12", default-features = false }
num-bigint = { version = "0.4", default-features = false }
serde_json = { version = "1.0", default-features = false }
thiserror = { version = "2", default-features = false }
tokio = { version = "1", default-features = false, features = ["macros"] }
tracing = { version = "0.1", default-features = false }
uuid = { version = "1", default-features = false, features = ["v4"] }


[dev-dependencies]<|MERGE_RESOLUTION|>--- conflicted
+++ resolved
@@ -36,13 +36,10 @@
 kamu-datasets = { workspace = true }
 kamu-datasets-services = { workspace = true }
 kamu-molecule-domain = { workspace = true }
-<<<<<<< HEAD
 kamu-search = { workspace = true }
-=======
 messaging-outbox = { workspace = true }
 odf = { workspace = true, default-features = false }
 time-source = { workspace = true }
->>>>>>> 4f4f1f5f
 
 async-trait = { version = "0.1", default-features = false }
 bytes = { version = "1", default-features = false }
