[package]
name = "kamu-molecule-domain"
description = "Molecule-specific domain model"
version = { workspace = true }
homepage = { workspace = true }
repository = { workspace = true }
authors = { workspace = true }
readme = { workspace = true }
license-file = { workspace = true }
keywords = { workspace = true }
include = { workspace = true }
edition = { workspace = true }
publish = { workspace = true }


[lints]
workspace = true


[lib]
doctest = false


[features]
default = []


[dependencies]
database-common = { workspace = true }
file-utils = { workspace = true }
internal-error = { workspace = true }
kamu-accounts = { workspace = true }
kamu-core = { workspace = true }
kamu-datasets = { workspace = true }
<<<<<<< HEAD
kamu-search = { workspace = true }
=======
messaging-outbox = { workspace = true }
odf = { workspace = true, default-features = false }
>>>>>>> c87ce8cb

async-trait = { version = "0.1", default-features = false }
bytes = { version = "1", default-features = false }
chrono = { version = "0.4" }
indoc = { version = "2", default-features = false }
num-bigint = { version = "0.4", default-features = false }
serde = { version = "1", features = ["derive"] }
serde_json = { version = "1.0", default-features = false }
thiserror = { version = "2", default-features = false }


[dev-dependencies]<|MERGE_RESOLUTION|>--- conflicted
+++ resolved
@@ -32,12 +32,9 @@
 kamu-accounts = { workspace = true }
 kamu-core = { workspace = true }
 kamu-datasets = { workspace = true }
-<<<<<<< HEAD
 kamu-search = { workspace = true }
-=======
 messaging-outbox = { workspace = true }
 odf = { workspace = true, default-features = false }
->>>>>>> c87ce8cb
 
 async-trait = { version = "0.1", default-features = false }
 bytes = { version = "1", default-features = false }
