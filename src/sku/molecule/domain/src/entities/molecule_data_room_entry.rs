--- conflicted
+++ resolved
@@ -74,13 +74,13 @@
         Ok((offset, op, data_room_entry))
     }
 
-<<<<<<< HEAD
     pub fn from_search_index_json(value: serde_json::Value) -> Result<Self, InternalError> {
         let collection_entity = kamu_datasets::CollectionEntry::from_json(value).int_err()?;
         let data_room_entry = Self::from_collection_entry(collection_entity);
 
         Ok(data_room_entry)
-=======
+    }
+
     pub fn is_only_change_by_diff(&self, other: &Self) -> bool {
         if self.path != other.path || self.reference != other.reference {
             return false;
@@ -98,7 +98,6 @@
             && lhs.categories == rhs.categories
             && lhs.tags == rhs.tags
             && lhs.change_by != rhs.change_by
->>>>>>> 91247a0f
     }
 }
 
