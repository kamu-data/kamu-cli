--- conflicted
+++ resolved
@@ -7,20 +7,14 @@
 // the Business Source License, use of this software will be governed
 // by the Apache License, Version 2.0.
 
-<<<<<<< HEAD
 mod molecule_accounts;
-=======
 mod molecule_announcement;
->>>>>>> 64899447
 mod molecule_data_room_activity;
 mod molecule_data_room_entry;
 mod molecule_project;
 
-<<<<<<< HEAD
 pub use molecule_accounts::*;
-=======
 pub use molecule_announcement::*;
->>>>>>> 64899447
 pub use molecule_data_room_activity::*;
 pub use molecule_data_room_entry::*;
 pub use molecule_project::*;