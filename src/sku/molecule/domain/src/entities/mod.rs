// Copyright Kamu Data, Inc. and contributors. All rights reserved.
//
// Use of this software is governed by the Business Source License
// included in the LICENSE file.
//
// As of the Change Date specified in that file, in accordance with
// the Business Source License, use of this software will be governed
// by the Apache License, Version 2.0.

<<<<<<< HEAD
mod molecule_accounts;
=======
mod molecule_activity;
>>>>>>> 91247a0f
mod molecule_announcement;
mod molecule_data_room_activity;
mod molecule_data_room_entry;
mod molecule_encryption_metadata;
mod molecule_project;
mod molecule_versioned_file;

<<<<<<< HEAD
pub use molecule_accounts::*;
=======
pub use molecule_activity::*;
>>>>>>> 91247a0f
pub use molecule_announcement::*;
pub use molecule_data_room_activity::*;
pub use molecule_data_room_entry::*;
pub use molecule_encryption_metadata::*;
pub use molecule_project::*;
pub use molecule_versioned_file::*;<|MERGE_RESOLUTION|>--- conflicted
+++ resolved
@@ -7,11 +7,8 @@
 // the Business Source License, use of this software will be governed
 // by the Apache License, Version 2.0.
 
-<<<<<<< HEAD
 mod molecule_accounts;
-=======
 mod molecule_activity;
->>>>>>> 91247a0f
 mod molecule_announcement;
 mod molecule_data_room_activity;
 mod molecule_data_room_entry;
@@ -19,11 +16,8 @@
 mod molecule_project;
 mod molecule_versioned_file;
 
-<<<<<<< HEAD
 pub use molecule_accounts::*;
-=======
 pub use molecule_activity::*;
->>>>>>> 91247a0f
 pub use molecule_announcement::*;
 pub use molecule_data_room_activity::*;
 pub use molecule_data_room_entry::*;
