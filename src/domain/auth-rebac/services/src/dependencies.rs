// Copyright Kamu Data, Inc. and contributors. All rights reserved.
//
// Use of this software is governed by the Business Source License
// included in the LICENSE file.
//
// As of the Change Date specified in that file, in accordance with
// the Business Source License, use of this software will be governed
// by the Apache License, Version 2.0.

use dill::CatalogBuilder;

use crate::*;

////////////////////////////////////////////////////////////////////////////////////////////////////////////////////////

pub fn register_dependencies(b: &mut CatalogBuilder, needs_indexing: bool) {
    if needs_indexing {
        b.add::<RebacIndexer>();
    }
    b.add::<RebacDatasetLifecycleMessageConsumer>();
    b.add::<RebacServiceImpl>();
    b.add::<RebacDatasetRegistryFacadeImpl>();
<<<<<<< HEAD
    b.add_value(DefaultAccountProperties {
        is_admin: false,
        can_provision_accounts: false,
    });
    b.add_value(DefaultDatasetProperties {
        allows_anonymous_read: false,
        allows_public_read: false,
    });
=======
    b.add_value(DefaultAccountProperties::default());
    b.add_value(DefaultDatasetProperties::default());
>>>>>>> 4dcecbe9
}

////////////////////////////////////////////////////////////////////////////////////////////////////////////////////////<|MERGE_RESOLUTION|>--- conflicted
+++ resolved
@@ -20,19 +20,8 @@
     b.add::<RebacDatasetLifecycleMessageConsumer>();
     b.add::<RebacServiceImpl>();
     b.add::<RebacDatasetRegistryFacadeImpl>();
-<<<<<<< HEAD
-    b.add_value(DefaultAccountProperties {
-        is_admin: false,
-        can_provision_accounts: false,
-    });
-    b.add_value(DefaultDatasetProperties {
-        allows_anonymous_read: false,
-        allows_public_read: false,
-    });
-=======
     b.add_value(DefaultAccountProperties::default());
     b.add_value(DefaultDatasetProperties::default());
->>>>>>> 4dcecbe9
 }
 
 ////////////////////////////////////////////////////////////////////////////////////////////////////////////////////////