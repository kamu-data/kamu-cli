// Copyright Kamu Data, Inc. and contributors. All rights reserved.
//
// Use of this software is governed by the Business Source License
// included in the LICENSE file.
//
// As of the Change Date specified in that file, in accordance with
// the Business Source License, use of this software will be governed
// by the Apache License, Version 2.0.

use std::borrow::Cow;
use std::str::FromStr;

use internal_error::{InternalError, ResultIntoInternal};

////////////////////////////////////////////////////////////////////////////////////////////////////////////////////////

pub const PROPERTY_GROUP_SEPARATOR: &str = "/";
const PROPERTY_GROUP_DATASET: &str = "dataset";
const PROPERTY_GROUP_ACCOUNT: &str = "account";

pub const PROPERTY_VALUE_BOOLEAN_TRUE: &str = "true";
pub const PROPERTY_VALUE_BOOLEAN_FALSE: &str = "false";

////////////////////////////////////////////////////////////////////////////////////////////////////////////////////////

pub type PropertyValue<'a> = Cow<'a, str>;

pub trait PropertyValueExt {
    fn is_true(&self) -> bool;
}

impl PropertyValueExt for PropertyValue<'_> {
    fn is_true(&self) -> bool {
        self == PROPERTY_VALUE_BOOLEAN_TRUE
    }
}

////////////////////////////////////////////////////////////////////////////////////////////////////////////////////////

#[derive(Debug, Copy, Clone, PartialEq, Eq, Hash, PartialOrd, Ord)]
pub enum PropertyName {
    Dataset(DatasetPropertyName),
    Account(AccountPropertyName),
}

impl PropertyName {
    pub fn dataset_allows_anonymous_read<'a>(allows: bool) -> (Self, PropertyValue<'a>) {
        let (name, value) = DatasetPropertyName::allows_anonymous_read(allows);

        (Self::Dataset(name), value)
    }

    pub fn dataset_allows_public_read<'a>(allows: bool) -> (Self, PropertyValue<'a>) {
        let (name, value) = DatasetPropertyName::allows_public_read(allows);

        (Self::Dataset(name), value)
    }

    pub fn account_is_admin<'a>(yes: bool) -> (Self, PropertyValue<'a>) {
        let (name, value) = AccountPropertyName::is_admin(yes);

        (Self::Account(name), value)
    }

    pub fn property_group(&self) -> &'static str {
        match self {
            PropertyName::Dataset(_) => PROPERTY_GROUP_DATASET,
            PropertyName::Account(_) => PROPERTY_GROUP_ACCOUNT,
        }
    }
}

impl std::fmt::Display for PropertyName {
    fn fmt(&self, f: &mut std::fmt::Formatter<'_>) -> std::fmt::Result {
        match self {
            Self::Dataset(dataset_property) => {
                write!(
                    f,
                    "{PROPERTY_GROUP_DATASET}{PROPERTY_GROUP_SEPARATOR}{dataset_property}"
                )
            }
            Self::Account(account_property) => {
                write!(
                    f,
                    "{PROPERTY_GROUP_ACCOUNT}{PROPERTY_GROUP_SEPARATOR}{account_property}"
                )
            }
        }
    }
}

impl FromStr for PropertyName {
    type Err = InternalError;

    fn from_str(value: &str) -> Result<Self, Self::Err> {
        let split: Vec<&str> = value.split(PROPERTY_GROUP_SEPARATOR).collect();
        let [property_group, property_name] = split[..] else {
            return InternalError::bail(format!("Invalid format for value: '{value}'"));
        };

        let res = match property_group {
            group @ PROPERTY_GROUP_DATASET => {
                let dataset_property = property_name
                    .parse::<DatasetPropertyName>()
                    .context_int_err(format!("group '{group}', property_name '{property_name}'"))?;

                Self::Dataset(dataset_property)
            }
            group @ PROPERTY_GROUP_ACCOUNT => {
                let account_property = property_name
                    .parse::<AccountPropertyName>()
                    .context_int_err(format!("group '{group}', property_name '{property_name}'"))?;

                Self::Account(account_property)
            }
            unexpected_property_group => {
                return InternalError::bail(format!(
                    "Unexpected property group: '{unexpected_property_group}'"
                ))
            }
        };

        Ok(res)
    }
}

////////////////////////////////////////////////////////////////////////////////////////////////////////////////////////

#[derive(
    Debug, Copy, Clone, PartialEq, Eq, Hash, PartialOrd, Ord, strum::EnumString, strum::Display,
)]
#[strum(serialize_all = "snake_case")]
pub enum DatasetPropertyName {
    AllowsAnonymousRead,
    AllowsPublicRead,
}

impl DatasetPropertyName {
    pub fn allows_anonymous_read<'a>(allows: bool) -> (Self, PropertyValue<'a>) {
        let value = boolean_property_value(allows);

        (DatasetPropertyName::AllowsAnonymousRead, value.into())
    }

    pub fn allows_public_read<'a>(allows: bool) -> (Self, PropertyValue<'a>) {
        let value = boolean_property_value(allows);

        (DatasetPropertyName::AllowsPublicRead, value.into())
    }
}

impl From<DatasetPropertyName> for PropertyName {
    fn from(value: DatasetPropertyName) -> PropertyName {
        PropertyName::Dataset(value)
    }
}

////////////////////////////////////////////////////////////////////////////////////////////////////////////////////////

#[derive(
    Debug, Copy, Clone, PartialEq, Eq, Hash, PartialOrd, Ord, strum::EnumString, strum::Display,
)]
#[strum(serialize_all = "snake_case")]
pub enum AccountPropertyName {
<<<<<<< HEAD
    // TODO: Private Datasets: absorb the `is_admin` attribute from the Accounts domain
    //       https://github.com/kamu-data/kamu-cli/issues/766
    IsAnAdmin,
    CanProvisionAccounts,
=======
    IsAdmin,
>>>>>>> 4dcecbe9
}

impl AccountPropertyName {
    pub fn is_admin<'a>(yes: bool) -> (Self, PropertyValue<'a>) {
        let value = boolean_property_value(yes);

        (AccountPropertyName::IsAdmin, value.into())
    }

    pub fn can_provision_accounts<'a>(yes: bool) -> (Self, PropertyValue<'a>) {
        let value = boolean_property_value(yes);

        (AccountPropertyName::CanProvisionAccounts, value.into())
    }
}

impl From<AccountPropertyName> for PropertyName {
    fn from(value: AccountPropertyName) -> PropertyName {
        PropertyName::Account(value)
    }
}

////////////////////////////////////////////////////////////////////////////////////////////////////////////////////////

#[cfg(feature = "sqlx")]
#[derive(Debug, Clone, sqlx::FromRow, PartialEq, Eq)]
pub struct PropertyRowModel {
    pub property_name: String,
    pub property_value: String,
}

#[cfg(feature = "sqlx")]
impl TryFrom<PropertyRowModel> for (PropertyName, PropertyValue<'static>) {
    type Error = InternalError;

    fn try_from(row_model: PropertyRowModel) -> Result<Self, Self::Error> {
        let property_name = row_model.property_name.parse()?;
        let property_value = row_model.property_value.into();

        Ok((property_name, property_value))
    }
}

////////////////////////////////////////////////////////////////////////////////////////////////////////////////////////

fn boolean_property_value(value: bool) -> &'static str {
    if value {
        PROPERTY_VALUE_BOOLEAN_TRUE
    } else {
        PROPERTY_VALUE_BOOLEAN_FALSE
    }
}

////////////////////////////////////////////////////////////////////////////////////////////////////////////////////////<|MERGE_RESOLUTION|>--- conflicted
+++ resolved
@@ -162,14 +162,8 @@
 )]
 #[strum(serialize_all = "snake_case")]
 pub enum AccountPropertyName {
-<<<<<<< HEAD
-    // TODO: Private Datasets: absorb the `is_admin` attribute from the Accounts domain
-    //       https://github.com/kamu-data/kamu-cli/issues/766
-    IsAnAdmin,
     CanProvisionAccounts,
-=======
     IsAdmin,
->>>>>>> 4dcecbe9
 }
 
 impl AccountPropertyName {
