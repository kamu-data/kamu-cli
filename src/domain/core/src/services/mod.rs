--- conflicted
+++ resolved
@@ -26,10 +26,7 @@
 pub mod dataset_registry;
 pub mod dependency_graph_service;
 pub mod engine_provisioner;
-<<<<<<< HEAD
-=======
 pub mod export_service;
->>>>>>> 741548d4
 pub mod metadata_query_service;
 pub mod provenance_service;
 pub mod pull_request_planner;
@@ -49,10 +46,7 @@
 pub use dataset_registry::*;
 pub use dependency_graph_service::*;
 pub use engine_provisioner::*;
-<<<<<<< HEAD
-=======
 pub use export_service::*;
->>>>>>> 741548d4
 pub use metadata_query_service::*;
 pub use provenance_service::*;
 pub use pull_request_planner::*;
