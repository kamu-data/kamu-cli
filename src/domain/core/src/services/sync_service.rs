--- conflicted
+++ resolved
@@ -10,7 +10,6 @@
 use std::sync::Arc;
 
 use internal_error::{BoxedError, InternalError};
-use odf::dataset::InvalidIntervalError;
 use thiserror::Error;
 use url::Url;
 
@@ -249,11 +248,9 @@
     #[error(transparent)]
     DestinationAhead(#[from] DestinationAheadError),
     #[error(transparent)]
-<<<<<<< HEAD
-    InvalidInterval(#[from] InvalidIntervalError),
-=======
+    InvalidInterval(#[from] odf::dataset::InvalidIntervalError),
+    #[error(transparent)]
     OverwriteSeedBlock(#[from] OverwriteSeedBlockError),
->>>>>>> b0c47a22
     #[error(transparent)]
     Corrupted(#[from] CorruptedSourceError),
     #[error("Dataset was updated concurrently")]
