--- conflicted
+++ resolved
@@ -58,21 +58,18 @@
         dataset_ref: &DatasetRef,
     ) -> Result<Option<SetDataSchema>, QueryError>;
 
-<<<<<<< HEAD
-    /// Returns parquet schema of the given dataset, if it is already defined by
-    /// this moment, None otherwise
-    async fn get_schema_parquet(
-        &self,
-        dataset_ref: &DatasetRef,
-    ) -> Result<Option<Type>, QueryError>;
-=======
     // TODO: Introduce additional options that could be used to narrow down the
     // number of files we collect to construct the dataframe.
     //
     /// Returns a [DataFrame] representing the contents of an entire dataset
     async fn get_data(&self, dataset_ref: &DatasetRef) -> Result<DataFrame, QueryError>;
 
->>>>>>> f81a633d
+    /// Returns parquet schema of the given dataset, if it is already defined by
+    /// this moment, None otherwise
+    async fn get_schema_parquet(
+        &self,
+        dataset_ref: &DatasetRef,
+    ) -> Result<Option<Type>, QueryError>;
     /// Lists engines known to the system and recommended for use
     async fn get_known_engines(&self) -> Result<Vec<EngineDesc>, InternalError>;
 }
