--- conflicted
+++ resolved
@@ -11,12 +11,7 @@
 use std::sync::{Arc, RwLock};
 
 use chrono::{DateTime, TimeZone, Utc};
-<<<<<<< HEAD
 use dill::{CatalogBuilder, Component};
-=======
-use dill::{Catalog, CatalogBuilder, Component};
-use futures::TryStreamExt;
->>>>>>> 05bc9fe8
 use init_on_startup::InitOnStartup;
 use kamu::{DatasetRepositoryWriter, MockDatasetRepositoryWriter};
 use kamu_accounts::{Account, AccountRepository, CurrentAccountSubject};
@@ -301,11 +296,7 @@
             outbox: catalog.get_one().unwrap(),
             dataset_entry_indexer: catalog.get_one().unwrap(),
             account_repo: catalog.get_one().unwrap(),
-<<<<<<< HEAD
-=======
             dataset_registry: catalog.get_one().unwrap(),
-            _catalog: catalog,
->>>>>>> 05bc9fe8
         }
     }
 
