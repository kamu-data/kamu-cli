--- conflicted
+++ resolved
@@ -105,12 +105,7 @@
     let (_, dataset_id_foo) = odf::DatasetID::new_generated_ed25519();
 
     let harness = RenameUseCaseHarness::new(
-<<<<<<< HEAD
-        MockDatasetEntryWriter::new(),
         MockDatasetActionAuthorizer::new().expect_check_maintain_dataset(&dataset_id_foo, 1, false),
-=======
-        MockDatasetActionAuthorizer::new().expect_check_write_dataset(&dataset_id_foo, 1, false),
->>>>>>> e6ce9636
         Some(MockDidGenerator::predefined_dataset_ids(vec![
             dataset_id_foo,
         ])),
