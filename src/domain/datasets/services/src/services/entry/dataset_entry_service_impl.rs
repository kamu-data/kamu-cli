// Copyright Kamu Data, Inc. and contributors. All rights reserved.
//
// Use of this software is governed by the Business Source License
// included in the LICENSE file.
//
// As of the Change Date specified in that file, in accordance with
// the Business Source License, use of this software will be governed
// by the Apache License, Version 2.0.

use std::collections::{HashMap, HashSet};
use std::sync::{Arc, RwLock};

use database_common::{EntityPageListing, EntityPageStreamer, PaginationOpts};
use dill::{component, interface};
use internal_error::{ErrorIntoInternal, InternalError, ResultIntoInternal};
use kamu_accounts::{
    AccountNotFoundByNameError,
    AccountService,
    AccountServiceExt,
    CurrentAccountSubject,
    GetAccountByNameError,
};
use kamu_core::{
    DatasetHandlesResolution,
    DatasetRegistry,
    GetMultipleDatasetsError,
    ResolvedDataset,
    TenancyConfig,
};
use kamu_datasets::*;
use thiserror::Error;
use time_source::SystemTimeSource;

use super::{CreateDatasetEntryError, DatasetEntryWriter, RenameDatasetEntryError};

////////////////////////////////////////////////////////////////////////////////////////////////////////////////////////

pub struct DatasetEntryServiceImpl {
    time_source: Arc<dyn SystemTimeSource>,
    dataset_entry_repo: Arc<dyn DatasetEntryRepository>,
    dataset_storage_unit: Arc<dyn odf::DatasetStorageUnit>,
    account_svc: Arc<dyn AccountService>,
    current_account_subject: Arc<CurrentAccountSubject>,
    tenancy_config: Arc<TenancyConfig>,
    cache: Arc<RwLock<Cache>>,
}

////////////////////////////////////////////////////////////////////////////////////////////////////////////////////////

#[derive(Default)]
struct Cache {
    accounts: AccountsCache,
    datasets: DatasetsCache,
}

////////////////////////////////////////////////////////////////////////////////////////////////////////////////////////

#[derive(Default)]
struct AccountsCache {
    id2names: HashMap<odf::AccountID, odf::AccountName>,
    names2ids: HashMap<odf::AccountName, odf::AccountID>,
}

////////////////////////////////////////////////////////////////////////////////////////////////////////////////////////

#[derive(Default)]
struct DatasetsCache {
    datasets_by_id: HashMap<odf::DatasetID, Arc<dyn odf::Dataset>>,
}

////////////////////////////////////////////////////////////////////////////////////////////////////////////////////////

#[component(pub)]
#[interface(dyn DatasetEntryService)]
#[interface(dyn DatasetEntryWriter)]
#[interface(dyn DatasetRegistry)]
impl DatasetEntryServiceImpl {
    pub fn new(
        time_source: Arc<dyn SystemTimeSource>,
        dataset_entry_repo: Arc<dyn DatasetEntryRepository>,
        dataset_storage_unit: Arc<dyn odf::DatasetStorageUnit>,
        account_svc: Arc<dyn AccountService>,
        current_account_subject: Arc<CurrentAccountSubject>,
        tenancy_config: Arc<TenancyConfig>,
    ) -> Self {
        Self {
            time_source,
            dataset_entry_repo,
            dataset_storage_unit,
            account_svc,
            current_account_subject,
            tenancy_config,
            cache: Arc::new(RwLock::new(Cache::default())),
        }
    }

    async fn entries_as_handles(
        &self,
        entries: Vec<DatasetEntry>,
    ) -> Result<Vec<odf::DatasetHandle>, ListDatasetEntriesError> {
        // Select which accounts haven't been processed yet
        let first_seen_account_ids = {
            let readable_cache = &self.cache.read().unwrap();

            let mut first_seen_account_ids = HashSet::new();
            for entry in &entries {
                if !readable_cache
                    .accounts
                    .id2names
                    .contains_key(&entry.owner_id)
                {
                    first_seen_account_ids.insert(entry.owner_id.clone());
                }
            }

            first_seen_account_ids
        };

        // Query first seen accounts and fill the table
        if !first_seen_account_ids.is_empty() {
            let account_ids = first_seen_account_ids.into_iter().collect::<Vec<_>>();
            let num_account_ids = account_ids.len();

            let accounts = self
                .account_svc
<<<<<<< HEAD
                .accounts_by_ids(&account_ids)
=======
                .get_accounts_by_ids(&account_ids)
>>>>>>> e6ce9636
                .await
                .int_err()?;

            assert!(
                accounts.len() == num_account_ids,
                "Number of accounts must match number of requested ids"
            );

            let mut writable_cache = self.cache.write().unwrap();
            for account in accounts {
                writable_cache
                    .accounts
                    .id2names
                    .insert(account.id.clone(), account.account_name.clone());
                writable_cache
                    .accounts
                    .names2ids
                    .insert(account.account_name, account.id);
            }
        }

        // Convert the entries to handles
        let mut handles = Vec::new();
        let readable_cache = self.cache.read().unwrap();
        for entry in &entries {
            // By now we should now the account name
            let maybe_owner_name = readable_cache.accounts.id2names.get(&entry.owner_id);
            if let Some(owner_name) = maybe_owner_name {
                // Form DatasetHandle
                handles.push(odf::DatasetHandle::new(
                    entry.id.clone(),
                    self.tenancy_config
                        .make_alias(owner_name.clone(), entry.name.clone()),
                ));
            }
        }

        // Return converted list
        Ok(handles)
    }

    async fn resolve_account_name_by_id(
        &self,
        account_id: &odf::AccountID,
    ) -> Result<odf::AccountName, InternalError> {
        let maybe_cached_name = {
            let readable_cache = self.cache.read().unwrap();
            readable_cache.accounts.id2names.get(account_id).cloned()
        };

        if let Some(name) = maybe_cached_name {
            Ok(name)
        } else {
            let account = self
                .account_svc
                .account_by_id(account_id)
                .await
                .int_err()?
                .expect("Account must exist");

            let mut writable_cache = self.cache.write().unwrap();
            writable_cache
                .accounts
                .id2names
                .insert(account_id.clone(), account.account_name.clone());
            writable_cache
                .accounts
                .names2ids
                .insert(account.account_name.clone(), account_id.clone());

            Ok(account.account_name)
        }
    }

    async fn resolve_account_id_by_maybe_name(
        &self,
        maybe_account_name: Option<&odf::AccountName>,
    ) -> Result<odf::AccountID, ResolveAccountIdByNameError> {
        let account_name = maybe_account_name
            .unwrap_or_else(|| self.current_account_subject.account_name_or_default());

        let maybe_cached_id = {
            let readable_cache = self.cache.read().unwrap();
            readable_cache.accounts.names2ids.get(account_name).cloned()
        };

        if let Some(id) = maybe_cached_id {
            Ok(id)
        } else {
            let maybe_account = self.account_svc.account_by_name(account_name).await?;

            if let Some(account) = maybe_account {
                let mut writable_cache = self.cache.write().unwrap();
                writable_cache
                    .accounts
                    .id2names
                    .insert(account.id.clone(), account_name.clone());
                writable_cache
                    .accounts
                    .names2ids
                    .insert(account_name.clone(), account.id.clone());

                Ok(account.id)
            } else {
                Err(ResolveAccountIdByNameError::NotFound(
                    AccountNotFoundByNameError {
                        account_name: account_name.clone(),
                    },
                ))
            }
        }
    }

    async fn list_all_entries(
        &self,
        pagination: PaginationOpts,
    ) -> Result<EntityPageListing<DatasetEntry>, ListDatasetEntriesError> {
        use futures::TryStreamExt;

        let total_count = self
            .dataset_entry_repo
            .dataset_entries_count()
            .await
            .int_err()?;
        let entries = self
            .dataset_entry_repo
            .get_dataset_entries(pagination)
            .await
            .try_collect()
            .await?;

        Ok(EntityPageListing {
            list: entries,
            total_count,
        })
    }

    async fn list_all_dataset_handles(
        &self,
        pagination: PaginationOpts,
    ) -> Result<EntityPageListing<odf::DatasetHandle>, InternalError> {
        let dataset_entry_listing = self.list_all_entries(pagination).await.int_err()?;

        Ok(EntityPageListing {
            total_count: dataset_entry_listing.total_count,
            list: self
                .entries_as_handles(dataset_entry_listing.list)
                .await
                .int_err()?,
        })
    }

    async fn list_entries_owned_by(
        &self,
        owner_id: &odf::AccountID,
        pagination: PaginationOpts,
    ) -> Result<EntityPageListing<DatasetEntry>, ListDatasetEntriesError> {
        use futures::TryStreamExt;

        let total_count = self
            .dataset_entry_repo
            .dataset_entries_count_by_owner_id(owner_id)
            .await?;
        let entries = self
            .dataset_entry_repo
            .get_dataset_entries_by_owner_id(owner_id, pagination)
            .await
            .try_collect()
            .await?;

        Ok(EntityPageListing {
            list: entries,
            total_count,
        })
    }

    async fn list_all_dataset_handles_by_owner_id(
        &self,
        owner_id: &odf::AccountID,
        pagination: PaginationOpts,
    ) -> Result<EntityPageListing<odf::DatasetHandle>, InternalError> {
        let dataset_entry_listing = self
            .list_entries_owned_by(owner_id, pagination)
            .await
            .int_err()?;

        Ok(EntityPageListing {
            total_count: dataset_entry_listing.total_count,
            list: self
                .entries_as_handles(dataset_entry_listing.list)
                .await
                .int_err()?,
        })
    }
}

////////////////////////////////////////////////////////////////////////////////////////////////////////////////////////

#[async_trait::async_trait]
impl DatasetEntryService for DatasetEntryServiceImpl {
    fn all_entries(&self) -> DatasetEntryStream {
        EntityPageStreamer::default().into_stream(
            || async { Ok(()) },
            |_, pagination| {
                let list_fut = self.list_all_entries(pagination);
                async { list_fut.await.int_err() }
            },
        )
    }

    fn entries_owned_by(&self, owner_id: &odf::AccountID) -> DatasetEntryStream {
        let owner_id = owner_id.clone();

        EntityPageStreamer::default().into_stream(
            || async { Ok(Arc::new(owner_id)) },
            move |owner_id, pagination| async move {
                self.list_entries_owned_by(&owner_id, pagination)
                    .await
                    .int_err()
            },
        )
    }

    async fn get_entry(
        &self,
        dataset_id: &odf::DatasetID,
    ) -> Result<DatasetEntry, GetDatasetEntryError> {
        self.dataset_entry_repo.get_dataset_entry(dataset_id).await
    }

    async fn get_multiple_entries(
        &self,
        dataset_ids: &[odf::DatasetID],
    ) -> Result<DatasetEntriesResolution, GetMultipleDatasetEntriesError> {
        self.dataset_entry_repo
            .get_multiple_dataset_entries(dataset_ids)
            .await
    }
}

////////////////////////////////////////////////////////////////////////////////////////////////////////////////////////

#[async_trait::async_trait]
impl odf::dataset::DatasetHandleResolver for DatasetEntryServiceImpl {
    #[tracing::instrument(level = "debug", skip_all, fields(%dataset_ref))]
    async fn resolve_dataset_handle_by_ref(
        &self,
        dataset_ref: &odf::DatasetRef,
    ) -> Result<odf::DatasetHandle, odf::DatasetRefUnresolvedError> {
        match dataset_ref {
            odf::DatasetRef::Handle(h) => Ok(h.clone()),
            odf::DatasetRef::Alias(alias) => {
                let owner_id = self
                    .resolve_account_id_by_maybe_name(alias.account_name.as_ref())
                    .await
                    .map_err(|e| match e {
                        ResolveAccountIdByNameError::NotFound(_) => {
                            odf::DatasetRefUnresolvedError::NotFound(odf::DatasetNotFoundError {
                                dataset_ref: dataset_ref.clone(),
                            })
                        }
                        ResolveAccountIdByNameError::Internal(e) => {
                            odf::DatasetRefUnresolvedError::Internal(e)
                        }
                    })?;

                match self
                    .dataset_entry_repo
                    .get_dataset_entry_by_owner_and_name(&owner_id, &alias.dataset_name)
                    .await
                {
                    Ok(entry) => Ok(odf::DatasetHandle::new(
                        entry.id.clone(),
                        odf::DatasetAlias::new(
                            match self.tenancy_config.as_ref() {
                                TenancyConfig::SingleTenant => None,
                                TenancyConfig::MultiTenant => Some(
                                    // We know the name, but since the search is case-insensitive,
                                    // we'd like to know the stored version rather than queried
                                    self.resolve_account_name_by_id(&owner_id).await.int_err()?,
                                ),
                            },
                            entry.name,
                        ),
                    )),
                    Err(GetDatasetEntryByNameError::NotFound(_)) => Err(
                        odf::DatasetRefUnresolvedError::NotFound(odf::DatasetNotFoundError {
                            dataset_ref: dataset_ref.clone(),
                        }),
                    ),
                    Err(GetDatasetEntryByNameError::Internal(e)) => {
                        Err(odf::DatasetRefUnresolvedError::Internal(e))
                    }
                }
            }
            odf::DatasetRef::ID(id) => match self.dataset_entry_repo.get_dataset_entry(id).await {
                Ok(entry) => {
                    let owner_name = self.resolve_account_name_by_id(&entry.owner_id).await?;
                    Ok(odf::DatasetHandle::new(
                        entry.id.clone(),
                        self.tenancy_config
                            .make_alias(owner_name, entry.name.clone()),
                    ))
                }
                Err(GetDatasetEntryError::NotFound(_)) => Err(
                    odf::DatasetRefUnresolvedError::NotFound(odf::DatasetNotFoundError {
                        dataset_ref: dataset_ref.clone(),
                    }),
                ),
                Err(GetDatasetEntryError::Internal(e)) => {
                    Err(odf::DatasetRefUnresolvedError::Internal(e))
                }
            },
        }
    }
}

////////////////////////////////////////////////////////////////////////////////////////////////////////////////////////

#[async_trait::async_trait]
impl DatasetRegistry for DatasetEntryServiceImpl {
    #[tracing::instrument(level = "debug", skip_all)]
    fn all_dataset_handles(&self) -> odf::dataset::DatasetHandleStream {
        EntityPageStreamer::default().into_stream(
            || async { Ok(()) },
            |_, pagination| self.list_all_dataset_handles(pagination),
        )
    }

    #[tracing::instrument(level = "debug", skip_all, fields(%owner_name))]
    fn all_dataset_handles_by_owner(
        &self,
        owner_name: &odf::AccountName,
    ) -> odf::dataset::DatasetHandleStream {
        let owner_name = owner_name.clone();

        EntityPageStreamer::default().into_stream(
            move || async move {
                let owner_id = match self
                    .resolve_account_id_by_maybe_name(Some(&owner_name))
                    .await
                {
                    Ok(owner_id) => Some(owner_id),
                    Err(ResolveAccountIdByNameError::NotFound(_)) => None,
                    Err(e) => return Err(e.int_err()),
                };
                Ok(Arc::new(owner_id))
            },
            move |owner_id_maybe, pagination| async move {
                if let Some(owner_id) = owner_id_maybe.as_ref() {
                    return self
                        .list_all_dataset_handles_by_owner_id(owner_id, pagination)
                        .await;
                }

                Ok(EntityPageListing {
                    list: Vec::new(),
                    total_count: 0,
                })
            },
        )
    }

    #[tracing::instrument(level = "debug", skip_all, fields(?dataset_ids))]
    async fn resolve_multiple_dataset_handles_by_ids(
        &self,
        dataset_ids: Vec<odf::DatasetID>,
    ) -> Result<DatasetHandlesResolution, GetMultipleDatasetsError> {
        let entries_resolution = self
            .dataset_entry_repo
            .get_multiple_dataset_entries(&dataset_ids)
            .await
            .int_err()?;

        let resolved_handles = self
            .entries_as_handles(entries_resolution.resolved_entries)
            .await
            .int_err()?;

        let unresolved_datasets = entries_resolution
            .unresolved_entries
            .into_iter()
            .map(|id| {
                (
                    id.clone(),
                    odf::DatasetRefUnresolvedError::NotFound(odf::DatasetNotFoundError {
                        dataset_ref: id.into_local_ref(),
                    }),
                )
            })
            .collect();

        Ok(DatasetHandlesResolution {
            resolved_handles,
            unresolved_datasets,
        })
    }

    // Note: in future we will be resolving storage repository,
    // but for now we have just a single one
    async fn get_dataset_by_handle(&self, dataset_handle: &odf::DatasetHandle) -> ResolvedDataset {
        let maybe_cached_dataset = {
            let readable_cache = self.cache.read().unwrap();
            readable_cache
                .datasets
                .datasets_by_id
                .get(&dataset_handle.id)
                .cloned()
        };

        if let Some(cached_dataset) = maybe_cached_dataset {
            ResolvedDataset::new(cached_dataset, dataset_handle.clone())
        } else {
            // Note: in future we will be resolving storage repository,
            // but for now we have just a single one
            let dataset = self
                .dataset_storage_unit
                .get_stored_dataset_by_id(&dataset_handle.id)
                .await
                .expect("Dataset must exist");

            let writable_cache = &mut self.cache.write().unwrap();
            writable_cache
                .datasets
                .datasets_by_id
                .insert(dataset_handle.id.clone(), dataset.clone());

            ResolvedDataset::new(dataset, dataset_handle.clone())
        }
    }
}

////////////////////////////////////////////////////////////////////////////////////////////////////////////////////////

#[async_trait::async_trait]
impl DatasetEntryWriter for DatasetEntryServiceImpl {
    async fn create_entry(
        &self,
        dataset_id: &odf::DatasetID,
        owner_account_id: &odf::AccountID,
        dataset_name: &odf::DatasetName,
    ) -> Result<(), CreateDatasetEntryError> {
        match self.dataset_entry_repo.get_dataset_entry(dataset_id).await {
            Ok(_) => return Ok(()), // idempotent handling of duplicates
            Err(GetDatasetEntryError::NotFound(_)) => { /* happy case, create record */ }
            Err(GetDatasetEntryError::Internal(e)) => {
                return Err(CreateDatasetEntryError::Internal(e))
            }
        }

        let entry = DatasetEntry::new(
            dataset_id.clone(),
            owner_account_id.clone(),
            dataset_name.clone(),
            self.time_source.now(),
        );

        self.dataset_entry_repo
            .save_dataset_entry(&entry)
            .await
            .map_err(|e| match e {
                SaveDatasetEntryError::Duplicate(e) => CreateDatasetEntryError::DuplicateId(e),
                SaveDatasetEntryError::NameCollision(e) => {
                    CreateDatasetEntryError::NameCollision(e)
                }
                SaveDatasetEntryError::Internal(e) => CreateDatasetEntryError::Internal(e),
            })?;

        Ok(())
    }

    async fn rename_entry(
        &self,
        dataset_handle: &odf::DatasetHandle,
        new_dataset_name: &odf::DatasetName,
    ) -> Result<(), RenameDatasetEntryError> {
        self.dataset_entry_repo
            .update_dataset_entry_name(&dataset_handle.id, new_dataset_name)
            .await
            .map_err(|e| match e {
                UpdateDatasetEntryNameError::Internal(e) => RenameDatasetEntryError::Internal(e),
                UpdateDatasetEntryNameError::NotFound(e) => {
                    // should not happen normally, since we resolved the handle earlier
                    RenameDatasetEntryError::Internal(e.int_err())
                }
                UpdateDatasetEntryNameError::NameCollision(e) => {
                    RenameDatasetEntryError::NameCollision(e)
                }
            })
    }

    async fn remove_entry(&self, dataset_handle: &odf::DatasetHandle) -> Result<(), InternalError> {
        match self
            .dataset_entry_repo
            .delete_dataset_entry(&dataset_handle.id)
            .await
        {
            Ok(_) | Err(DeleteEntryDatasetError::NotFound(_)) => Ok(()),
            Err(DeleteEntryDatasetError::Internal(e)) => Err(e),
        }
    }
}

////////////////////////////////////////////////////////////////////////////////////////////////////////////////////////

#[derive(Error, Debug)]
pub enum ResolveAccountIdByNameError {
    #[error(transparent)]
    Internal(#[from] InternalError),

    #[error(transparent)]
    NotFound(AccountNotFoundByNameError),
}

impl From<GetAccountByNameError> for ResolveAccountIdByNameError {
    fn from(e: GetAccountByNameError) -> Self {
        match e {
            GetAccountByNameError::NotFound(e) => ResolveAccountIdByNameError::NotFound(e),
            GetAccountByNameError::Internal(e) => ResolveAccountIdByNameError::Internal(e),
        }
    }
}

////////////////////////////////////////////////////////////////////////////////////////////////////////////////////////<|MERGE_RESOLUTION|>--- conflicted
+++ resolved
@@ -123,11 +123,7 @@
 
             let accounts = self
                 .account_svc
-<<<<<<< HEAD
-                .accounts_by_ids(&account_ids)
-=======
                 .get_accounts_by_ids(&account_ids)
->>>>>>> e6ce9636
                 .await
                 .int_err()?;
 
