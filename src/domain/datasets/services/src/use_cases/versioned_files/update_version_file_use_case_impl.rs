// Copyright Kamu Data, Inc. and contributors. All rights reserved.
//
// Use of this software is governed by the Business Source License
// included in the LICENSE file.
//
// As of the Change Date specified in that file, in accordance with
// the Business Source License, use of this software will be governed
// by the Apache License, Version 2.0.

use std::sync::Arc;

use dill::{component, interface};
use file_utils::MediaType;
use internal_error::{ErrorIntoInternal, InternalError, ResultIntoInternal};
use kamu_core::{
    GetDataOptions,
    PushIngestDataError,
    PushIngestDataUseCase,
    PushIngestError,
    QueryService,
};
use kamu_datasets::{
    ContentArgs,
    ExtraDataFields,
    FileVersion,
    ResolvedDataset,
    UpdateVersionFileResult,
    UpdateVersionFileUseCase,
    UpdateVersionFileUseCaseError,
    VERSION_COLUMN_NAME,
    VersionedFileEntity,
    WriteCheckedDataset,
};

////////////////////////////////////////////////////////////////////////////////////////////////////////////////////////

#[component]
#[interface(dyn UpdateVersionFileUseCase)]
pub struct UpdateVersionFileUseCaseImpl {
    push_ingest_data_use_case: Arc<dyn PushIngestDataUseCase>,
    query_svc: Arc<dyn QueryService>,
}

impl UpdateVersionFileUseCaseImpl {
    async fn get_latest_version(
        &self,
        file_dataset: ResolvedDataset,
    ) -> Result<(FileVersion, odf::Multihash), InternalError> {
        // TODO: Consider retractions / corrections
        let query_res = self
            .query_svc
            .tail(file_dataset, 0, 1, GetDataOptions::default())
            .await
            .int_err()?;

        let Some(df) = query_res.df else {
            return Ok((0, query_res.block_hash));
        };

        let last_version = df
            .select_columns(&[VERSION_COLUMN_NAME])
            .int_err()?
            .collect_scalar::<datafusion::arrow::datatypes::Int32Type>()
            .await
            .int_err()?;

        let last_version = FileVersion::try_from(last_version.unwrap_or(0)).unwrap();

        Ok((last_version, query_res.block_hash))
    }

    async fn get_versioned_file_entity_from_latest_entry(
        &self,
        file_dataset: ResolvedDataset,
        extra_data: Option<ExtraDataFields>,
    ) -> Result<Option<VersionedFileEntity>, InternalError> {
        // TODO: Consider retractions / corrections
        let query_res = self
            .query_svc
            .tail(file_dataset, 0, 1, GetDataOptions::default())
            .await
            .int_err()?;

        let Some(df) = query_res.df else {
            return Ok(None);
        };

        let records = df.collect_json_aos().await.int_err()?;

        assert_eq!(records.len(), 1);

        Ok(Some(VersionedFileEntity::from_last_record(
            records.into_iter().next().unwrap(),
            extra_data,
        )))
    }
}

////////////////////////////////////////////////////////////////////////////////////////////////////////////////////////

#[common_macros::method_names_consts]
#[async_trait::async_trait]
impl UpdateVersionFileUseCase for UpdateVersionFileUseCaseImpl {
    #[tracing::instrument(level = "info", name = UpdateVersionFileUseCaseImpl_execute, skip_all, fields(id = %file_dataset.get_id()))]
    async fn execute(
        &self,
<<<<<<< HEAD
        // TODO: use ResolvedDataset
        dataset_handle: &odf::DatasetHandle,
=======
        file_dataset: WriteCheckedDataset<'_>,
>>>>>>> 8ced4254
        content_args_maybe: Option<ContentArgs>,
        expected_head: Option<odf::Multihash>,
        extra_data: Option<ExtraDataFields>,
    ) -> Result<UpdateVersionFileResult, UpdateVersionFileUseCaseError> {
        let entity = if let Some(args) = content_args_maybe {
            let (latest_version, _) = self.get_latest_version(file_dataset.clone()).await?;
            let new_version = latest_version + 1;

            let result = VersionedFileEntity::new(
                new_version,
                args.content_hash.clone(),
                args.content_length,
                args.content_type,
                extra_data,
            );

            // Upload data object in case when content is present
            if let Some(content_stream) = args.content_stream {
                let data_repo = file_dataset.as_data_repo();
                data_repo
                    .insert_stream(
                        content_stream,
                        odf::storage::InsertOpts {
                            precomputed_hash: Some(&result.content_hash),
                            size_hint: Some(result.content_length as u64),
                            ..Default::default()
                        },
                    )
                    .await
                    .int_err()?;
            }

            result
        } else {
            let mut last_entity = self
                .get_versioned_file_entity_from_latest_entry(file_dataset.clone(), extra_data)
                .await?
                .unwrap();

            // Increment version to match next record value
            last_entity.version += 1;

            last_entity
        };

        let content_hash = entity.content_hash.clone();
        let version = entity.version;

        let ingest_result = self
            .push_ingest_data_use_case
            .execute(
                file_dataset.clone(),
                kamu_core::DataSource::Buffer(entity.to_bytes()),
                kamu_core::PushIngestDataUseCaseOptions {
                    source_name: None,
                    source_event_time: None,
                    is_ingest_from_upload: false,
                    media_type: Some(MediaType::NDJSON.to_owned()),
                    expected_head,
                },
                None,
            )
            .await
            .map_err(|err| match err {
                PushIngestDataError::Execution(PushIngestError::CommitError(
                    odf::dataset::CommitError::MetadataAppendError(
                        odf::dataset::AppendError::RefCASFailed(e),
                    ),
                )) => UpdateVersionFileUseCaseError::RefCASFailed(e),
                err => UpdateVersionFileUseCaseError::Internal(err.int_err()),
            })?;

        match ingest_result {
            kamu_core::PushIngestResult::Updated {
                old_head,
                new_head,
                num_blocks: _,
            } => Ok(UpdateVersionFileResult {
                new_version: version,
                old_head,
                new_head,
                content_hash,
            }),
            kamu_core::PushIngestResult::UpToDate => unreachable!(),
        }
    }
}

////////////////////////////////////////////////////////////////////////////////////////////////////////////////////////<|MERGE_RESOLUTION|>--- conflicted
+++ resolved
@@ -104,12 +104,7 @@
     #[tracing::instrument(level = "info", name = UpdateVersionFileUseCaseImpl_execute, skip_all, fields(id = %file_dataset.get_id()))]
     async fn execute(
         &self,
-<<<<<<< HEAD
-        // TODO: use ResolvedDataset
-        dataset_handle: &odf::DatasetHandle,
-=======
         file_dataset: WriteCheckedDataset<'_>,
->>>>>>> 8ced4254
         content_args_maybe: Option<ContentArgs>,
         expected_head: Option<odf::Multihash>,
         extra_data: Option<ExtraDataFields>,
