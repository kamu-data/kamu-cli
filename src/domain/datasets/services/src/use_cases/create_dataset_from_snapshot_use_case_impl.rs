// Copyright Kamu Data, Inc. and contributors. All rights reserved.
//
// Use of this software is governed by the Business Source License
// included in the LICENSE file.
//
// As of the Change Date specified in that file, in accordance with
// the Business Source License, use of this software will be governed
// by the Apache License, Version 2.0.

use std::sync::Arc;

use dill::{component, interface};
<<<<<<< HEAD
use internal_error::*;
use kamu_accounts::CurrentAccountSubject;
=======
use internal_error::ResultIntoInternal;
use kamu_accounts::{
    CurrentAccountSubject,
    DidEntity,
    DidSecretEncryptionConfig,
    DidSecretKey,
    DidSecretKeyRepository,
};
>>>>>>> d6f95314
use kamu_core::{DatasetRegistry, DidGenerator, ResolvedDataset};
use kamu_datasets::{
    CreateDatasetFromSnapshotError,
    CreateDatasetFromSnapshotUseCase,
    CreateDatasetResult,
    CreateDatasetUseCaseOptions,
};
use secrecy::{ExposeSecret, SecretString};
use time_source::SystemTimeSource;

use crate::utils::CreateDatasetUseCaseHelper;

////////////////////////////////////////////////////////////////////////////////////////////////////////////////////////

pub struct CreateDatasetFromSnapshotUseCaseImpl {
    current_account_subject: Arc<CurrentAccountSubject>,
    system_time_source: Arc<dyn SystemTimeSource>,
    did_generator: Arc<dyn DidGenerator>,
    dataset_registry: Arc<dyn DatasetRegistry>,
    create_helper: Arc<CreateDatasetUseCaseHelper>,
<<<<<<< HEAD

    // TODO: Rebac is here temporarily - using Lazy to avoid modifying all tests
    rebac_svc: dill::Lazy<Arc<dyn kamu_auth_rebac::RebacService>>,
=======
    did_secret_encryption_key: Option<SecretString>,
    did_secret_key_repo: Arc<dyn DidSecretKeyRepository>,
}

#[component(pub)]
#[interface(dyn CreateDatasetFromSnapshotUseCase)]
impl CreateDatasetFromSnapshotUseCaseImpl {
    #[allow(clippy::needless_pass_by_value)]
    pub fn new(
        current_account_subject: Arc<CurrentAccountSubject>,
        system_time_source: Arc<dyn SystemTimeSource>,
        did_generator: Arc<dyn DidGenerator>,
        dataset_registry: Arc<dyn DatasetRegistry>,
        create_helper: Arc<CreateDatasetUseCaseHelper>,
        did_secret_encryption_config: Arc<DidSecretEncryptionConfig>,
        did_secret_key_repo: Arc<dyn DidSecretKeyRepository>,
    ) -> Self {
        Self {
            current_account_subject,
            system_time_source,
            did_generator,
            dataset_registry,
            create_helper,
            did_secret_encryption_key: did_secret_encryption_config
                .encryption_key
                .as_ref()
                .map(|encryption_key| SecretString::from(encryption_key.clone())),
            did_secret_key_repo,
        }
    }
>>>>>>> d6f95314
}

#[common_macros::method_names_consts]
#[async_trait::async_trait]
impl CreateDatasetFromSnapshotUseCase for CreateDatasetFromSnapshotUseCaseImpl {
    #[tracing::instrument(level = "info", name = CreateDatasetFromSnapshotUseCaseImpl_execute, skip_all, fields(?snapshot, ?options))]
    async fn execute(
        &self,
        mut snapshot: odf::DatasetSnapshot,
        options: CreateDatasetUseCaseOptions,
    ) -> Result<CreateDatasetResult, CreateDatasetFromSnapshotError> {
        // There must be a logged-in user
        let subject = match self.current_account_subject.as_ref() {
            CurrentAccountSubject::Logged(subj) => subj,
            CurrentAccountSubject::Anonymous(_) => {
                panic!("Anonymous account cannot create dataset");
            }
        };

        // Validate / resolve metadata events from the snapshot
        odf::dataset::normalize_and_validate_dataset_snapshot(
            self.dataset_registry.as_ref(),
            &mut snapshot,
        )
        .await?;

        // Resolve target account and full alias of the dataset
        let (canonical_alias, target_account_id) = self
            .create_helper
            .resolve_alias_target(&snapshot.name, subject)
            .await?;

        let dataset_did = self.did_generator.generate_dataset_id();
        // Make a seed block
        let system_time = self.system_time_source.now();
        let seed_block =
            odf::dataset::make_seed_block(dataset_did.0.clone(), snapshot.kind, system_time);

        // Dataset entry goes first, this guarantees name collision check
        self.create_helper
            .create_dataset_entry(
                &seed_block.event.dataset_id,
                &target_account_id,
                canonical_alias.as_ref(),
                snapshot.kind,
            )
            .await?;

        if let Some(did_secret_encryption_key) = &self.did_secret_encryption_key {
            let dataset_did_secret_key =
                DidSecretKey::try_new(&dataset_did.1, did_secret_encryption_key.expose_secret())
                    .int_err()?;
            self.did_secret_key_repo
                .save_did_secret_key(
                    &DidEntity::new_dataset(dataset_did.0.to_string()),
                    logged_account_id,
                    &dataset_did_secret_key,
                )
                .await
                .int_err()?;
        }

        // Make storage level dataset (no HEAD yet)
        let store_result = self
            .create_helper
            .store_dataset(canonical_alias.as_ref(), seed_block)
            .await?;

        // Append snapshot metadata
        let append_result = odf::dataset::append_snapshot_metadata_to_dataset(
            snapshot.metadata,
            store_result.dataset.as_ref(),
            &store_result.seed,
            system_time,
        )
        .await
        .int_err()?;

        // TODO: HACK: SEC: When creating a dataaset under another account we currently
        // give subject a "maintainer" role on it. In future this should be refactored
        // into organization-level permissions.
        //
        // See: https://github.com/kamu-data/kamu-node/issues/233
        if target_account_id != subject.account_id {
            self.rebac_svc
                .get()
                .int_err()?
                .set_account_dataset_relation(
                    &subject.account_id,
                    kamu_auth_rebac::AccountToDatasetRelation::Maintainer,
                    &store_result.dataset_id,
                )
                .await
                .int_err()?;
        }

        // Notify interested parties the dataset was created
        self.create_helper
            .notify_dataset_created(
                &store_result.dataset_id,
                canonical_alias.dataset_name(),
                &target_account_id,
                options.dataset_visibility,
            )
            .await?;

        // Set initial dataset HEAD
        self.create_helper
            .set_created_head(
                ResolvedDataset::from_stored(&store_result, canonical_alias.as_ref()),
                &append_result.proposed_head,
            )
            .await?;

        Ok(CreateDatasetResult {
            head: append_result.proposed_head,
            dataset: store_result.dataset,
            dataset_handle: odf::DatasetHandle::new(
                store_result.dataset_id,
                canonical_alias.into_inner(),
                store_result.dataset_kind,
            ),
        })
    }
}

////////////////////////////////////////////////////////////////////////////////////////////////////////////////////////<|MERGE_RESOLUTION|>--- conflicted
+++ resolved
@@ -10,11 +10,7 @@
 use std::sync::Arc;
 
 use dill::{component, interface};
-<<<<<<< HEAD
 use internal_error::*;
-use kamu_accounts::CurrentAccountSubject;
-=======
-use internal_error::ResultIntoInternal;
 use kamu_accounts::{
     CurrentAccountSubject,
     DidEntity,
@@ -22,7 +18,6 @@
     DidSecretKey,
     DidSecretKeyRepository,
 };
->>>>>>> d6f95314
 use kamu_core::{DatasetRegistry, DidGenerator, ResolvedDataset};
 use kamu_datasets::{
     CreateDatasetFromSnapshotError,
@@ -43,13 +38,11 @@
     did_generator: Arc<dyn DidGenerator>,
     dataset_registry: Arc<dyn DatasetRegistry>,
     create_helper: Arc<CreateDatasetUseCaseHelper>,
-<<<<<<< HEAD
+    did_secret_encryption_key: Option<SecretString>,
+    did_secret_key_repo: Arc<dyn DidSecretKeyRepository>,
 
     // TODO: Rebac is here temporarily - using Lazy to avoid modifying all tests
     rebac_svc: dill::Lazy<Arc<dyn kamu_auth_rebac::RebacService>>,
-=======
-    did_secret_encryption_key: Option<SecretString>,
-    did_secret_key_repo: Arc<dyn DidSecretKeyRepository>,
 }
 
 #[component(pub)]
@@ -64,6 +57,7 @@
         create_helper: Arc<CreateDatasetUseCaseHelper>,
         did_secret_encryption_config: Arc<DidSecretEncryptionConfig>,
         did_secret_key_repo: Arc<dyn DidSecretKeyRepository>,
+        rebac_svc: dill::Lazy<Arc<dyn kamu_auth_rebac::RebacService>>,
     ) -> Self {
         Self {
             current_account_subject,
@@ -76,9 +70,9 @@
                 .as_ref()
                 .map(|encryption_key| SecretString::from(encryption_key.clone())),
             did_secret_key_repo,
+            rebac_svc,
         }
     }
->>>>>>> d6f95314
 }
 
 #[common_macros::method_names_consts]
@@ -131,10 +125,13 @@
             let dataset_did_secret_key =
                 DidSecretKey::try_new(&dataset_did.1, did_secret_encryption_key.expose_secret())
                     .int_err()?;
+
+            // Note: subject and target might be two different accounts, but we use subject
+            // here as the creator of the key
             self.did_secret_key_repo
                 .save_did_secret_key(
                     &DidEntity::new_dataset(dataset_did.0.to_string()),
-                    logged_account_id,
+                    &subject.account_id,
                     &dataset_did_secret_key,
                 )
                 .await
