--- conflicted
+++ resolved
@@ -99,13 +99,8 @@
         )
         .await?;
 
-<<<<<<< HEAD
-        // Resolve target account and full alias of the dataset
+        // Resolve a target account and full alias of the dataset
         let (canonical_alias, target_account_id) = self
-=======
-        // Adjust alias for the current tenancy configuration
-        let canonical_alias = self
->>>>>>> f0a84e9b
             .create_helper
             .resolve_alias_target(&snapshot.name, subject)
             .await?;
@@ -136,10 +131,6 @@
             self.did_secret_key_repo
                 .save_did_secret_key(
                     &DidEntity::new_dataset(dataset_did.0.to_string()),
-<<<<<<< HEAD
-                    &subject.account_id,
-=======
->>>>>>> f0a84e9b
                     &dataset_did_secret_key,
                 )
                 .await
