--- conflicted
+++ resolved
@@ -7,13 +7,8 @@
 // the Business Source License, use of this software will be governed
 // by the Apache License, Version 2.0.
 
-<<<<<<< HEAD
 use kamu_core::{CompactionResult, PullResult, UpToDateResult};
-use opendatafabric::DatasetID;
-=======
-use kamu_core::{CompactionResult, PullResult};
 use opendatafabric::{DatasetID, Multihash};
->>>>>>> 5402c330
 use serde::{Deserialize, Serialize};
 
 ////////////////////////////////////////////////////////////////////////////////////////////////////////////////////////
@@ -63,7 +58,11 @@
     pub pull_result: PullResult,
 }
 
-<<<<<<< HEAD
+#[derive(Debug, Clone, PartialEq, Eq, Serialize, Deserialize)]
+pub struct TaskResetDatasetResult {
+    pub new_head: Multihash,
+}
+
 impl TaskUpdateDatasetResult {
     pub fn from_pull_result(pull_result: &PullResult, fetch_uncacheable: bool) -> Self {
         match pull_result {
@@ -81,16 +80,6 @@
                 },
             },
         }
-=======
-#[derive(Debug, Clone, PartialEq, Eq, Serialize, Deserialize)]
-pub struct TaskResetDatasetResult {
-    pub new_head: Multihash,
-}
-
-impl From<PullResult> for TaskUpdateDatasetResult {
-    fn from(value: PullResult) -> Self {
-        Self { pull_result: value }
->>>>>>> 5402c330
     }
 }
 
