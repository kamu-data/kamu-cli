--- conflicted
+++ resolved
@@ -13,11 +13,7 @@
 use internal_error::InternalError;
 use thiserror::Error;
 
-<<<<<<< HEAD
 use crate::{Account, AccountPageStream, GetAccountByIdError, SearchAccountsByNamePatternFilters};
-=======
-use crate::{Account, GetAccountByIdError};
->>>>>>> e6ce9636
 
 ////////////////////////////////////////////////////////////////////////////////////////////////////////////////////////
 
@@ -86,30 +82,6 @@
 }
 
 ////////////////////////////////////////////////////////////////////////////////////////////////////////////////////////
-
-#[async_trait::async_trait]
-pub trait AccountServiceExt {
-    async fn account_by_id(
-        &self,
-        account_id: &odf::AccountID,
-    ) -> Result<Option<Account>, InternalError>;
-}
-
-#[async_trait::async_trait]
-impl<T: AccountService + ?Sized> AccountServiceExt for T {
-    async fn account_by_id(
-        &self,
-        account_id: &odf::AccountID,
-    ) -> Result<Option<Account>, InternalError> {
-        match self.get_account_by_id(account_id).await {
-            Ok(account) => Ok(Some(account)),
-            Err(GetAccountByIdError::NotFound(_)) => Ok(None),
-            Err(GetAccountByIdError::Internal(e)) => Err(e),
-        }
-    }
-}
-
-////////////////////////////////////////////////////////////////////////////////////////////////////////////////////////
 // Error
 ////////////////////////////////////////////////////////////////////////////////////////////////////////////////////////
 
