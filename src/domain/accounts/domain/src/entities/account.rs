--- conflicted
+++ resolved
@@ -22,20 +22,9 @@
 
 pub const DEFAULT_ACCOUNT_NAME_STR: &str = "kamu";
 
-<<<<<<< HEAD
 // The name is formed here, as we use it for comparison in this module.
 pub const PROVIDER_WEB3_WALLET: &str = "web3-wallet";
 
-lazy_static! {
-    pub static ref DEFAULT_ACCOUNT_NAME: odf::AccountName =
-        odf::AccountName::new_unchecked(DEFAULT_ACCOUNT_NAME_STR);
-    pub static ref DEFAULT_ACCOUNT_ID: odf::AccountID =
-        odf::AccountID::new_seeded_ed25519(DEFAULT_ACCOUNT_NAME_STR.as_bytes());
-    static ref DUMMY_REGISTRATION_TIME: DateTime<Utc> =
-        Utc.with_ymd_and_hms(2024, 4, 1, 12, 0, 0).unwrap();
-    pub static ref DUMMY_EMAIL_ADDRESS: Email = Email::parse("kamu@example.com").unwrap();
-}
-=======
 pub static DEFAULT_ACCOUNT_NAME: LazyLock<odf::AccountName> =
     LazyLock::new(|| odf::AccountName::new_unchecked(DEFAULT_ACCOUNT_NAME_STR));
 pub static DEFAULT_ACCOUNT_ID: LazyLock<odf::AccountID> =
@@ -44,7 +33,6 @@
     LazyLock::new(|| Utc.with_ymd_and_hms(2024, 4, 1, 12, 0, 0).unwrap());
 pub static DUMMY_EMAIL_ADDRESS: LazyLock<Email> =
     LazyLock::new(|| Email::parse("kamu@example.com").unwrap());
->>>>>>> 352ed8f4
 
 ////////////////////////////////////////////////////////////////////////////////////////////////////////////////////////
 
