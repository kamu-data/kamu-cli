--- conflicted
+++ resolved
@@ -45,11 +45,7 @@
 reusable = "0.1"
 serde = "1"
 serde_with = { version = "3", default-features = false }
-<<<<<<< HEAD
-thiserror = { version = "1", default-features = false }
-=======
 thiserror = { version = "2", default-features = false, features = ["std"] }
->>>>>>> 3213a907
 uuid = { version = "1", default-features = false, features = ["v4"] }
 
 # Optional
