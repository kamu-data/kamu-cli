[package]
name = "kamu-accounts-services"
description = "Service layer of accounts management system"
version = { workspace = true }
homepage = { workspace = true }
repository = { workspace = true }
authors = { workspace = true }
readme = { workspace = true }
license-file = { workspace = true }
keywords = { workspace = true }
include = { workspace = true }
edition = { workspace = true }
publish = { workspace = true }


[lints]
workspace = true


[lib]
doctest = false


[dependencies]
database-common = { workspace = true }
init-on-startup = { workspace = true }
internal-error = { workspace = true }
kamu-accounts = { workspace = true }
opendatafabric = { workspace = true }
time-source = { workspace = true }

argon2 = { version = "0.5" }
async-trait = { version = "0.1", default-features = false }
chrono = { version = "0.4", default-features = false }
<<<<<<< HEAD
dill = "0.9"
futures = { version = "0.3", default-features = false }
=======
dill = "0.10"
>>>>>>> 741548d4
jsonwebtoken = "9"
password-hash = { version = "0.5", default-features = false }
serde = "1"
serde_json = "1"
tokio = { version = "1", default-features = false }
tracing = { version = "0.1", default-features = false }
uuid = { version = "1", default-features = false }


[dev-dependencies]
kamu-accounts-inmem = { workspace = true }

test-log = { version = "0.2", features = ["trace"] }<|MERGE_RESOLUTION|>--- conflicted
+++ resolved
@@ -32,12 +32,8 @@
 argon2 = { version = "0.5" }
 async-trait = { version = "0.1", default-features = false }
 chrono = { version = "0.4", default-features = false }
-<<<<<<< HEAD
-dill = "0.9"
+dill = "0.10"
 futures = { version = "0.3", default-features = false }
-=======
-dill = "0.10"
->>>>>>> 741548d4
 jsonwebtoken = "9"
 password-hash = { version = "0.5", default-features = false }
 serde = "1"
