[package]
name = "kamu-accounts-services"
description = "Service layer of accounts management system"
version = { workspace = true }
homepage = { workspace = true }
repository = { workspace = true }
authors = { workspace = true }
readme = { workspace = true }
license-file = { workspace = true }
keywords = { workspace = true }
include = { workspace = true }
edition = { workspace = true }
publish = { workspace = true }


[lints]
workspace = true


[lib]
doctest = false


[features]
default = []
testing = ["dep:mockall"]


[dependencies]
common-macros = { workspace = true }
crypto-utils = { workspace = true }
database-common = { workspace = true }
email-utils = { workspace = true }
init-on-startup = { workspace = true }
internal-error = { workspace = true }
kamu-accounts = { workspace = true }
kamu-auth-rebac = { workspace = true }
kamu-auth-rebac-services = { workspace = true }
<<<<<<< HEAD
=======
kamu-datasets = { workspace = true }
>>>>>>> 16713f14
kamu-search = { workspace = true }
messaging-outbox = { workspace = true }
event-sourcing = { workspace = true }
odf = { workspace = true, default-features = false, features = ["did-pkh"] }
random-strings = { workspace = true }
time-source = { workspace = true }

async-trait = { version = "0.1", default-features = false }
chrono = { version = "0.4", default-features = false }
dill = { version = "0.14", default-features = false }
futures = "0.3"
jsonwebtoken = { version = "10", default-features = false, features = [ "rust_crypto" ] }
secrecy = "0.10"
serde = "1"
serde_json = "1"
thiserror = "2"
tokio = { version = "1", default-features = false }
tracing = { version = "0.1", default-features = false }
uuid = { version = "1", default-features = false }

# Optional
mockall = { optional = true, version = "0.14", default-features = false }


[dev-dependencies]
bon = { version = "3", default-features = false }
kamu-accounts = { workspace = true, default-features = false, features = [
    "testing",
] }
kamu-accounts-inmem = { workspace = true }
kamu-accounts-services = { workspace = true, default-features = false, features = [
    "testing",
] }
kamu-auth-rebac-inmem = { workspace = true }
kamu-auth-rebac-services = { workspace = true }
kamu-search-elasticsearch = { workspace = true, default-features = false, features = [
    "testing",
] }
kamu-search-services = { workspace = true }

mockall = { version = "0.14", default-features = false }
oop = "0.0.2"
pretty_assertions = { version = "1", default-features = false, features = [
    "unstable",
] }
test-log = { version = "0.2", features = ["trace"] }
test-group = { version = "1" }<|MERGE_RESOLUTION|>--- conflicted
+++ resolved
@@ -36,10 +36,6 @@
 kamu-accounts = { workspace = true }
 kamu-auth-rebac = { workspace = true }
 kamu-auth-rebac-services = { workspace = true }
-<<<<<<< HEAD
-=======
-kamu-datasets = { workspace = true }
->>>>>>> 16713f14
 kamu-search = { workspace = true }
 messaging-outbox = { workspace = true }
 event-sourcing = { workspace = true }
