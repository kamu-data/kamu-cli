[package]
name = "kamu-accounts-services"
description = "Service layer of accounts management system"
version = { workspace = true }
homepage = { workspace = true }
repository = { workspace = true }
authors = { workspace = true }
readme = { workspace = true }
license-file = { workspace = true }
keywords = { workspace = true }
include = { workspace = true }
edition = { workspace = true }
publish = { workspace = true }


[lints]
workspace = true


[lib]
doctest = false


[features]
default = []
testing = ["dep:mockall"]


[dependencies]
common-macros = { workspace = true }
crypto-utils = { workspace = true }
database-common = { workspace = true }
email-utils = { workspace = true }
init-on-startup = { workspace = true }
internal-error = { workspace = true }
kamu-accounts = { workspace = true }
kamu-auth-rebac = { workspace = true }
kamu-auth-rebac-services = { workspace = true }
<<<<<<< HEAD
kamu-datasets = { workspace = true }
kamu-search = { workspace = true }
=======
>>>>>>> 91247a0f
messaging-outbox = { workspace = true }
event-sourcing = { workspace = true }
odf = { workspace = true, default-features = false, features = ["did-pkh"] }
random-strings = { workspace = true }
time-source = { workspace = true }

async-trait = { version = "0.1", default-features = false }
chrono = { version = "0.4", default-features = false }
dill = { version = "0.14", default-features = false }
futures = "0.3"
jsonwebtoken = { version = "10", default-features = false, features = [ "rust_crypto" ] }
secrecy = "0.10"
serde = "1"
serde_json = "1"
thiserror = "2"
tokio = { version = "1", default-features = false }
tracing = { version = "0.1", default-features = false }
uuid = { version = "1", default-features = false }

# Optional
mockall = { optional = true, version = "0.14", default-features = false }


[dev-dependencies]
bon = { version = "3", default-features = false }
kamu-accounts = { workspace = true, default-features = false, features = [
    "testing",
] }
kamu-accounts-inmem = { workspace = true }
kamu-accounts-services = { workspace = true, default-features = false, features = [
    "testing",
] }
kamu-auth-rebac-inmem = { workspace = true }
kamu-auth-rebac-services = { workspace = true }

mockall = { version = "0.14", default-features = false }
pretty_assertions = { version = "1", default-features = false, features = [
    "unstable",
] }
test-log = { version = "0.2", features = ["trace"] }<|MERGE_RESOLUTION|>--- conflicted
+++ resolved
@@ -36,11 +36,7 @@
 kamu-accounts = { workspace = true }
 kamu-auth-rebac = { workspace = true }
 kamu-auth-rebac-services = { workspace = true }
-<<<<<<< HEAD
-kamu-datasets = { workspace = true }
 kamu-search = { workspace = true }
-=======
->>>>>>> 91247a0f
 messaging-outbox = { workspace = true }
 event-sourcing = { workspace = true }
 odf = { workspace = true, default-features = false, features = ["did-pkh"] }
