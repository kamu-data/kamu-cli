--- conflicted
+++ resolved
@@ -20,13 +20,7 @@
 use kamu_core::SystemTimeSource;
 use opendatafabric::{AccountID, AccountName};
 
-<<<<<<< HEAD
-use crate::{LoginPasswordAuthProvider, ACCESS_TOKEN_PREFIX};
-
-///////////////////////////////////////////////////////////////////////////////
-=======
 ////////////////////////////////////////////////////////////////////////////////
->>>>>>> fb7ed366
 
 const KAMU_JWT_ISSUER: &str = "dev.kamu";
 const KAMU_JWT_ALGORITHM: Algorithm = Algorithm::HS384;
@@ -40,11 +34,7 @@
     decoding_key: DecodingKey,
     authentication_providers_by_method: HashMap<&'static str, Arc<dyn AuthenticationProvider>>,
     account_repository: Arc<dyn AccountRepository>,
-<<<<<<< HEAD
     access_token_svc: Arc<dyn AccessTokenService>,
-    state: tokio::sync::Mutex<State>,
-=======
->>>>>>> fb7ed366
 }
 
 ////////////////////////////////////////////////////////////////////////////////
@@ -80,11 +70,7 @@
             decoding_key: DecodingKey::from_secret(config.jwt_secret.as_bytes()),
             authentication_providers_by_method,
             account_repository,
-<<<<<<< HEAD
             access_token_svc,
-            state: tokio::sync::Mutex::new(State::default()),
-=======
->>>>>>> fb7ed366
         }
     }
 
@@ -247,26 +233,7 @@
     }
 
     async fn account_by_token(&self, access_token: String) -> Result<Account, GetAccountInfoError> {
-<<<<<<< HEAD
-        self.ensure_predefined_accounts_registration()
-            .await
-            .map_err(GetAccountInfoError::Internal)?;
-
         self.account_by_token_impl(&access_token).await
-=======
-        let decoded_access_token = self
-            .decode_access_token(&access_token)
-            .map_err(GetAccountInfoError::AccessToken)?;
-
-        let account_id = AccountID::from_did_str(&decoded_access_token.claims.sub)
-            .map_err(|e| GetAccountInfoError::Internal(e.int_err()))?;
-
-        match self.account_by_id(&account_id).await {
-            Ok(Some(account)) => Ok(account),
-            Ok(None) => Err(GetAccountInfoError::AccountUnresolved),
-            Err(e) => Err(GetAccountInfoError::Internal(e)),
-        }
->>>>>>> fb7ed366
     }
 
     async fn account_by_id(
