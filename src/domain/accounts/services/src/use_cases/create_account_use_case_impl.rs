// Copyright Kamu Data, Inc. and contributors. All rights reserved.
//
// Use of this software is governed by the Business Source License
// included in the LICENSE file.
//
// As of the Change Date specified in that file, in accordance with
// the Business Source License, use of this software will be governed
// by the Apache License, Version 2.0.

use std::sync::Arc;

use crypto_utils::{Argon2Hasher, Hasher, PasswordHashingMode};
use email_utils::Email;
<<<<<<< HEAD
use internal_error::ResultIntoInternal;
use kamu_accounts::{
    Account,
    AccountService,
    CreateAccountError,
    CreateAccountUseCase,
    PasswordHashRepository,
};
=======
use internal_error::{InternalError, ResultIntoInternal};
use kamu_accounts::{Account, AccountService, CreateAccountError, CreateAccountUseCase, Password};
>>>>>>> 2f838711
use random_strings::AllowedSymbols;

////////////////////////////////////////////////////////////////////////////////////////////////////////////////////////

pub struct CreateAccountUseCaseImpl {
    account_service: Arc<dyn AccountService>,
    password_hash_repository: Arc<dyn PasswordHashRepository>,
    password_hashing_mode: PasswordHashingMode,
}

#[dill::component(pub)]
#[dill::interface(dyn CreateAccountUseCase)]
impl CreateAccountUseCaseImpl {
    #[allow(clippy::needless_pass_by_value)]
    fn new(
        account_service: Arc<dyn AccountService>,
        password_hash_repository: Arc<dyn PasswordHashRepository>,
        password_hashing_mode: Option<Arc<PasswordHashingMode>>,
    ) -> Self {
        Self {
            account_service,
            password_hash_repository,
            password_hashing_mode: password_hashing_mode
                .map_or(PasswordHashingMode::Default, |mode| *mode),
        }
    }
}

<<<<<<< HEAD
////////////////////////////////////////////////////////////////////////////////////////////////////////////////////////
=======
impl CreateAccountUseCaseImpl {
    fn generate_email(
        creator_account: &Account,
        account_name: &odf::AccountName,
    ) -> Result<Email, InternalError> {
        let parent_host = creator_account.email.host();
        let email_str = format!(
            "{}+{}@{}",
            creator_account.account_name, account_name, parent_host
        );

        Email::parse(&email_str).int_err()
    }
}
>>>>>>> 2f838711

#[async_trait::async_trait]
impl CreateAccountUseCase for CreateAccountUseCaseImpl {
    async fn execute(
        &self,
        creator_account: &Account,
        account_name: &odf::AccountName,
        maybe_email: Option<Email>,
    ) -> Result<Account, CreateAccountError> {
        let email = if let Some(email) = maybe_email {
            email
        } else {
            Self::generate_email(creator_account, account_name)?
        };

        let random_password =
            random_strings::get_random_string(None, 10, &AllowedSymbols::AsciiSymbols);

<<<<<<< HEAD
        let created_account = self
            .account_service
            .create_account(account_name, email, &creator_account.id)
            .await?;

        // Save account password
        let hashing_mode = self.password_hashing_mode;
        let password_hash = tokio::task::spawn_blocking(move || {
            let argon2_hasher = Argon2Hasher::new(hashing_mode);
            argon2_hasher.hash(random_password.as_bytes())
        })
        .await
        .int_err()?;

        self.password_hash_repository
            .save_password_hash(account_name, password_hash)
=======
        self.account_service
            .create_account(
                account_name,
                email,
                Password::try_new(&random_password).unwrap(),
            )
>>>>>>> 2f838711
            .await
            .int_err()?;

        Ok(created_account)
    }
}

////////////////////////////////////////////////////////////////////////////////////////////////////////////////////////<|MERGE_RESOLUTION|>--- conflicted
+++ resolved
@@ -11,8 +11,7 @@
 
 use crypto_utils::{Argon2Hasher, Hasher, PasswordHashingMode};
 use email_utils::Email;
-<<<<<<< HEAD
-use internal_error::ResultIntoInternal;
+use internal_error::{InternalError, ResultIntoInternal};
 use kamu_accounts::{
     Account,
     AccountService,
@@ -20,10 +19,6 @@
     CreateAccountUseCase,
     PasswordHashRepository,
 };
-=======
-use internal_error::{InternalError, ResultIntoInternal};
-use kamu_accounts::{Account, AccountService, CreateAccountError, CreateAccountUseCase, Password};
->>>>>>> 2f838711
 use random_strings::AllowedSymbols;
 
 ////////////////////////////////////////////////////////////////////////////////////////////////////////////////////////
@@ -50,12 +45,7 @@
                 .map_or(PasswordHashingMode::Default, |mode| *mode),
         }
     }
-}
 
-<<<<<<< HEAD
-////////////////////////////////////////////////////////////////////////////////////////////////////////////////////////
-=======
-impl CreateAccountUseCaseImpl {
     fn generate_email(
         creator_account: &Account,
         account_name: &odf::AccountName,
@@ -69,7 +59,8 @@
         Email::parse(&email_str).int_err()
     }
 }
->>>>>>> 2f838711
+
+////////////////////////////////////////////////////////////////////////////////////////////////////////////////////////
 
 #[async_trait::async_trait]
 impl CreateAccountUseCase for CreateAccountUseCaseImpl {
@@ -88,10 +79,9 @@
         let random_password =
             random_strings::get_random_string(None, 10, &AllowedSymbols::AsciiSymbols);
 
-<<<<<<< HEAD
         let created_account = self
             .account_service
-            .create_account(account_name, email, &creator_account.id)
+            .create_account(account_name, email)
             .await?;
 
         // Save account password
@@ -104,15 +94,7 @@
         .int_err()?;
 
         self.password_hash_repository
-            .save_password_hash(account_name, password_hash)
-=======
-        self.account_service
-            .create_account(
-                account_name,
-                email,
-                Password::try_new(&random_password).unwrap(),
-            )
->>>>>>> 2f838711
+            .save_password_hash(&created_account.id, account_name, password_hash)
             .await
             .int_err()?;
 
