// Copyright Kamu Data, Inc. and contributors. All rights reserved.
//
// Use of this software is governed by the Business Source License
// included in the LICENSE file.
//
// As of the Change Date specified in that file, in accordance with
// the Business Source License, use of this software will be governed
// by the Apache License, Version 2.0.

use std::collections::HashMap;
use std::sync::Arc;

use database_common::PaginationOpts;
use internal_error::{ErrorIntoInternal, InternalError, ResultIntoInternal};
use kamu_accounts::*;
use secrecy::{ExposeSecret, SecretString};
use time_source::SystemTimeSource;

////////////////////////////////////////////////////////////////////////////////////////////////////////////////////////

pub struct AccountServiceImpl {
    did_secret_key_repo: Arc<dyn DidSecretKeyRepository>,
    account_repo: Arc<dyn AccountRepository>,
    time_source: Arc<dyn SystemTimeSource>,
    did_secret_encryption_key: Option<SecretString>,
}

////////////////////////////////////////////////////////////////////////////////////////////////////////////////////////

#[dill::component(pub)]
#[dill::interface(dyn AccountService)]
impl AccountServiceImpl {
    #[allow(clippy::needless_pass_by_value)]
    fn new(
        did_secret_key_repo: Arc<dyn DidSecretKeyRepository>,
        account_repo: Arc<dyn AccountRepository>,
        time_source: Arc<dyn SystemTimeSource>,
        did_secret_encryption_config: Arc<DidSecretEncryptionConfig>,
    ) -> Self {
        Self {
            did_secret_key_repo,
            account_repo,
            time_source,
            did_secret_encryption_key: did_secret_encryption_config
                .encryption_key
                .as_ref()
                .map(|encryption_key| SecretString::from(encryption_key.clone())),
        }
    }
}

#[async_trait::async_trait]
impl AccountService for AccountServiceImpl {
    async fn get_account_by_id(
        &self,
        account_id: &odf::AccountID,
    ) -> Result<Account, GetAccountByIdError> {
        self.account_repo.get_account_by_id(account_id).await
    }

    async fn get_accounts_by_ids(
        &self,
        account_ids: &[odf::AccountID],
    ) -> Result<Vec<Account>, InternalError> {
        self.account_repo
            .get_accounts_by_ids(account_ids)
            .await
            .int_err()
    }

    async fn get_account_map(
        &self,
        account_ids: &[odf::AccountID],
    ) -> Result<HashMap<odf::AccountID, Account>, GetAccountMapError> {
        let account_map = match self.account_repo.get_accounts_by_ids(account_ids).await {
            Ok(accounts) => {
                let map = accounts
                    .into_iter()
                    .fold(HashMap::new(), |mut acc, account| {
                        acc.insert(account.id.clone(), account);
                        acc
                    });
                Ok(map)
            }
            Err(err) => match err {
                GetAccountByIdError::NotFound(_) => Ok(HashMap::new()),
                e => Err(e),
            },
        }
        .int_err()?;

        Ok(account_map)
    }

    async fn account_by_name(
        &self,
        account_name: &odf::AccountName,
    ) -> Result<Option<Account>, InternalError> {
        match self.account_repo.get_account_by_name(account_name).await {
            Ok(account) => Ok(Some(account.clone())),
            Err(GetAccountByNameError::NotFound(_)) => Ok(None),
            Err(GetAccountByNameError::Internal(e)) => Err(e),
        }
    }

    async fn find_account_id_by_name(
        &self,
        account_name: &odf::AccountName,
    ) -> Result<Option<odf::AccountID>, InternalError> {
        match self
            .account_repo
            .find_account_id_by_name(account_name)
            .await
        {
            Ok(maybe_account_id) => Ok(maybe_account_id),
            Err(FindAccountIdByNameError::Internal(e)) => Err(e),
        }
    }

    async fn find_account_name_by_id(
        &self,
        account_id: &odf::AccountID,
    ) -> Result<Option<odf::AccountName>, InternalError> {
        match self.account_repo.get_account_by_id(account_id).await {
            Ok(account) => Ok(Some(account.account_name.clone())),
            Err(GetAccountByIdError::NotFound(_)) => Ok(None),
            Err(GetAccountByIdError::Internal(e)) => Err(e),
        }
    }

    fn search_accounts_by_name_pattern<'a>(
        &'a self,
        name_pattern: &'a str,
        filters: SearchAccountsByNamePatternFilters,
        pagination: PaginationOpts,
    ) -> AccountPageStream<'a> {
        self.account_repo
            .search_accounts_by_name_pattern(name_pattern, filters, pagination)
    }

    async fn create_account(
        &self,
        account_name: &odf::AccountName,
        email: email_utils::Email,
<<<<<<< HEAD
        owner_account_id: &odf::AccountID,
=======
        password: Password,
>>>>>>> 2f838711
    ) -> Result<Account, CreateAccountError> {
        let (account_key, account_id) = odf::AccountID::new_generated_ed25519();
        let account = Account {
            id: account_id,
            account_name: account_name.clone(),
            email,
            display_name: account_name.to_string(),
            account_type: AccountType::User,
            avatar_url: None,
            registered_at: self.time_source.now(),
            provider: String::from(PROVIDER_PASSWORD),
            provider_identity_key: String::from(account_name.as_str()),
        };

        self.account_repo.save_account(&account).await?;

        if let Some(did_secret_encryption_key) = &self.did_secret_encryption_key {
            let account_id = account.id.as_did_str().to_stack_string();
            let did_secret_key = DidSecretKey::try_new(
                &account_key.into(),
                did_secret_encryption_key.expose_secret(),
            )
            .int_err()?;

            self.did_secret_key_repo
                .save_did_secret_key(
                    &DidEntity::new_account(account_id.as_str()),
                    &did_secret_key,
                )
                .await
                .int_err()?;
        }

<<<<<<< HEAD
        Ok(account)
    }
=======
        let hashing_mode = self.password_hashing_mode;
        let password_hash = tokio::task::spawn_blocking(move || {
            let argon2_hasher = Argon2Hasher::new(hashing_mode);
            argon2_hasher.hash(password.as_bytes())
        })
        .await
        .int_err()?;

        self.password_hash_repository
            .save_password_hash(&account.id, &account.account_name, password_hash)
            .await
            .int_err()?;

        Ok(account)
    }

    async fn modify_password(
        &self,
        account_name: &odf::AccountName,
        password: Password,
    ) -> Result<(), ModifyPasswordError> {
        let hashing_mode = self.password_hashing_mode;
        let password_hash = tokio::task::spawn_blocking(move || {
            let argon2_hasher = Argon2Hasher::new(hashing_mode);
            argon2_hasher.hash(password.as_bytes())
        })
        .await
        .int_err()?;

        self.password_hash_repository
            .modify_password_hash(account_name, password_hash)
            .await
            .int_err()?;

        Ok(())
    }

    async fn delete_account_by_name(
        &self,
        account_name: &odf::AccountName,
    ) -> Result<(), InternalError> {
        use DeleteAccountError as E;

        match self.account_repo.delete_account_by_name(account_name).await {
            Ok(_) | Err(E::NotFound(_)) => Ok(()),
            Err(e @ E::Internal(_)) => Err(e.int_err()),
        }
    }
>>>>>>> 2f838711
}

////////////////////////////////////////////////////////////////////////////////////////////////////////////////////////<|MERGE_RESOLUTION|>--- conflicted
+++ resolved
@@ -142,11 +142,6 @@
         &self,
         account_name: &odf::AccountName,
         email: email_utils::Email,
-<<<<<<< HEAD
-        owner_account_id: &odf::AccountID,
-=======
-        password: Password,
->>>>>>> 2f838711
     ) -> Result<Account, CreateAccountError> {
         let (account_key, account_id) = odf::AccountID::new_generated_ed25519();
         let account = Account {
@@ -180,45 +175,7 @@
                 .int_err()?;
         }
 
-<<<<<<< HEAD
         Ok(account)
-    }
-=======
-        let hashing_mode = self.password_hashing_mode;
-        let password_hash = tokio::task::spawn_blocking(move || {
-            let argon2_hasher = Argon2Hasher::new(hashing_mode);
-            argon2_hasher.hash(password.as_bytes())
-        })
-        .await
-        .int_err()?;
-
-        self.password_hash_repository
-            .save_password_hash(&account.id, &account.account_name, password_hash)
-            .await
-            .int_err()?;
-
-        Ok(account)
-    }
-
-    async fn modify_password(
-        &self,
-        account_name: &odf::AccountName,
-        password: Password,
-    ) -> Result<(), ModifyPasswordError> {
-        let hashing_mode = self.password_hashing_mode;
-        let password_hash = tokio::task::spawn_blocking(move || {
-            let argon2_hasher = Argon2Hasher::new(hashing_mode);
-            argon2_hasher.hash(password.as_bytes())
-        })
-        .await
-        .int_err()?;
-
-        self.password_hash_repository
-            .modify_password_hash(account_name, password_hash)
-            .await
-            .int_err()?;
-
-        Ok(())
     }
 
     async fn delete_account_by_name(
@@ -232,7 +189,6 @@
             Err(e @ E::Internal(_)) => Err(e.int_err()),
         }
     }
->>>>>>> 2f838711
 }
 
 ////////////////////////////////////////////////////////////////////////////////////////////////////////////////////////