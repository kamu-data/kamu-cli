--- conflicted
+++ resolved
@@ -75,11 +75,7 @@
         .unwrap();
 
     let mut accounts = account_svc
-<<<<<<< HEAD
-        .accounts_by_ids(&[wasya_id.clone(), petya_id.clone()])
-=======
         .get_accounts_by_ids(&[wasya_id.clone(), petya_id.clone()])
->>>>>>> e6ce9636
         .await
         .unwrap();
     assert_eq!(2, accounts.len());
