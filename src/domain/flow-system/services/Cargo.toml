[package]
name = "kamu-flow-system-services"
description = "Service model of the flows management for scheduled & reactive computation activities"
version = { workspace = true }
homepage = { workspace = true }
repository = { workspace = true }
authors = { workspace = true }
readme = { workspace = true }
license-file = { workspace = true }
keywords = { workspace = true }
include = { workspace = true }
edition = { workspace = true }
publish = { workspace = true }


[lints]
workspace = true


[lib]
doctest = false


[dependencies]
common-macros = { workspace = true }
database-common = { workspace = true }
database-common-macros = { workspace = true }
init-on-startup = { workspace = true }
internal-error = { workspace = true }
kamu-flow-system = { workspace = true }
kamu-task-system = { workspace = true }
messaging-outbox = { workspace = true }
observability = { workspace = true, default-features = false }
odf = { workspace = true }
time-source = { workspace = true }

async-stream = "0.3"
async-trait = { version = "0.1", default-features = false }
chrono = { version = "0.4", default-features = false }
dill = { version = "0.14", default-features = false }
futures = "0.3"
tokio = { version = "1", default-features = false, features = [] }
tracing = { version = "0.1", default-features = false }
uuid = { version = "1", default-features = false }


[dev-dependencies]
kamu-accounts = { workspace = true }
kamu-adapter-flow-dataset = { workspace = true }
kamu-adapter-flow-webhook = { workspace = true }
kamu-adapter-task-dataset = { workspace = true }
kamu-core = { workspace = true }
<<<<<<< HEAD
kamu-datasets = { workspace = true }
=======
>>>>>>> aa5947be
kamu-datasets-inmem = { workspace = true }
kamu-datasets-services = { workspace = true, features = ["testing"] }
kamu-flow-system-inmem = { workspace = true }
kamu-task-system-inmem = { workspace = true }
kamu-task-system-services = { workspace = true }
odf = { workspace = true, features = ["testing"] }

cron = { version = "0.15", default-features = false }
indoc = "2"
mockall = "0.13"
pretty_assertions = "1"
serde_json = { version = "1", default-features = false }
test-log = { version = "0.2", features = ["trace"] }
tokio = { version = "1", default-features = false, features = ["rt", "macros"] }<|MERGE_RESOLUTION|>--- conflicted
+++ resolved
@@ -50,10 +50,6 @@
 kamu-adapter-flow-webhook = { workspace = true }
 kamu-adapter-task-dataset = { workspace = true }
 kamu-core = { workspace = true }
-<<<<<<< HEAD
-kamu-datasets = { workspace = true }
-=======
->>>>>>> aa5947be
 kamu-datasets-inmem = { workspace = true }
 kamu-datasets-services = { workspace = true, features = ["testing"] }
 kamu-flow-system-inmem = { workspace = true }
