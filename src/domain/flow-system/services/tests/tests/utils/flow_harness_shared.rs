// Copyright Kamu Data, Inc. and contributors. All rights reserved.
//
// Use of this software is governed by the Business Source License
// included in the LICENSE file.
//
// As of the Change Date specified in that file, in accordance with
// the Business Source License, use of this software will be governed
// by the Apache License, Version 2.0.

use std::sync::Arc;

use chrono::{DateTime, Duration, TimeZone, Utc};
use database_common::{DatabaseTransactionRunner, NoOpDatabasePlugin};
use dill::*;
use event_bus::EventBus;
use kamu::testing::{MetadataFactory, MockDatasetChangesService};
use kamu::*;
use kamu_accounts::{
    AccountConfig,
    AuthenticationService,
    CurrentAccountSubject,
    JwtAuthenticationConfig,
    PredefinedAccountsConfig,
};
<<<<<<< HEAD
use kamu_accounts_inmem::{AccessTokenRepositoryInMemory, AccountRepositoryInMemory};
use kamu_accounts_services::{AccessTokenServiceImpl, AuthenticationServiceImpl};
=======
use kamu_accounts_inmem::AccountRepositoryInMemory;
use kamu_accounts_services::{
    AuthenticationServiceImpl,
    LoginPasswordAuthProvider,
    PredefinedAccountsRegistrator,
};
>>>>>>> fb7ed366
use kamu_core::*;
use kamu_flow_system::*;
use kamu_flow_system_inmem::*;
use kamu_flow_system_services::*;
use kamu_task_system_inmem::TaskSystemEventStoreInMemory;
use kamu_task_system_services::TaskSchedulerImpl;
use opendatafabric::*;
use tokio::task::yield_now;

use super::{
    FlowSystemTestListener,
    ManualFlowTriggerArgs,
    ManualFlowTriggerDriver,
    TaskDriver,
    TaskDriverArgs,
};

/////////////////////////////////////////////////////////////////////////////////////////

pub(crate) const SCHEDULING_ALIGNMENT_MS: i64 = 10;
pub(crate) const SCHEDULING_MANDATORY_THROTTLING_PERIOD_MS: i64 = SCHEDULING_ALIGNMENT_MS * 2;

/////////////////////////////////////////////////////////////////////////////////////////

pub(crate) struct FlowHarness {
    _tmp_dir: tempfile::TempDir,
    pub catalog: dill::Catalog,
    pub dataset_repo: Arc<dyn DatasetRepository>,
    pub flow_configuration_service: Arc<dyn FlowConfigurationService>,
    pub flow_service: Arc<dyn FlowService>,
    pub auth_svc: Arc<dyn AuthenticationService>,
    pub fake_system_time_source: FakeSystemTimeSource,
}

#[derive(Default)]
pub(crate) struct FlowHarnessOverrides {
    pub awaiting_step: Option<Duration>,
    pub mandatory_throttling_period: Option<Duration>,
    pub mock_dataset_changes: Option<MockDatasetChangesService>,
    pub custom_account_names: Vec<AccountName>,
    pub is_multi_tenant: bool,
}

impl FlowHarness {
    pub async fn new() -> Self {
        Self::with_overrides(FlowHarnessOverrides::default()).await
    }

    pub async fn with_overrides(overrides: FlowHarnessOverrides) -> Self {
        let tmp_dir = tempfile::tempdir().unwrap();
        let datasets_dir = tmp_dir.path().join("datasets");
        std::fs::create_dir(&datasets_dir).unwrap();

        let t = Utc.with_ymd_and_hms(2050, 1, 1, 12, 0, 0).unwrap();
        let fake_system_time_source = FakeSystemTimeSource::new(t);

        let awaiting_step = overrides
            .awaiting_step
            .unwrap_or(Duration::try_milliseconds(SCHEDULING_ALIGNMENT_MS).unwrap());

        let mandatory_throttling_period = overrides.mandatory_throttling_period.unwrap_or(
            Duration::try_milliseconds(SCHEDULING_MANDATORY_THROTTLING_PERIOD_MS).unwrap(),
        );

        let mock_dataset_changes = overrides.mock_dataset_changes.unwrap_or_default();

        let predefined_accounts_config = if overrides.custom_account_names.is_empty() {
            PredefinedAccountsConfig::single_tenant()
        } else {
            let mut predefined_accounts_config = PredefinedAccountsConfig::new();
            for account_name in overrides.custom_account_names {
                predefined_accounts_config
                    .predefined
                    .push(AccountConfig::from_name(account_name));
            }
            predefined_accounts_config
        };

<<<<<<< HEAD
        let catalog = CatalogBuilder::new()
            .add::<EventBus>()
            .add_value(FlowServiceRunConfig::new(
                awaiting_step,
                mandatory_throttling_period,
            ))
            .add::<FlowServiceImpl>()
            .add::<FlowEventStoreInMem>()
            .add::<FlowConfigurationServiceImpl>()
            .add::<FlowConfigurationEventStoreInMem>()
            .add_value(fake_system_time_source.clone())
            .bind::<dyn SystemTimeSource, FakeSystemTimeSource>()
            .add_builder(
                DatasetRepositoryLocalFs::builder()
                    .with_root(datasets_dir)
                    .with_multi_tenant(overrides.is_multi_tenant),
            )
            .bind::<dyn DatasetRepository, DatasetRepositoryLocalFs>()
            .add_value(mock_dataset_changes)
            .bind::<dyn DatasetChangesService, MockDatasetChangesService>()
            .add_value(CurrentAccountSubject::new_test())
            .add::<auth::AlwaysHappyDatasetActionAuthorizer>()
            .add::<AuthenticationServiceImpl>()
            .add_value(predefined_accounts_config)
            .add_value(JwtAuthenticationConfig::default())
            .add::<AccessTokenServiceImpl>()
            .add::<AccessTokenRepositoryInMemory>()
            .add::<AccountRepositoryInMemory>()
            .add::<DependencyGraphServiceInMemory>()
            .add::<DatasetOwnershipServiceInMemory>()
            .add::<TaskSchedulerImpl>()
            .add::<TaskSystemEventStoreInMemory>()
            .add::<FlowSystemTestListener>()
            .build();
=======
        let catalog = {
            let mut b = dill::CatalogBuilder::new();

            b.add::<EventBus>()
                .add_value(FlowServiceRunConfig::new(
                    awaiting_step,
                    mandatory_throttling_period,
                ))
                .add::<FlowServiceImpl>()
                .add::<FlowEventStoreInMem>()
                .add::<FlowConfigurationServiceImpl>()
                .add::<FlowConfigurationEventStoreInMem>()
                .add_value(fake_system_time_source.clone())
                .bind::<dyn SystemTimeSource, FakeSystemTimeSource>()
                .add_builder(
                    DatasetRepositoryLocalFs::builder()
                        .with_root(datasets_dir)
                        .with_multi_tenant(overrides.is_multi_tenant),
                )
                .bind::<dyn DatasetRepository, DatasetRepositoryLocalFs>()
                .add_value(mock_dataset_changes)
                .bind::<dyn DatasetChangesService, MockDatasetChangesService>()
                .add_value(CurrentAccountSubject::new_test())
                .add::<auth::AlwaysHappyDatasetActionAuthorizer>()
                .add::<AuthenticationServiceImpl>()
                .add_value(predefined_accounts_config)
                .add_value(JwtAuthenticationConfig::default())
                .add::<AccountRepositoryInMemory>()
                .add::<DependencyGraphServiceInMemory>()
                .add::<DatasetOwnershipServiceInMemory>()
                .add::<TaskSchedulerImpl>()
                .add::<TaskSystemEventStoreInMemory>()
                .add::<FlowSystemTestListener>()
                .add::<LoginPasswordAuthProvider>()
                .add::<PredefinedAccountsRegistrator>()
                .add::<DatabaseTransactionRunner>();

            NoOpDatabasePlugin::init_database_components(&mut b);

            b.build()
        };

        DatabaseTransactionRunner::new(catalog.clone())
            .transactional(|transactional_catalog| async move {
                let registrator = transactional_catalog
                    .get_one::<PredefinedAccountsRegistrator>()
                    .unwrap();

                registrator
                    .ensure_predefined_accounts_are_registered()
                    .await
            })
            .await
            .unwrap();
>>>>>>> fb7ed366

        let flow_service = catalog.get_one::<dyn FlowService>().unwrap();
        let flow_configuration_service = catalog.get_one::<dyn FlowConfigurationService>().unwrap();
        let dataset_repo = catalog.get_one::<dyn DatasetRepository>().unwrap();
        let auth_svc = catalog.get_one::<dyn AuthenticationService>().unwrap();

        Self {
            _tmp_dir: tmp_dir,
            catalog,
            flow_service,
            flow_configuration_service,
            dataset_repo,
            fake_system_time_source,
            auth_svc,
        }
    }

    pub async fn create_root_dataset(&self, dataset_alias: DatasetAlias) -> DatasetID {
        let result = self
            .dataset_repo
            .create_dataset_from_snapshot(
                MetadataFactory::dataset_snapshot()
                    .name(dataset_alias)
                    .kind(DatasetKind::Root)
                    .push_event(MetadataFactory::set_polling_source().build())
                    .build(),
            )
            .await
            .unwrap();

        result.dataset_handle.id
    }

    pub async fn create_derived_dataset(
        &self,
        dataset_alias: DatasetAlias,
        input_ids: Vec<DatasetID>,
    ) -> DatasetID {
        let create_result = self
            .dataset_repo
            .create_dataset_from_snapshot(
                MetadataFactory::dataset_snapshot()
                    .name(dataset_alias)
                    .kind(DatasetKind::Derivative)
                    .push_event(
                        MetadataFactory::set_transform()
                            .inputs_from_refs(input_ids)
                            .build(),
                    )
                    .build(),
            )
            .await
            .unwrap();
        create_result.dataset_handle.id
    }

    pub async fn eager_initialization(&self) {
        let dependency_graph_service = self
            .catalog
            .get_one::<dyn DependencyGraphService>()
            .unwrap();
        let dependency_graph_repository =
            DependencyGraphRepositoryInMemory::new(self.dataset_repo.clone());

        dependency_graph_service
            .eager_initialization(&dependency_graph_repository)
            .await
            .unwrap();

        let dataset_ownership_service = self
            .catalog
            .get_one::<dyn DatasetOwnershipService>()
            .unwrap();
        let authentication_service = self.catalog.get_one::<dyn AuthenticationService>().unwrap();

        dataset_ownership_service
            .eager_initialization(&authentication_service)
            .await
            .unwrap();
    }

    pub async fn delete_dataset(&self, dataset_id: &DatasetID) {
        // Eagerly push dependency graph initialization before deletes.
        // It's ignored, if requested 2nd time
        self.eager_initialization().await;

        // Do the actual deletion
        self.dataset_repo
            .delete_dataset(&(dataset_id.as_local_ref()))
            .await
            .unwrap();
    }

    pub async fn set_dataset_flow_schedule(
        &self,
        request_time: DateTime<Utc>,
        dataset_id: DatasetID,
        dataset_flow_type: DatasetFlowType,
        schedule: Schedule,
    ) {
        self.flow_configuration_service
            .set_configuration(
                request_time,
                FlowKeyDataset::new(dataset_id, dataset_flow_type).into(),
                false,
                FlowConfigurationRule::Schedule(schedule),
            )
            .await
            .unwrap();
    }

    pub async fn set_dataset_flow_batching_rule(
        &self,
        request_time: DateTime<Utc>,
        dataset_id: DatasetID,
        dataset_flow_type: DatasetFlowType,
        batching_rule: BatchingRule,
    ) {
        self.flow_configuration_service
            .set_configuration(
                request_time,
                FlowKeyDataset::new(dataset_id, dataset_flow_type).into(),
                false,
                FlowConfigurationRule::BatchingRule(batching_rule),
            )
            .await
            .unwrap();
    }

    pub async fn set_dataset_flow_compacting_rule(
        &self,
        request_time: DateTime<Utc>,
        dataset_id: DatasetID,
        dataset_flow_type: DatasetFlowType,
        compacting_rule: CompactingRule,
    ) {
        self.flow_configuration_service
            .set_configuration(
                request_time,
                FlowKeyDataset::new(dataset_id, dataset_flow_type).into(),
                false,
                FlowConfigurationRule::CompactingRule(compacting_rule),
            )
            .await
            .unwrap();
    }

    pub async fn pause_dataset_flow(
        &self,
        request_time: DateTime<Utc>,
        dataset_id: DatasetID,
        dataset_flow_type: DatasetFlowType,
    ) {
        let flow_key: FlowKey = FlowKeyDataset::new(dataset_id, dataset_flow_type).into();
        let current_config = self
            .flow_configuration_service
            .find_configuration(flow_key.clone())
            .await
            .unwrap()
            .unwrap();

        self.flow_configuration_service
            .set_configuration(request_time, flow_key, true, current_config.rule)
            .await
            .unwrap();
    }

    pub async fn resume_dataset_flow(
        &self,
        request_time: DateTime<Utc>,
        dataset_id: DatasetID,
        dataset_flow_type: DatasetFlowType,
    ) {
        let flow_key: FlowKey = FlowKeyDataset::new(dataset_id, dataset_flow_type).into();
        let current_config = self
            .flow_configuration_service
            .find_configuration(flow_key.clone())
            .await
            .unwrap()
            .unwrap();

        self.flow_configuration_service
            .set_configuration(request_time, flow_key, false, current_config.rule)
            .await
            .unwrap();
    }

    pub fn task_driver(&self, args: TaskDriverArgs) -> TaskDriver {
        TaskDriver::new(
            self.catalog.get_one().unwrap(),
            self.catalog.get_one().unwrap(),
            self.catalog.get_one().unwrap(),
            args,
        )
    }

    pub fn manual_flow_trigger_driver(
        &self,
        args: ManualFlowTriggerArgs,
    ) -> ManualFlowTriggerDriver {
        ManualFlowTriggerDriver::new(
            self.catalog.get_one().unwrap(),
            self.catalog.get_one().unwrap(),
            args,
        )
    }

    pub fn now_datetime(&self) -> DateTime<Utc> {
        self.fake_system_time_source.now()
    }

    pub async fn advance_time(&self, time_quantum: Duration) {
        self.advance_time_custom_alignment(
            Duration::try_milliseconds(SCHEDULING_ALIGNMENT_MS).unwrap(),
            time_quantum,
        )
        .await;
    }

    pub async fn advance_time_custom_alignment(&self, alignment: Duration, time_quantum: Duration) {
        // Examples:
        // 12 ÷ 4 = 3
        // 15 ÷ 4 = 4
        // 16 ÷ 4 = 4
        fn div_up(a: i64, b: i64) -> i64 {
            (a + (b - 1)) / b
        }

        let time_increments_count = div_up(
            time_quantum.num_milliseconds(),
            alignment.num_milliseconds(),
        );

        for _ in 0..time_increments_count {
            yield_now().await;
            self.fake_system_time_source.advance(alignment);
        }
    }
}<|MERGE_RESOLUTION|>--- conflicted
+++ resolved
@@ -22,17 +22,13 @@
     JwtAuthenticationConfig,
     PredefinedAccountsConfig,
 };
-<<<<<<< HEAD
-use kamu_accounts_inmem::{AccessTokenRepositoryInMemory, AccountRepositoryInMemory};
-use kamu_accounts_services::{AccessTokenServiceImpl, AuthenticationServiceImpl};
-=======
 use kamu_accounts_inmem::AccountRepositoryInMemory;
 use kamu_accounts_services::{
+    AccessTokenServiceImpl,
     AuthenticationServiceImpl,
     LoginPasswordAuthProvider,
     PredefinedAccountsRegistrator,
 };
->>>>>>> fb7ed366
 use kamu_core::*;
 use kamu_flow_system::*;
 use kamu_flow_system_inmem::*;
@@ -111,42 +107,6 @@
             predefined_accounts_config
         };
 
-<<<<<<< HEAD
-        let catalog = CatalogBuilder::new()
-            .add::<EventBus>()
-            .add_value(FlowServiceRunConfig::new(
-                awaiting_step,
-                mandatory_throttling_period,
-            ))
-            .add::<FlowServiceImpl>()
-            .add::<FlowEventStoreInMem>()
-            .add::<FlowConfigurationServiceImpl>()
-            .add::<FlowConfigurationEventStoreInMem>()
-            .add_value(fake_system_time_source.clone())
-            .bind::<dyn SystemTimeSource, FakeSystemTimeSource>()
-            .add_builder(
-                DatasetRepositoryLocalFs::builder()
-                    .with_root(datasets_dir)
-                    .with_multi_tenant(overrides.is_multi_tenant),
-            )
-            .bind::<dyn DatasetRepository, DatasetRepositoryLocalFs>()
-            .add_value(mock_dataset_changes)
-            .bind::<dyn DatasetChangesService, MockDatasetChangesService>()
-            .add_value(CurrentAccountSubject::new_test())
-            .add::<auth::AlwaysHappyDatasetActionAuthorizer>()
-            .add::<AuthenticationServiceImpl>()
-            .add_value(predefined_accounts_config)
-            .add_value(JwtAuthenticationConfig::default())
-            .add::<AccessTokenServiceImpl>()
-            .add::<AccessTokenRepositoryInMemory>()
-            .add::<AccountRepositoryInMemory>()
-            .add::<DependencyGraphServiceInMemory>()
-            .add::<DatasetOwnershipServiceInMemory>()
-            .add::<TaskSchedulerImpl>()
-            .add::<TaskSystemEventStoreInMemory>()
-            .add::<FlowSystemTestListener>()
-            .build();
-=======
         let catalog = {
             let mut b = dill::CatalogBuilder::new();
 
@@ -175,6 +135,7 @@
                 .add_value(predefined_accounts_config)
                 .add_value(JwtAuthenticationConfig::default())
                 .add::<AccountRepositoryInMemory>()
+                .add::<AccessTokenServiceImpl>()
                 .add::<DependencyGraphServiceInMemory>()
                 .add::<DatasetOwnershipServiceInMemory>()
                 .add::<TaskSchedulerImpl>()
@@ -201,7 +162,6 @@
             })
             .await
             .unwrap();
->>>>>>> fb7ed366
 
         let flow_service = catalog.get_one::<dyn FlowService>().unwrap();
         let flow_configuration_service = catalog.get_one::<dyn FlowConfigurationService>().unwrap();
