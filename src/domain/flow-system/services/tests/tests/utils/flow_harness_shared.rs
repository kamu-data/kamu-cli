// Copyright Kamu Data, Inc. and contributors. All rights reserved.
//
// Use of this software is governed by the Business Source License
// included in the LICENSE file.
//
// As of the Change Date specified in that file, in accordance with
// the Business Source License, use of this software will be governed
// by the Apache License, Version 2.0.

use std::sync::Arc;

use chrono::{DateTime, Duration, TimeZone, Utc};
use database_common::{DatabaseTransactionRunner, NoOpDatabasePlugin};
use dill::*;
use kamu::testing::{MetadataFactory, MockDatasetChangesService};
use kamu::*;
use kamu_accounts::{
    AccountConfig,
    AuthenticationService,
    CurrentAccountSubject,
    JwtAuthenticationConfig,
    PredefinedAccountsConfig,
};
use kamu_accounts_inmem::{InMemoryAccessTokenRepository, InMemoryAccountRepository};
use kamu_accounts_services::{
    AccessTokenServiceImpl,
    AuthenticationServiceImpl,
    LoginPasswordAuthProvider,
    PredefinedAccountsRegistrator,
};
use kamu_core::*;
use kamu_datasets_inmem::{InMemoryDatasetDependencyRepository, InMemoryDatasetEntryRepository};
use kamu_datasets_services::{DatasetEntryServiceImpl, DependencyGraphServiceImpl};
use kamu_flow_system::*;
use kamu_flow_system_inmem::*;
use kamu_flow_system_services::*;
use kamu_task_system::{TaskProgressMessage, MESSAGE_PRODUCER_KAMU_TASK_AGENT};
use kamu_task_system_inmem::InMemoryTaskEventStore;
use kamu_task_system_services::TaskSchedulerImpl;
use messaging_outbox::{register_message_dispatcher, Outbox, OutboxImmediateImpl};
use opendatafabric::*;
use time_source::{FakeSystemTimeSource, SystemTimeSource};
use tokio::task::yield_now;

use super::{
    FlowSystemTestListener,
    ManualFlowAbortArgs,
    ManualFlowAbortDriver,
    ManualFlowTriggerArgs,
    ManualFlowTriggerDriver,
    TaskDriver,
    TaskDriverArgs,
};

////////////////////////////////////////////////////////////////////////////////////////////////////////////////////////

pub(crate) const SCHEDULING_ALIGNMENT_MS: i64 = 10;
pub(crate) const SCHEDULING_MANDATORY_THROTTLING_PERIOD_MS: i64 = SCHEDULING_ALIGNMENT_MS * 2;

////////////////////////////////////////////////////////////////////////////////////////////////////////////////////////

pub(crate) struct FlowHarness {
    _tmp_dir: tempfile::TempDir,
    catalog_without_subject: Catalog,
    delete_dataset_use_case: Arc<dyn DeleteDatasetUseCase>,
    create_dataset_from_snapshot_use_case: Arc<dyn CreateDatasetFromSnapshotUseCase>,

    pub catalog: Catalog,
    pub flow_configuration_service: Arc<dyn FlowConfigurationService>,
    pub flow_trigger_service: Arc<dyn FlowTriggerService>,
    pub flow_trigger_event_store: Arc<dyn FlowTriggerEventStore>,
    pub flow_agent: Arc<FlowAgentImpl>,
    pub flow_query_service: Arc<dyn FlowQueryService>,
    pub flow_event_store: Arc<dyn FlowEventStore>,
    pub auth_svc: Arc<dyn AuthenticationService>,
    pub fake_system_time_source: FakeSystemTimeSource,
}

#[derive(Default)]
pub(crate) struct FlowHarnessOverrides {
    pub awaiting_step: Option<Duration>,
    pub mandatory_throttling_period: Option<Duration>,
    pub mock_dataset_changes: Option<MockDatasetChangesService>,
    pub predefined_accounts: Vec<AccountConfig>,
    pub tenancy_config: TenancyConfig,
}

impl FlowHarness {
    pub async fn new() -> Self {
        Self::with_overrides(FlowHarnessOverrides::default()).await
    }

    pub async fn with_overrides(overrides: FlowHarnessOverrides) -> Self {
        let tmp_dir = tempfile::tempdir().unwrap();
        let datasets_dir = tmp_dir.path().join("datasets");
        std::fs::create_dir(&datasets_dir).unwrap();

        let accounts_catalog = {
            let predefined_accounts_config = if overrides.predefined_accounts.is_empty() {
                PredefinedAccountsConfig::single_tenant()
            } else {
                let mut predefined_accounts_config = PredefinedAccountsConfig::new();
                for account in overrides.predefined_accounts {
                    predefined_accounts_config.predefined.push(account);
                }
                predefined_accounts_config
            };

            let mut b = CatalogBuilder::new();
            b.add_value(predefined_accounts_config)
                .add::<LoginPasswordAuthProvider>()
                .add::<PredefinedAccountsRegistrator>()
                .add::<InMemoryAccountRepository>();

            NoOpDatabasePlugin::init_database_components(&mut b);

            b.build()
        };

        init_on_startup::run_startup_jobs(&accounts_catalog)
            .await
            .unwrap();

        let t = Utc.with_ymd_and_hms(2050, 1, 1, 12, 0, 0).unwrap();
        let fake_system_time_source = FakeSystemTimeSource::new(t);

        let awaiting_step = overrides
            .awaiting_step
            .unwrap_or(Duration::milliseconds(SCHEDULING_ALIGNMENT_MS));

        let mandatory_throttling_period =
            overrides
                .mandatory_throttling_period
                .unwrap_or(Duration::milliseconds(
                    SCHEDULING_MANDATORY_THROTTLING_PERIOD_MS,
                ));

        let mock_dataset_changes = overrides.mock_dataset_changes.unwrap_or_default();

        let catalog_without_subject = {
            let mut b = CatalogBuilder::new_chained(&accounts_catalog);

            b.add_builder(
                messaging_outbox::OutboxImmediateImpl::builder()
                    .with_consumer_filter(messaging_outbox::ConsumerFilter::AllConsumers),
            )
            .bind::<dyn Outbox, OutboxImmediateImpl>()
            .add::<FlowSystemTestListener>()
            .add_value(FlowAgentConfig::new(
                awaiting_step,
                mandatory_throttling_period,
            ))
            .add::<InMemoryFlowEventStore>()
            .add::<InMemoryFlowConfigurationEventStore>()
            .add::<InMemoryFlowTriggerEventStore>()
            .add_value(fake_system_time_source.clone())
            .bind::<dyn SystemTimeSource, FakeSystemTimeSource>()
            .add_value(overrides.tenancy_config)
            .add_builder(DatasetRepositoryLocalFs::builder().with_root(datasets_dir))
            .bind::<dyn DatasetRepository, DatasetRepositoryLocalFs>()
            .bind::<dyn DatasetRepositoryWriter, DatasetRepositoryLocalFs>()
            .add_value(mock_dataset_changes)
            .bind::<dyn DatasetChangesService, MockDatasetChangesService>()
            .add::<auth::AlwaysHappyDatasetActionAuthorizer>()
            .add::<CreateDatasetFromSnapshotUseCaseImpl>()
            .add::<DeleteDatasetUseCaseImpl>()
            .add::<AuthenticationServiceImpl>()
            .add_value(JwtAuthenticationConfig::default())
            .add::<AccessTokenServiceImpl>()
            .add::<InMemoryAccessTokenRepository>()
            .add::<DependencyGraphServiceImpl>()
            .add::<InMemoryDatasetDependencyRepository>()
            .add::<DatasetEntryServiceImpl>()
            .add::<InMemoryDatasetEntryRepository>()
            .add::<TaskSchedulerImpl>()
            .add::<InMemoryTaskEventStore>()
            .add::<DatabaseTransactionRunner>();

            kamu_flow_system_services::register_dependencies(&mut b);

            register_message_dispatcher::<DatasetLifecycleMessage>(
                &mut b,
                MESSAGE_PRODUCER_KAMU_CORE_DATASET_SERVICE,
            );
            register_message_dispatcher::<TaskProgressMessage>(
                &mut b,
                MESSAGE_PRODUCER_KAMU_TASK_AGENT,
            );
            register_message_dispatcher::<FlowConfigurationUpdatedMessage>(
                &mut b,
                MESSAGE_PRODUCER_KAMU_FLOW_CONFIGURATION_SERVICE,
            );
            register_message_dispatcher::<FlowTriggerUpdatedMessage>(
                &mut b,
                MESSAGE_PRODUCER_KAMU_FLOW_TRIGGER_SERVICE,
            );
            register_message_dispatcher::<FlowAgentUpdatedMessage>(
                &mut b,
                MESSAGE_PRODUCER_KAMU_FLOW_AGENT,
            );
            register_message_dispatcher::<FlowProgressMessage>(
                &mut b,
                MESSAGE_PRODUCER_KAMU_FLOW_PROGRESS_SERVICE,
            );

            b.build()
        };

<<<<<<< HEAD
        let catalog = CatalogBuilder::new_chained(&catalog_without_subject)
            .add_value(CurrentAccountSubject::new_test())
            .build();

        Self {
            _tmp_dir: tmp_dir,
            flow_configuration_service: catalog.get_one().unwrap(),
            flow_configuration_event_store: catalog.get_one().unwrap(),
            flow_agent: catalog.get_one().unwrap(),
            flow_query_service: catalog.get_one().unwrap(),
            flow_event_store: catalog.get_one().unwrap(),
            auth_svc: catalog.get_one().unwrap(),
=======
        let flow_agent = catalog.get_one::<FlowAgentImpl>().unwrap();
        let flow_query_service = catalog.get_one::<dyn FlowQueryService>().unwrap();
        let flow_configuration_service = catalog.get_one::<dyn FlowConfigurationService>().unwrap();
        let flow_trigger_service = catalog.get_one::<dyn FlowTriggerService>().unwrap();
        let flow_trigger_event_store = catalog.get_one::<dyn FlowTriggerEventStore>().unwrap();
        let flow_event_store = catalog.get_one::<dyn FlowEventStore>().unwrap();
        let auth_svc = catalog.get_one::<dyn AuthenticationService>().unwrap();

        Self {
            _tmp_dir: tmp_dir,
            catalog,
            flow_agent,
            flow_query_service,
            flow_configuration_service,
            flow_trigger_service,
            flow_trigger_event_store,
            flow_event_store,
>>>>>>> de7c879c
            fake_system_time_source,
            delete_dataset_use_case: catalog.get_one().unwrap(),
            create_dataset_from_snapshot_use_case: catalog.get_one().unwrap(),
            catalog,
            catalog_without_subject,
        }
    }

    pub async fn create_root_dataset_using_subject(
        &self,
        dataset_alias: DatasetAlias,
        subject: CurrentAccountSubject,
    ) -> CreateDatasetResult {
        let subject_catalog = CatalogBuilder::new_chained(&self.catalog_without_subject)
            .add_value(subject)
            .build();
        let create_dataset_from_snapshot_use_case = subject_catalog
            .get_one::<dyn CreateDatasetFromSnapshotUseCase>()
            .unwrap();

        create_dataset_from_snapshot_use_case
            .execute(
                MetadataFactory::dataset_snapshot()
                    .name(dataset_alias)
                    .kind(DatasetKind::Root)
                    .push_event(MetadataFactory::set_polling_source().build())
                    .build(),
                Default::default(),
            )
            .await
            .unwrap()
    }

    pub async fn create_root_dataset(&self, dataset_alias: DatasetAlias) -> CreateDatasetResult {
        self.create_dataset_from_snapshot_use_case
            .execute(
                MetadataFactory::dataset_snapshot()
                    .name(dataset_alias)
                    .kind(DatasetKind::Root)
                    .push_event(MetadataFactory::set_polling_source().build())
                    .build(),
                Default::default(),
            )
            .await
            .unwrap()
    }

    pub async fn create_derived_dataset_using_subject(
        &self,
        dataset_alias: DatasetAlias,
        input_ids: Vec<DatasetID>,
        subject: CurrentAccountSubject,
    ) -> DatasetID {
        let subject_catalog = CatalogBuilder::new_chained(&self.catalog_without_subject)
            .add_value(subject)
            .build();
        let create_dataset_from_snapshot_use_case = subject_catalog
            .get_one::<dyn CreateDatasetFromSnapshotUseCase>()
            .unwrap();

        let create_result = create_dataset_from_snapshot_use_case
            .execute(
                MetadataFactory::dataset_snapshot()
                    .name(dataset_alias)
                    .kind(DatasetKind::Derivative)
                    .push_event(
                        MetadataFactory::set_transform()
                            .inputs_from_refs(input_ids)
                            .build(),
                    )
                    .build(),
                Default::default(),
            )
            .await
            .unwrap();

        create_result.dataset_handle.id
    }

    pub async fn create_derived_dataset(
        &self,
        dataset_alias: DatasetAlias,
        input_ids: Vec<DatasetID>,
    ) -> DatasetID {
        let create_result = self
            .create_dataset_from_snapshot_use_case
            .execute(
                MetadataFactory::dataset_snapshot()
                    .name(dataset_alias)
                    .kind(DatasetKind::Derivative)
                    .push_event(
                        MetadataFactory::set_transform()
                            .inputs_from_refs(input_ids)
                            .build(),
                    )
                    .build(),
                Default::default(),
            )
            .await
            .unwrap();

        create_result.dataset_handle.id
    }

    pub async fn eager_initialization(&self) {
        use init_on_startup::InitOnStartup;

        self.flow_agent.run_initialization().await.unwrap();
    }

    pub async fn delete_dataset(&self, dataset_id: &DatasetID) {
        self.delete_dataset_use_case
            .execute_via_ref(&(dataset_id.as_local_ref()))
            .await
            .unwrap();
    }

    pub async fn set_dataset_flow_trigger(
        &self,
        request_time: DateTime<Utc>,
        dataset_id: DatasetID,
        dataset_flow_type: DatasetFlowType,
        trigger_rule: FlowTriggerRule,
    ) {
        self.flow_trigger_service
            .set_trigger(
                request_time,
                FlowKeyDataset::new(dataset_id, dataset_flow_type).into(),
                false,
                trigger_rule,
            )
            .await
            .unwrap();
    }

    pub async fn set_dataset_flow_ingest(
        &self,
        dataset_id: DatasetID,
        dataset_flow_type: DatasetFlowType,
        ingest_rule: IngestRule,
    ) {
        self.flow_configuration_service
            .set_configuration(
                FlowKeyDataset::new(dataset_id, dataset_flow_type).into(),
                FlowConfigurationRule::IngestRule(ingest_rule),
            )
            .await
            .unwrap();
    }

    pub async fn set_dataset_flow_reset_rule(
        &self,
        dataset_id: DatasetID,
        dataset_flow_type: DatasetFlowType,
        reset_rule: ResetRule,
    ) {
        self.flow_configuration_service
            .set_configuration(
                FlowKeyDataset::new(dataset_id, dataset_flow_type).into(),
                FlowConfigurationRule::ResetRule(reset_rule),
            )
            .await
            .unwrap();
    }

    pub async fn set_dataset_flow_compaction_rule(
        &self,
        dataset_id: DatasetID,
        dataset_flow_type: DatasetFlowType,
        compaction_rule: CompactionRule,
    ) {
        self.flow_configuration_service
            .set_configuration(
                FlowKeyDataset::new(dataset_id, dataset_flow_type).into(),
                FlowConfigurationRule::CompactionRule(compaction_rule),
            )
            .await
            .unwrap();
    }

    pub async fn pause_dataset_flow(
        &self,
        request_time: DateTime<Utc>,
        dataset_id: DatasetID,
        dataset_flow_type: DatasetFlowType,
    ) {
        let flow_key: FlowKey = FlowKeyDataset::new(dataset_id, dataset_flow_type).into();
        let current_trigger = self
            .flow_trigger_service
            .find_trigger(flow_key.clone())
            .await
            .unwrap()
            .unwrap();

        self.flow_trigger_service
            .set_trigger(request_time, flow_key, true, current_trigger.rule)
            .await
            .unwrap();
    }

    pub async fn resume_dataset_flow(
        &self,
        request_time: DateTime<Utc>,
        dataset_id: DatasetID,
        dataset_flow_type: DatasetFlowType,
    ) {
        let flow_key: FlowKey = FlowKeyDataset::new(dataset_id, dataset_flow_type).into();
        let current_trigger = self
            .flow_trigger_service
            .find_trigger(flow_key.clone())
            .await
            .unwrap()
            .unwrap();

        self.flow_trigger_service
            .set_trigger(request_time, flow_key, false, current_trigger.rule)
            .await
            .unwrap();
    }

    pub fn task_driver(&self, args: TaskDriverArgs) -> TaskDriver {
        TaskDriver::new(
            self.catalog.get_one().unwrap(),
            self.catalog.get_one().unwrap(),
            self.catalog.get_one().unwrap(),
            args,
        )
    }

    pub fn manual_flow_trigger_driver(
        &self,
        args: ManualFlowTriggerArgs,
    ) -> ManualFlowTriggerDriver {
        ManualFlowTriggerDriver::new(self.catalog.clone(), self.catalog.get_one().unwrap(), args)
    }

    pub fn manual_flow_abort_driver(&self, args: ManualFlowAbortArgs) -> ManualFlowAbortDriver {
        ManualFlowAbortDriver::new(self.catalog.clone(), self.catalog.get_one().unwrap(), args)
    }

    pub fn now_datetime(&self) -> DateTime<Utc> {
        self.fake_system_time_source.now()
    }

    pub async fn advance_time(&self, time_quantum: Duration) {
        self.advance_time_custom_alignment(
            Duration::milliseconds(SCHEDULING_ALIGNMENT_MS),
            time_quantum,
        )
        .await;
    }

    pub async fn advance_time_custom_alignment(&self, alignment: Duration, time_quantum: Duration) {
        // Examples:
        // 12 ÷ 4 = 3
        // 15 ÷ 4 = 4
        // 16 ÷ 4 = 4
        fn div_up(a: i64, b: i64) -> i64 {
            (a + (b - 1)) / b
        }

        let time_increments_count = div_up(
            time_quantum.num_milliseconds(),
            alignment.num_milliseconds(),
        );

        for _ in 0..time_increments_count {
            yield_now().await;
            self.fake_system_time_source.advance(alignment);
        }
    }
}

////////////////////////////////////////////////////////////////////////////////////////////////////////////////////////<|MERGE_RESOLUTION|>--- conflicted
+++ resolved
@@ -206,38 +206,19 @@
             b.build()
         };
 
-<<<<<<< HEAD
         let catalog = CatalogBuilder::new_chained(&catalog_without_subject)
             .add_value(CurrentAccountSubject::new_test())
             .build();
 
         Self {
             _tmp_dir: tmp_dir,
-            flow_configuration_service: catalog.get_one().unwrap(),
-            flow_configuration_event_store: catalog.get_one().unwrap(),
             flow_agent: catalog.get_one().unwrap(),
             flow_query_service: catalog.get_one().unwrap(),
+            flow_configuration_service: catalog.get_one().unwrap(),
+            flow_trigger_service: catalog.get_one().unwrap(),
+            flow_trigger_event_store: catalog.get_one().unwrap(),
             flow_event_store: catalog.get_one().unwrap(),
             auth_svc: catalog.get_one().unwrap(),
-=======
-        let flow_agent = catalog.get_one::<FlowAgentImpl>().unwrap();
-        let flow_query_service = catalog.get_one::<dyn FlowQueryService>().unwrap();
-        let flow_configuration_service = catalog.get_one::<dyn FlowConfigurationService>().unwrap();
-        let flow_trigger_service = catalog.get_one::<dyn FlowTriggerService>().unwrap();
-        let flow_trigger_event_store = catalog.get_one::<dyn FlowTriggerEventStore>().unwrap();
-        let flow_event_store = catalog.get_one::<dyn FlowEventStore>().unwrap();
-        let auth_svc = catalog.get_one::<dyn AuthenticationService>().unwrap();
-
-        Self {
-            _tmp_dir: tmp_dir,
-            catalog,
-            flow_agent,
-            flow_query_service,
-            flow_configuration_service,
-            flow_trigger_service,
-            flow_trigger_event_store,
-            flow_event_store,
->>>>>>> de7c879c
             fake_system_time_source,
             delete_dataset_use_case: catalog.get_one().unwrap(),
             create_dataset_from_snapshot_use_case: catalog.get_one().unwrap(),
