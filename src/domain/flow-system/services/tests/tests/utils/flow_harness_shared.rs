--- conflicted
+++ resolved
@@ -63,14 +63,9 @@
     _tmp_dir: tempfile::TempDir,
     pub catalog: dill::Catalog,
     pub flow_configuration_service: Arc<dyn FlowConfigurationService>,
-<<<<<<< HEAD
     pub flow_trigger_service: Arc<dyn FlowTriggerService>,
     pub flow_trigger_event_store: Arc<dyn FlowTriggerEventStore>,
-    pub flow_executor: Arc<FlowExecutorImpl>,
-=======
-    pub flow_configuration_event_store: Arc<dyn FlowConfigurationEventStore>,
     pub flow_agent: Arc<FlowAgentImpl>,
->>>>>>> 603bf088
     pub flow_query_service: Arc<dyn FlowQueryService>,
     pub flow_event_store: Arc<dyn FlowEventStore>,
     pub auth_svc: Arc<dyn AuthenticationService>,
@@ -195,15 +190,11 @@
                 &mut b,
                 MESSAGE_PRODUCER_KAMU_FLOW_CONFIGURATION_SERVICE,
             );
-<<<<<<< HEAD
             register_message_dispatcher::<FlowTriggerUpdatedMessage>(
                 &mut b,
                 MESSAGE_PRODUCER_KAMU_FLOW_TRIGGER_SERVICE,
             );
-            register_message_dispatcher::<FlowExecutorUpdatedMessage>(
-=======
             register_message_dispatcher::<FlowAgentUpdatedMessage>(
->>>>>>> 603bf088
                 &mut b,
                 MESSAGE_PRODUCER_KAMU_FLOW_AGENT,
             );
