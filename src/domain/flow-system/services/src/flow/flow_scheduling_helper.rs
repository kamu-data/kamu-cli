--- conflicted
+++ resolved
@@ -220,7 +220,6 @@
                     .await?;
 
                 for dependent_dataset_id in dependent_dataset_ids {
-<<<<<<< HEAD
                     let owned = self
                         .dataset_ownership_service
                         .is_dataset_owned_by(&dependent_dataset_id, &owner_account_id)
@@ -233,40 +232,15 @@
                                 DatasetFlowType::HardCompaction,
                             )
                             .into(),
-                            flow_trigger_context: FlowTriggerContext::Unconditional,
+                            flow_trigger_rule: None,
                             // Currently we trigger Hard compaction recursively only in keep
                             // metadata only mode
-                            maybe_config_snapshot: Some(FlowConfigurationSnapshot::Compaction(
+                            maybe_config_snapshot: Some(FlowConfigurationRule::CompactionRule(
                                 CompactionRule::MetadataOnly(CompactionRuleMetadataOnly {
                                     recursive: true,
                                 }),
                             )),
                         });
-=======
-                    for owner_account_id in &dataset_owner_account_ids {
-                        if self
-                            .dataset_ownership_service
-                            .is_dataset_owned_by(&dependent_dataset_id, owner_account_id)
-                            .await?
-                        {
-                            plans.push(DownstreamDependencyFlowPlan {
-                                flow_key: FlowKeyDataset::new(
-                                    dependent_dataset_id.clone(),
-                                    DatasetFlowType::HardCompaction,
-                                )
-                                .into(),
-                                flow_trigger_rule: None,
-                                // Currently we trigger Hard compaction recursively only in keep
-                                // metadata only mode
-                                maybe_config_snapshot: Some(FlowConfigurationRule::CompactionRule(
-                                    CompactionRule::MetadataOnly(CompactionRuleMetadataOnly {
-                                        recursive: true,
-                                    }),
-                                )),
-                            });
-                            break;
-                        }
->>>>>>> de7c879c
                     }
                 }
             }
