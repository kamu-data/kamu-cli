--- conflicted
+++ resolved
@@ -145,22 +145,17 @@
                     )
                     .map(FlowConfigurationSnapshot::Batching),
                 DatasetFlowType::Ingest => self
-<<<<<<< HEAD
                     .try_get_dataset_ingest_rule(
                         &dataset_flow_key.dataset_id,
                         dataset_flow_key.flow_type,
                     )
                     .map(FlowConfigurationSnapshot::Ingest),
-=======
-                    .try_get_flow_schedule(flow_key)
-                    .map(FlowConfigurationSnapshot::Schedule),
                 DatasetFlowType::Reset => self
                     .try_get_dataset_reset_rule(
                         &dataset_flow_key.dataset_id,
                         dataset_flow_key.flow_type,
                     )
                     .map(FlowConfigurationSnapshot::Reset),
->>>>>>> 5402c330
                 DatasetFlowType::HardCompaction => self
                     .try_get_dataset_compaction_rule(
                         &dataset_flow_key.dataset_id,
