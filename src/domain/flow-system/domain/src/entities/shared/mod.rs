--- conflicted
+++ resolved
@@ -12,11 +12,8 @@
 mod flow_key;
 mod flow_run_snapshot;
 mod flow_type;
-<<<<<<< HEAD
 mod ingest_rule;
-=======
 mod reset_rule;
->>>>>>> 5402c330
 mod schedule;
 
 pub use batching_rule::*;
@@ -24,9 +21,6 @@
 pub use flow_key::*;
 pub use flow_run_snapshot::*;
 pub use flow_type::*;
-<<<<<<< HEAD
 pub use ingest_rule::*;
-=======
 pub use reset_rule::*;
->>>>>>> 5402c330
 pub use schedule::*;