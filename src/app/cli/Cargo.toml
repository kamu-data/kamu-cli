--- conflicted
+++ resolved
@@ -106,9 +106,8 @@
 kamu-search-openai = { workspace = true }
 kamu-search-qdrant = { workspace = true }
 
-<<<<<<< HEAD
 kamu-auth-web3-services = { workspace = true }
-=======
+
 # Top-level TLS configuration
 # TODO: Include alloy, aws-smithy
 # TODO: Unify deps around either ring or aws-lc-rs
@@ -126,7 +125,6 @@
     "tls-rustls-aws-lc-rs",
 ] }
 tokio-tungstenite = { version = "0.26", features = ["rustls-tls-webpki-roots"] }
->>>>>>> a1721fa0
 
 # CLI
 chrono-humanize = "0.2"                                           # Human readable durations
