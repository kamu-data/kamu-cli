[package]
name = "kamu-cli"
description = "Decentralized data management tool"
categories = ["command-line-utilities"]
# Run `kamu-cli` just with `cargo run`
default-run = "kamu-cli"
version = { workspace = true }
homepage = { workspace = true }
repository = { workspace = true }
authors = { workspace = true }
readme = { workspace = true }
license-file = { workspace = true }
keywords = { workspace = true }
include = { workspace = true }
edition = { workspace = true }
publish = { workspace = true }

# Disabling examples discovery as we need them very rarely, but they significantly slow down build times
autoexamples = false
build = "build.rs"


[lints]
workspace = true


[lib]
doctest = false


[features]
default = ["ingest-evm", "ingest-mqtt", "query-extensions-json"]

ingest-evm = ["kamu/ingest-evm"]
ingest-ftp = ["kamu/ingest-ftp"]
ingest-mqtt = ["kamu/ingest-mqtt"]
query-extensions-json = ["kamu/query-extensions-json"]
web-ui = ["rust-embed"]


[dependencies]
# Kamu
async-utils = { workspace = true }
container-runtime = { workspace = true }
database-common = { workspace = true }
database-common-macros = { workspace = true }
http-common = { workspace = true }
init-on-startup = { workspace = true }
internal-error = { workspace = true }
observability = { workspace = true, features = ["prometheus"] }
time-source = { workspace = true }

kamu = { workspace = true }
kamu-data-utils = { workspace = true }

<<<<<<< HEAD
kamu-adapter-auth-oso-rebac = { workspace = true }
kamu-adapter-flight-sql = { optional = true, workspace = true }
=======
kamu-adapter-auth-oso = { workspace = true }
kamu-adapter-flight-sql = { workspace = true }
>>>>>>> de7c879c
kamu-adapter-graphql = { workspace = true }
kamu-adapter-http = { workspace = true, features = [
    "e2e",
], default-features = false }
kamu-adapter-oauth = { workspace = true }
kamu-adapter-odata = { workspace = true }
kamu-datafusion-cli = { workspace = true }
opendatafabric = { workspace = true }
random-names = { workspace = true }

kamu-flow-system-services = { workspace = true }
kamu-flow-system-inmem = { workspace = true }
kamu-flow-system-postgres = { workspace = true }
kamu-flow-system-sqlite = { workspace = true }

kamu-task-system-services = { workspace = true }
kamu-task-system-inmem = { workspace = true }
kamu-task-system-postgres = { workspace = true }
kamu-task-system-sqlite = { workspace = true }

kamu-accounts = { workspace = true }
kamu-accounts-services = { workspace = true }
kamu-accounts-inmem = { workspace = true }
kamu-accounts-postgres = { workspace = true }
kamu-accounts-mysql = { workspace = true }
kamu-accounts-sqlite = { workspace = true }

kamu-datasets-services = { workspace = true }
kamu-datasets = { workspace = true }
kamu-datasets-inmem = { workspace = true }
kamu-datasets-postgres = { workspace = true }
kamu-datasets-sqlite = { workspace = true }

messaging-outbox = { workspace = true }
kamu-messaging-outbox-inmem = { workspace = true }
kamu-messaging-outbox-postgres = { workspace = true }
kamu-messaging-outbox-sqlite = { workspace = true }

kamu-auth-rebac-inmem = { workspace = true }
kamu-auth-rebac-services = { workspace = true }
kamu-auth-rebac-postgres = { workspace = true }
kamu-auth-rebac-sqlite = { workspace = true }

# CLI
chrono-humanize = "0.2"                                           # Human readable durations
clap = "4"
clap_complete = "4"
console = "0.15"                                                  # Terminal colors
ctrlc = "3"                                                       # Ctrl+C handler
humansize = "2"                                                   # Human readable data sizes
indicatif = "0.17"                                                # Progress bars and spinners
minus = { version = "5", features = ["static_output", "search"] }
num-format = "0.4"                                                # Human-readable number formatting
prettytable-rs = "0.10"                                           # ASCII table formatting
read_input = "0.8"                                                # Basic user input
webbrowser = "1"                                                  # For opening URLs in default system browser

# APIs
arrow-flight = { version = "53", features = ["flight-sql-experimental"] }
async-graphql = { version = "7", features = [
    "chrono",
    "url",
    "apollo_tracing",
] }
async-graphql-axum = "7"
axum = { version = "0.7", features = ["ws"] }
http = "1"
reqwest = { version = "0.12", default-features = false, features = [] }
serde_json = "1"
tonic = { version = "0.12", default-features = false }
tower = "0.5"
tower-http = { version = "0.6", features = ["trace", "cors"] }
utoipa = { version = "=5.3.0", default-features = true, features = ["macros"] }
utoipa-axum = { version = "=0.1.3", default-features = true, features = [] }

# Web UI
rust-embed = { optional = true, version = "8", features = [
    "interpolate-folder-path",
    "compression",
] }
mime = "0.3"
mime_guess = "2"

# Config
duration-string = { version = "0.4", features = ["serde"] }
merge = "0.1"
serde = { version = "1", features = ["derive"] }
serde_with = "3"
serde_yaml = "0.9"

# Tracing / logging / telemetry / metrics
prometheus = { version = "0.13", default-features = false }
tracing = "0.1"
tracing-appender = "0.2"
tracing-perfetto = { workspace = true }
tracing-subscriber = { version = "0.3", default-features = false, features = [
    "std",
    "fmt",
    "ansi",
    "env-filter",
] }
tracing-log = "0.2"
tracing-bunyan-formatter = "0.3"

# Utils
async-trait = "0.1"
chrono = "0.4"
cfg-if = "1" # Conditional compilation
datafusion = { version = "44", default-features = false, features = [
    "crypto_expressions",
    "encoding_expressions",
    "parquet",
    "regex_expressions",
    "unicode_expressions",
    "compression",
] }
dill = "0.10"
dirs = "5"
fs_extra = "1.3"
futures = "0.3"
glob = "0.3" # Used for path completions
hex = { version = "0.4", default-features = false, features = [] }
indoc = "2"
itertools = "0.13"
libc = "0.2" # Signal names
regex = "1"
secrecy = "0.10"
shlex = "1" # Parsing partial input for custom completions
signal-hook = "0.3" # Signal handling
tempfile = "3"
thiserror = { version = "2", default-features = false, features = ["std"] }
tokio = { version = "1", default-features = false, features = ["io-util"] }
tokio-stream = { version = "0.1", default-features = false, features = ["net"] }
tokio-util = { version = "0.7", default-features = false, features = ["io"] }
url = "2"
urlencoding = "2"
whoami = "1.5"
lazy_static = "1"
strum = { version = "0.26", features = ["derive"] }


[target.'cfg(unix)'.dependencies]
libc = "0.2" # For getting uid:gid


[dev-dependencies]
kamu = { workspace = true, features = ["testing"] }
kamu-cli-puppet = { workspace = true, default-features = false, features = [
    "extensions",
] }

pretty_assertions = { version = "1" }
test-group = { version = "1" }
test-log = { version = "0.2", features = ["trace"] }


[build-dependencies]
vergen = { version = "8", features = [
    "build",
    "cargo",
    "git",
    "gitcl",
    "rustc",
] }<|MERGE_RESOLUTION|>--- conflicted
+++ resolved
@@ -53,13 +53,8 @@
 kamu = { workspace = true }
 kamu-data-utils = { workspace = true }
 
-<<<<<<< HEAD
 kamu-adapter-auth-oso-rebac = { workspace = true }
-kamu-adapter-flight-sql = { optional = true, workspace = true }
-=======
-kamu-adapter-auth-oso = { workspace = true }
 kamu-adapter-flight-sql = { workspace = true }
->>>>>>> de7c879c
 kamu-adapter-graphql = { workspace = true }
 kamu-adapter-http = { workspace = true, features = [
     "e2e",
