// Copyright Kamu Data, Inc. and contributors. All rights reserved.
//
// Use of this software is governed by the Business Source License
// included in the LICENSE file.
//
// As of the Change Date specified in that file, in accordance with
// the Business Source License, use of this software will be governed
// by the Apache License, Version 2.0.

use std::path::Path;
use std::sync::Arc;

use chrono::{DateTime, Utc};
use container_runtime::{ContainerRuntime, ContainerRuntimeConfig};
use database_common::{DatabaseConfiguration, DatabaseProvider, DatabaseTransactionRunner};
use dill::*;
use kamu::domain::*;
use kamu::*;
use kamu_accounts::*;
use kamu_accounts_services::PredefinedAccountsRegistrator;
use kamu_adapter_http::{FileUploadLimitConfig, UploadServiceLocal};
use kamu_adapter_oauth::GithubAuthenticationConfig;

use crate::accounts::AccountService;
use crate::config::{DatabaseConfig, RemoteDatabaseConfig};
use crate::error::*;
use crate::explore::TraceServer;
use crate::output::*;
use crate::{cli_commands, config, odf_server, GcService, WorkspaceLayout, WorkspaceService};

/////////////////////////////////////////////////////////////////////////////////////////

pub const BINARY_NAME: &str = "kamu";
pub const VERSION: &str = env!("CARGO_PKG_VERSION");

const DEFAULT_LOGGING_CONFIG: &str = "info";
const VERBOSE_LOGGING_CONFIG: &str = "debug";

/////////////////////////////////////////////////////////////////////////////////////////

// TODO: Errors before commands are executed are not output anywhere -- log them
pub async fn run(
    workspace_layout: WorkspaceLayout,
    matches: clap::ArgMatches,
) -> Result<(), CLIError> {
    // Always capture backtraces for logging - we will separately decide whether to
    // display them to the user based on verbosity level
    if std::env::var_os("RUST_BACKTRACE").is_none() {
        std::env::set_var("RUST_BACKTRACE", "1");
    }

    // Sometimes (in the case of predefined users), we need to know whether the
    // workspace to be created will be multi-tenant or not right away, even before
    // the `kamu init` command itself is processed.
    let init_multi_tenant_workspace = matches!(matches.subcommand(), Some(("init", arg_matches)) if arg_matches.get_flag("multi-tenant"));
    let workspace_svc = WorkspaceService::new(
        Arc::new(workspace_layout.clone()),
        init_multi_tenant_workspace,
    );
    let workspace_version = workspace_svc.workspace_version()?;

    let is_multi_tenant_workspace = workspace_svc.is_multi_tenant_workspace();
    let config = load_config(&workspace_layout);
    let current_account = AccountService::current_account_indication(
        &matches,
        is_multi_tenant_workspace,
        config.users.as_ref().unwrap(),
    );

    let system_time: Option<DateTime<Utc>> = matches
        .get_one::<String>("system-time")
        .map(|s| DateTime::parse_from_rfc3339(s))
        .transpose()
        .map_err(CLIError::usage_error_from)?
        .map(Into::into);
    let is_e2e_testing = matches.get_flag("e2e-testing");

    prepare_run_dir(&workspace_layout.run_info_dir);

    let maybe_db_configuration = config
        .database
        .clone()
        .and_then(try_convert_into_db_configuration);
    // Configure application
    let (guards, base_catalog, cli_catalog, output_config) = {
        let dependencies_graph_repository = prepare_dependencies_graph_repository(
            &workspace_layout,
            is_multi_tenant_workspace,
            current_account.to_current_account_subject(),
        );

        let mut base_catalog_builder = configure_base_catalog(
            &workspace_layout,
            is_multi_tenant_workspace,
            system_time,
            is_e2e_testing,
        );

        base_catalog_builder.add_value(JwtAuthenticationConfig::load_from_env());
        base_catalog_builder.add_value(GithubAuthenticationConfig::load_from_env());

        if let Some(db_configuration) = maybe_db_configuration.as_ref() {
            configure_database_components(&mut base_catalog_builder, db_configuration)?;
        } else {
            configure_in_memory_components(&mut base_catalog_builder);
        };

        base_catalog_builder
            .add_value(dependencies_graph_repository)
            .bind::<dyn DependencyGraphRepository, DependencyGraphRepositoryInMemory>();

        let output_config = configure_output_format(&matches, &workspace_svc);
        base_catalog_builder.add_value(output_config.clone());

        let guards = configure_logging(&output_config, &workspace_layout);
        tracing::info!(
            version = VERSION,
            args = ?std::env::args().collect::<Vec<_>>(),
            ?workspace_version,
            workspace_root = ?workspace_layout.root_dir,
            "Initializing {BINARY_NAME}"
        );

        register_config_in_catalog(
            &config,
            &mut base_catalog_builder,
            is_multi_tenant_workspace,
        );

        let base_catalog = base_catalog_builder.build();

        let cli_catalog = configure_cli_catalog(&base_catalog, is_multi_tenant_workspace)
            .add_value(current_account.to_current_account_subject())
            .build();

        (guards, base_catalog, cli_catalog, output_config)
    };

    // Evict cache
    if workspace_svc.is_in_workspace() && !workspace_svc.is_upgrade_needed()? {
        cli_catalog.get_one::<GcService>()?.evict_cache()?;
    }

    initialize_components(&cli_catalog).await?;

    let need_to_wrap_with_transaction = cli_commands::command_needs_transaction(&matches)?;
    let run_command = |cli_catalog: Catalog| async move {
        match cli_commands::get_command(&base_catalog, &cli_catalog, &matches) {
            Ok(mut command) => {
                if command.needs_workspace() && !workspace_svc.is_in_workspace() {
                    Err(CLIError::usage_error_from(NotInWorkspace))
                } else if command.needs_workspace() && workspace_svc.is_upgrade_needed()? {
                    Err(CLIError::usage_error_from(WorkspaceUpgradeRequired))
                } else if current_account.is_explicit() && !is_multi_tenant_workspace {
                    Err(CLIError::usage_error_from(NotInMultiTenantWorkspace))
                } else {
                    command.run().await
                }
            }
            Err(e) => Err(e),
        }
    };
    let is_database_used = maybe_db_configuration.is_some();
    let command_result = if is_database_used && need_to_wrap_with_transaction {
        let transaction_runner = DatabaseTransactionRunner::new(cli_catalog);

        transaction_runner
            .transactional(|transactional_catalog| async move {
                run_command(transactional_catalog).await
            })
            .await
    } else {
        run_command(cli_catalog).await
    };

    match &command_result {
        Ok(()) => {
            tracing::info!("Command successful");
        }
        Err(err) => {
            tracing::error!(
                error_dbg = ?err,
                error = %err.pretty(true),
                "Command failed",
            );

            if output_config.verbosity_level == 0 {
                eprintln!("{}", err.pretty(false));
            }
        }
    }

    // Flush all logging sinks
    drop(guards);

    if let Some(trace_file) = &output_config.trace_file {
        // Run a web server and open the trace in the browser if the environment allows
        let _ = TraceServer::maybe_serve_in_browser(trace_file).await;
    }

    command_result
}

/////////////////////////////////////////////////////////////////////////////////////////
// Catalog
/////////////////////////////////////////////////////////////////////////////////////////

pub fn prepare_dependencies_graph_repository(
    workspace_layout: &WorkspaceLayout,
    multi_tenant_workspace: bool,
    current_account_subject: CurrentAccountSubject,
) -> DependencyGraphRepositoryInMemory {
    // Construct a special catalog just to create 1 object, but with a repository
    // bound to CLI user. It also should be authorized to access any dataset.

    let special_catalog_for_graph = CatalogBuilder::new()
        .add::<event_bus::EventBus>()
        .add::<SystemTimeSourceDefault>()
        .add_builder(
            DatasetRepositoryLocalFs::builder()
                .with_root(workspace_layout.datasets_dir.clone())
                .with_multi_tenant(multi_tenant_workspace),
        )
        .bind::<dyn DatasetRepository, DatasetRepositoryLocalFs>()
        .add_value(current_account_subject)
        .add::<auth::AlwaysHappyDatasetActionAuthorizer>()
        .add::<DependencyGraphServiceInMemory>()
        // Don't add its own initializer, leave optional dependency uninitialized
        .build();

    let dataset_repo = special_catalog_for_graph.get_one().unwrap();

    DependencyGraphRepositoryInMemory::new(dataset_repo)
}

// Public only for tests
pub fn configure_base_catalog(
    workspace_layout: &WorkspaceLayout,
    multi_tenant_workspace: bool,
    system_time: Option<DateTime<Utc>>,
    is_e2e_testing: bool,
) -> CatalogBuilder {
    let mut b = CatalogBuilder::new();

    b.add_value(workspace_layout.clone());
    b.add_value(RunInfoDir::new(&workspace_layout.run_info_dir));
    b.add_value(CacheDir::new(&workspace_layout.cache_dir));
    b.add_value(RemoteReposDir::new(&workspace_layout.repos_dir));

    b.add::<ContainerRuntime>();

    if let Some(system_time) = system_time {
        b.add_value(SystemTimeSourceStub::new_set(system_time));
        b.bind::<dyn SystemTimeSource, SystemTimeSourceStub>();
    } else {
        b.add::<SystemTimeSourceDefault>();
    }

    b.add::<event_bus::EventBus>();

    b.add_builder(
        DatasetRepositoryLocalFs::builder()
            .with_root(workspace_layout.datasets_dir.clone())
            .with_multi_tenant(multi_tenant_workspace),
    );
    b.bind::<dyn DatasetRepository, DatasetRepositoryLocalFs>();

    b.add::<DatasetFactoryImpl>();

    b.add::<DatasetChangesServiceImpl>();

    b.add::<RemoteRepositoryRegistryImpl>();

    b.add::<RemoteAliasesRegistryImpl>();

    b.add::<ResourceLoaderImpl>();

    b.add::<DataFormatRegistryImpl>();

    b.add::<FetchService>();

    b.add::<PollingIngestServiceImpl>();

    b.add::<PushIngestServiceImpl>();

    b.add::<TransformServiceImpl>();

    b.add::<VerificationServiceImpl>();

<<<<<<< HEAD
    b.add_builder(
        CompactionServiceImpl::builder().with_run_info_dir(workspace_layout.run_info_dir.clone()),
    );
    b.bind::<dyn CompactionService, CompactionServiceImpl>();
=======
    b.add::<CompactingServiceImpl>();
>>>>>>> 9a742a67

    b.add::<SearchServiceImpl>();

    b.add::<SyncServiceImpl>();

    b.add::<PullServiceImpl>();

    b.add::<PushServiceImpl>();

    b.add::<ResetServiceImpl>();

    b.add::<ProvenanceServiceImpl>();

    b.add::<QueryServiceImpl>();

    b.add::<ObjectStoreRegistryImpl>();

    b.add::<ObjectStoreBuilderLocalFs>();

    b.add::<EngineProvisionerLocal>();

    b.add::<kamu_adapter_http::SmartTransferProtocolClientWs>();

    b.add::<kamu_task_system_services::TaskSchedulerImpl>();

    b.add::<kamu_task_system_services::TaskExecutorImpl>();

    b.add::<DependencyGraphServiceInMemory>();

    b.add::<DatasetOwnershipServiceInMemory>();
    b.add::<DatasetOwnershipServiceInMemoryStateInitializer>();

    b.add::<kamu_flow_system_services::FlowConfigurationServiceImpl>();
    b.add::<kamu_flow_system_services::FlowServiceImpl>();
    b.add_value(kamu_flow_system_inmem::domain::FlowServiceRunConfig::new(
        chrono::Duration::try_seconds(1).unwrap(),
        chrono::Duration::try_minutes(1).unwrap(),
    ));

    b.add::<kamu_accounts_services::LoginPasswordAuthProvider>();

    // No GitHub login possible for single-tenant workspace
    if multi_tenant_workspace {
        if is_e2e_testing {
            b.add::<kamu_adapter_oauth::DummyOAuthGithub>();
        } else {
            b.add::<kamu_adapter_oauth::OAuthGithub>();
        }
    }

    b.add::<kamu_accounts_services::AuthenticationServiceImpl>();
    b.add::<kamu_accounts_services::AccessTokenServiceImpl>();
    b.add::<PredefinedAccountsRegistrator>();

    // Give both CLI and server access to stored repo access tokens
    b.add::<odf_server::AccessTokenRegistryService>();
    b.add::<odf_server::CLIAccessTokenStore>();

    b.add::<kamu_adapter_auth_oso::KamuAuthOso>();
    b.add::<kamu_adapter_auth_oso::OsoDatasetAuthorizer>();

    b.add::<UploadServiceLocal>();

    b.add::<DatabaseTransactionRunner>();

    b
}

fn configure_database_components(
    catalog_builder: &mut CatalogBuilder,
    db_configuration: &DatabaseConfiguration,
) -> Result<(), CLIError> {
    // TODO: Remove after adding implementation of FlowEventStore for databases
    catalog_builder.add::<kamu_flow_system_inmem::FlowEventStoreInMem>();

    // TODO: Delete after preparing services for transactional work and replace with
    //       permanent storage options
    catalog_builder.add::<kamu_flow_system_inmem::FlowConfigurationEventStoreInMem>();
    catalog_builder.add::<kamu_task_system_inmem::TaskSystemEventStoreInMemory>();

    match db_configuration.provider {
        DatabaseProvider::Postgres => {
            database_common::PostgresPlugin::init_database_components(
                catalog_builder,
                db_configuration,
            )
            .int_err()?;

            catalog_builder.add::<kamu_accounts_postgres::PostgresAccountRepository>();
            catalog_builder.add::<kamu_accounts_postgres::PostgresAccessTokenRepository>();

            Ok(())
        }
        DatabaseProvider::MySql | DatabaseProvider::MariaDB => {
            database_common::MySqlPlugin::init_database_components(
                catalog_builder,
                db_configuration,
            )
            .int_err()?;

            catalog_builder.add::<kamu_accounts_mysql::MySqlAccountRepository>();

            // TODO: Replace by Mysql implementation
            catalog_builder.add::<kamu_accounts_inmem::AccessTokenRepositoryInMemory>();

            // TODO: Task & Flow System MySQL versions

            Ok(())
        }
        DatabaseProvider::Sqlite => {
            database_common::SqlitePlugin::init_database_components(
                catalog_builder,
                db_configuration,
            )
            .int_err()?;

            catalog_builder.add::<kamu_accounts_sqlite::SqliteAccountRepository>();
            catalog_builder.add::<kamu_accounts_sqlite::SqliteAccessTokenRepository>();

            Ok(())
        }
    }
}

// Public only for tests
pub fn configure_in_memory_components(catalog_builder: &mut CatalogBuilder) {
    catalog_builder.add::<kamu_accounts_inmem::AccountRepositoryInMemory>();
    catalog_builder.add::<kamu_accounts_inmem::AccessTokenRepositoryInMemory>();
    catalog_builder.add::<kamu_flow_system_inmem::FlowConfigurationEventStoreInMem>();
    catalog_builder.add::<kamu_flow_system_inmem::FlowEventStoreInMem>();
    catalog_builder.add::<kamu_task_system_inmem::TaskSystemEventStoreInMemory>();

    database_common::NoOpDatabasePlugin::init_database_components(catalog_builder);
}

// Public only for tests
pub fn configure_cli_catalog(
    base_catalog: &Catalog,
    multi_tenant_workspace: bool,
) -> CatalogBuilder {
    let mut b = CatalogBuilder::new_chained(base_catalog);

    b.add::<config::ConfigService>();
    b.add::<GcService>();
    b.add_builder(WorkspaceService::builder().with_multi_tenant(multi_tenant_workspace));
    b.add::<odf_server::LoginService>();

    b
}

#[tracing::instrument(level = "info", skip_all)]
async fn initialize_components(cli_catalog: &Catalog) -> Result<(), CLIError> {
    // TODO: Generalize on-startup initialization into a trait
    DatabaseTransactionRunner::new(cli_catalog.clone())
        .transactional(|transactional_catalog| async move {
            let registrator = transactional_catalog
                .get_one::<PredefinedAccountsRegistrator>()
                .map_err(CLIError::critical)?;

            registrator
                .ensure_predefined_accounts_are_registered()
                .await
                .map_err(CLIError::critical)?;

            let initializer = transactional_catalog
                .get_one::<DatasetOwnershipServiceInMemoryStateInitializer>()
                .map_err(CLIError::critical)?;

            initializer
                .eager_initialization()
                .await
                .map_err(CLIError::critical)
        })
        .await?;

    Ok(())
}

/////////////////////////////////////////////////////////////////////////////////////////
// Config
/////////////////////////////////////////////////////////////////////////////////////////

fn load_config(workspace_layout: &WorkspaceLayout) -> config::CLIConfig {
    let config_svc = config::ConfigService::new(workspace_layout);
    let config = config_svc.load_with_defaults(config::ConfigScope::Flattened);

    tracing::info!(?config, "Loaded configuration");
    config
}

pub fn register_config_in_catalog(
    config: &config::CLIConfig,
    catalog_builder: &mut CatalogBuilder,
    multi_tenant_workspace: bool,
) {
    let network_ns = config.engine.as_ref().unwrap().network_ns.unwrap();

    // Register JupyterConfig used by some commands
    catalog_builder.add_value(config.frontend.as_ref().unwrap().jupyter.clone().unwrap());

    catalog_builder.add_value(ContainerRuntimeConfig {
        runtime: config.engine.as_ref().unwrap().runtime.unwrap(),
        network_ns,
    });

    catalog_builder.add_value(EngineProvisionerLocalConfig {
        max_concurrency: config.engine.as_ref().unwrap().max_concurrency,
        start_timeout: config
            .engine
            .as_ref()
            .unwrap()
            .start_timeout
            .unwrap()
            .into(),
        shutdown_timeout: config
            .engine
            .as_ref()
            .unwrap()
            .shutdown_timeout
            .unwrap()
            .into(),
        spark_image: config
            .engine
            .as_ref()
            .unwrap()
            .images
            .as_ref()
            .unwrap()
            .spark
            .clone()
            .unwrap(),
        flink_image: config
            .engine
            .as_ref()
            .unwrap()
            .images
            .as_ref()
            .unwrap()
            .flink
            .clone()
            .unwrap(),
        datafusion_image: config
            .engine
            .as_ref()
            .unwrap()
            .images
            .as_ref()
            .unwrap()
            .datafusion
            .clone()
            .unwrap(),
        risingwave_image: config
            .engine
            .as_ref()
            .unwrap()
            .images
            .as_ref()
            .unwrap()
            .risingwave
            .clone()
            .unwrap(),
    });

    catalog_builder.add_value(config.source.as_ref().unwrap().to_infra_cfg());
    catalog_builder.add_value(
        config
            .source
            .as_ref()
            .unwrap()
            .mqtt
            .as_ref()
            .unwrap()
            .to_infra_cfg(),
    );
    catalog_builder.add_value(
        config
            .source
            .as_ref()
            .unwrap()
            .ethereum
            .as_ref()
            .unwrap()
            .to_infra_cfg(),
    );

    let ipfs_conf = config.protocol.as_ref().unwrap().ipfs.as_ref().unwrap();

    catalog_builder.add_value(IpfsGateway {
        url: ipfs_conf.http_gateway.clone().unwrap(),
        pre_resolve_dnslink: ipfs_conf.pre_resolve_dnslink.unwrap(),
    });
    catalog_builder.add_value(kamu::utils::ipfs_wrapper::IpfsClient::default());

    if multi_tenant_workspace {
        let mut implicit_user_config = PredefinedAccountsConfig::new();
        implicit_user_config.predefined.push(
            AccountConfig::from_name(opendatafabric::AccountName::new_unchecked(
                AccountService::default_account_name(true).as_str(),
            ))
            .set_display_name(AccountService::default_user_name(true)),
        );

        use merge::Merge;
        let mut user_config = config.users.clone().unwrap();
        user_config.merge(implicit_user_config);
        catalog_builder.add_value(user_config);
    } else {
        if let Some(users) = &config.users {
            assert!(
                users.predefined.is_empty(),
                "There cannot be predefined users in a single-tenant workspace"
            );
        }

        catalog_builder.add_value(PredefinedAccountsConfig::single_tenant());
    }

    let uploads_config = config.uploads.as_ref().unwrap();
    catalog_builder.add_value(FileUploadLimitConfig::new_in_mb(
        uploads_config.max_file_size_in_mb.unwrap(),
    ));
}

fn try_convert_into_db_configuration(config: DatabaseConfig) -> Option<DatabaseConfiguration> {
    fn convert(c: RemoteDatabaseConfig, provider: DatabaseProvider) -> DatabaseConfiguration {
        DatabaseConfiguration::new(
            provider,
            c.user,
            c.password,
            c.database_name,
            c.host,
            c.port,
        )
    }

    match config {
        DatabaseConfig::Sqlite(c) => {
            let path = Path::new(&c.database_path);

            Some(DatabaseConfiguration::sqlite_from(path))
        }
        DatabaseConfig::Postgres(config) => Some(convert(config, DatabaseProvider::Postgres)),
        DatabaseConfig::MySql(config) => Some(convert(config, DatabaseProvider::MySql)),
        DatabaseConfig::MariaDB(config) => Some(convert(config, DatabaseProvider::MariaDB)),
        DatabaseConfig::InMemory => None,
    }
}

/////////////////////////////////////////////////////////////////////////////////////////
// Logging
/////////////////////////////////////////////////////////////////////////////////////////

fn prepare_run_dir(run_dir: &Path) {
    if run_dir.exists() {
        std::fs::remove_dir_all(run_dir).unwrap_or_else(|e| {
            panic!(
                "Unable to clean up run directory {}: {}",
                run_dir.display(),
                e
            )
        });
        std::fs::create_dir(run_dir).unwrap_or_else(|e| {
            panic!(
                "Unable to create run directory {}: {}",
                run_dir.display(),
                e
            )
        });
    }
}

fn configure_logging(output_config: &OutputConfig, workspace_layout: &WorkspaceLayout) -> Guards {
    use tracing_bunyan_formatter::{BunyanFormattingLayer, JsonStorageLayer};
    use tracing_log::LogTracer;
    use tracing_subscriber::fmt::format::FmtSpan;
    use tracing_subscriber::layer::SubscriberExt;
    use tracing_subscriber::EnvFilter;

    // Setup custom panic hook
    std::panic::update_hook(move |prev, info| {
        prev(info);
        eprintln!(
            "\n{}",
            console::style(
                "Oh no, looks like kamu has crashed! \n\
                Please try running `kamu system \
                 diagnose` to verify your environment. \n\
                If the issue persists, help us \
                 by reporting this problem at https://github.com/kamu-data/kamu-cli/issues"
            )
            .bold()
        );
    });

    // Logging may be already initialized when running under tests
    if tracing::dispatcher::has_been_set() {
        return Guards::default();
    }

    // Use configuration from RUST_LOG env var if provided
    let env_filter = match EnvFilter::try_from_default_env() {
        Ok(filter) => filter,
        Err(_) => match output_config.verbosity_level {
            0 | 1 => EnvFilter::new(DEFAULT_LOGGING_CONFIG),
            _ => EnvFilter::new(VERBOSE_LOGGING_CONFIG),
        },
    };

    if output_config.verbosity_level > 0 {
        // Log to STDERR
        tracing_subscriber::fmt()
            .with_env_filter(env_filter)
            .with_span_events(FmtSpan::NEW | FmtSpan::CLOSE)
            .with_writer(std::io::stderr)
            .pretty()
            .init();

        return Guards::default();
    }

    if !workspace_layout.run_info_dir.exists() {
        // Running outside workspace - discard logs
        return Guards::default();
    }

    // Configure Perfetto tracing if enabled
    let (maybe_perfetto_layer, perfetto_guard) = if let Some(trace_file) = &output_config.trace_file
    {
        let (layer, guard) = tracing_perfetto::PerfettoLayer::new(trace_file);
        (Some(layer), Some(guard))
    } else {
        (None, None)
    };

    // Log to file with JSON formatter
    let (appender, appender_guard) = {
        let log_path = workspace_layout.run_info_dir.join("kamu.log");
        tracing_appender::non_blocking(std::fs::File::create(&log_path).unwrap_or_else(|e| {
            panic!("Failed to create log file at {}: {}", log_path.display(), e)
        }))
    };

    let subscriber = tracing_subscriber::registry()
        .with(env_filter)
        .with(JsonStorageLayer)
        .with(maybe_perfetto_layer)
        .with(BunyanFormattingLayer::new(BINARY_NAME.to_owned(), appender));

    // Redirect all standard logging to tracing events
    LogTracer::init().expect("Failed to set LogTracer");

    tracing::subscriber::set_global_default(subscriber).expect("Failed to set subscriber");

    Guards {
        appender: Some(appender_guard),
        perfetto: perfetto_guard,
    }
}

/////////////////////////////////////////////////////////////////////////////////////////
// Output format
/////////////////////////////////////////////////////////////////////////////////////////

fn configure_output_format(
    matches: &clap::ArgMatches,
    workspace_svc: &WorkspaceService,
) -> OutputConfig {
    let is_tty = console::Term::stdout().features().is_attended();

    let verbosity_level = matches.get_count("verbose");

    let quiet = matches.get_flag("quiet");

    let trace_file = if workspace_svc.is_in_workspace() && matches.get_flag("trace") {
        Some(
            workspace_svc
                .layout()
                .unwrap()
                .run_info_dir
                .join("kamu.perfetto.json"),
        )
    } else {
        None
    };

    let format_str = get_output_format_recursive(matches, &super::cli());

    let format = match format_str {
        Some("csv") => OutputFormat::Csv,
        Some("json") => OutputFormat::Json,
        Some("ndjson") => OutputFormat::NdJson,
        Some("json-soa") => OutputFormat::JsonSoA,
        Some("json-aoa") => OutputFormat::JsonAoA,
        Some("table") => OutputFormat::Table,
        None | Some(_) => {
            if is_tty {
                OutputFormat::Table
            } else {
                OutputFormat::Json
            }
        }
    };

    OutputConfig {
        quiet,
        verbosity_level,
        is_tty,
        format,
        trace_file,
    }
}

fn get_output_format_recursive<'a>(
    matches: &'a clap::ArgMatches,
    cmd: &clap::Command,
) -> Option<&'a str> {
    if let Some((subcommand_name, submatches)) = matches.subcommand() {
        let subcommand = cmd
            .get_subcommands()
            .find(|s| s.get_name() == subcommand_name)
            .unwrap();
        let has_output_format = subcommand
            .get_opts()
            .any(|opt| opt.get_id() == "output-format");

        if has_output_format {
            if let Some(fmt) = submatches.get_one("output-format").map(String::as_str) {
                return Some(fmt);
            }
        }

        get_output_format_recursive(submatches, subcommand)
    } else {
        None
    }
}

/////////////////////////////////////////////////////////////////////////////////////////

#[allow(dead_code)]
#[derive(Default)]
struct Guards {
    appender: Option<tracing_appender::non_blocking::WorkerGuard>,
    perfetto: Option<tracing_perfetto::FlushGuard>,
}<|MERGE_RESOLUTION|>--- conflicted
+++ resolved
@@ -287,14 +287,7 @@
 
     b.add::<VerificationServiceImpl>();
 
-<<<<<<< HEAD
-    b.add_builder(
-        CompactionServiceImpl::builder().with_run_info_dir(workspace_layout.run_info_dir.clone()),
-    );
-    b.bind::<dyn CompactionService, CompactionServiceImpl>();
-=======
-    b.add::<CompactingServiceImpl>();
->>>>>>> 9a742a67
+    b.add::<CompactionServiceImpl>();
 
     b.add::<SearchServiceImpl>();
 
