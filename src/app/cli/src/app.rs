// Copyright Kamu Data, Inc. and contributors. All rights reserved.
//
// Use of this software is governed by the Business Source License
// included in the LICENSE file.
//
// As of the Change Date specified in that file, in accordance with
// the Business Source License, use of this software will be governed
// by the Apache License, Version 2.0.

use std::future::Future;
use std::path::Path;
use std::sync::Arc;

use async_utils::ResultAsync;
use chrono::{DateTime, Duration, Utc};
use container_runtime::{ContainerRuntime, ContainerRuntimeConfig};
use database_common::DatabaseTransactionRunner;
use dill::*;
use internal_error::{InternalError, ResultIntoInternal};
use kamu::domain::*;
use kamu::*;
use kamu_accounts::*;
use kamu_accounts_services::PredefinedAccountsRegistrator;
use kamu_adapter_http::{FileUploadLimitConfig, UploadServiceLocal};
use kamu_adapter_oauth::GithubAuthenticationConfig;
use kamu_datasets::DatasetEnvVar;
use kamu_flow_system_inmem::domain::{FlowConfigurationUpdatedMessage, FlowProgressMessage};
use kamu_flow_system_services::{
    MESSAGE_PRODUCER_KAMU_FLOW_CONFIGURATION_SERVICE,
    MESSAGE_PRODUCER_KAMU_FLOW_PROGRESS_SERVICE,
};
use kamu_task_system_inmem::domain::{TaskProgressMessage, MESSAGE_PRODUCER_KAMU_TASK_AGENT};
use messaging_outbox::{register_message_dispatcher, Outbox, OutboxDispatchingImpl};
use opendatafabric as odf;
use time_source::{SystemTimeSource, SystemTimeSourceDefault, SystemTimeSourceStub};
use tracing::{warn, Instrument};

use crate::accounts::AccountService;
use crate::cli::Command;
use crate::error::*;
use crate::explore::TraceServer;
use crate::output::*;
use crate::{
    cli,
    cli_commands,
    config,
    configure_database_components,
    configure_in_memory_components,
    connect_database_initially,
    get_app_database_config,
    move_initial_database_to_workspace_if_needed,
    odf_server,
    spawn_password_refreshing_job,
    try_build_db_connection_settings,
    ConfirmDeleteService,
    GcService,
    WorkspaceLayout,
    WorkspaceService,
};

////////////////////////////////////////////////////////////////////////////////////////////////////////////////////////

pub const BINARY_NAME: &str = "kamu";
pub const VERSION: &str = env!("CARGO_PKG_VERSION");

const LOG_LEVELS: [&str; 5] = [
    // Default
    "info",
    // First level of verbosity simply direct log to foreground
    "info",
    "debug,hyper=info,oso=info",
    "debug",
    "trace",
];

////////////////////////////////////////////////////////////////////////////////////////////////////////////////////////

// TODO: Errors before commands are executed are not output anywhere -- log them
pub async fn run(workspace_layout: WorkspaceLayout, args: cli::Cli) -> Result<(), CLIError> {
    // Always capture backtraces for logging - we will separately decide whether to
    // display them to the user based on verbosity level
    if std::env::var_os("RUST_BACKTRACE").is_none() {
        std::env::set_var("RUST_BACKTRACE", "1");
    }

    // Sometimes (in the case of predefined users), we need to know whether the
    // workspace to be created will be multi-tenant or not right away, even before
    // the `kamu init` command itself is processed.
    let maybe_init_command = match &args.command {
        Command::Init(c) => Some(c.clone()),
        _ => None,
    };
    let init_multi_tenant_workspace = matches!(&maybe_init_command, Some(c) if c.multi_tenant);
    let workspace_svc = WorkspaceService::new(
        Arc::new(workspace_layout.clone()),
        init_multi_tenant_workspace,
    );
    let workspace_version = workspace_svc.workspace_version()?;

    let tenancy_config = if workspace_svc.is_multi_tenant_workspace() {
        TenancyConfig::MultiTenant
    } else {
        TenancyConfig::SingleTenant
    };

    let config = load_config(&workspace_layout);
    let current_account = AccountService::current_account_indication(
        args.account.clone(),
        tenancy_config,
        config.users.as_ref().unwrap(),
    );

    prepare_run_dir(&workspace_layout.run_info_dir);

    let is_init_command = maybe_init_command.is_some();
    let app_database_config =
        get_app_database_config(&workspace_layout, &config, tenancy_config, is_init_command);
    let (database_config, maybe_temp_database_path) = app_database_config.into_inner();
    let maybe_db_connection_settings = database_config
        .as_ref()
        .and_then(try_build_db_connection_settings);

    // Configure application
    let (guards, base_catalog, cli_catalog, maybe_server_catalog, output_config) = {
<<<<<<< HEAD
        let is_e2e_testing = args.e2e_output_data_path.is_some();

=======
>>>>>>> 741548d4
        let mut base_catalog_builder = configure_base_catalog(
            &workspace_layout,
            tenancy_config,
            args.system_time.map(Into::into),
            is_e2e_testing,
        );

<<<<<<< HEAD
        // TODO: Use SQLite database in single-tenant
        //       https://github.com/kamu-data/kamu-cli/issues/981
        //
        //       After implementing this ticket, we need to use "is_init_command"
        //       not "init_multi_tenant_workspace" here
        let is_indexing_needed = init_multi_tenant_workspace || workspace_svc.is_in_workspace();
        if is_indexing_needed {
            base_catalog_builder.add::<kamu_datasets_services::DatasetEntryIndexer>();
            base_catalog_builder.add::<kamu_datasets_services::DependencyGraphIndexer>();
            base_catalog_builder.add::<kamu_auth_rebac_services::RebacIndexer>();
=======
        if workspace_svc.is_in_workspace() {
            base_catalog_builder.add::<kamu_datasets_services::DatasetEntryIndexer>();
            base_catalog_builder.add::<kamu_datasets_services::DependencyGraphIndexer>();
>>>>>>> 741548d4
        }

        base_catalog_builder.add_value(JwtAuthenticationConfig::load_from_env());
        base_catalog_builder.add_value(GithubAuthenticationConfig::load_from_env());

        if let Some(db_connection_settings) = maybe_db_connection_settings.as_ref() {
            configure_database_components(
                &mut base_catalog_builder,
                database_config.as_ref().unwrap(),
                db_connection_settings.clone(),
            );
        } else {
            configure_in_memory_components(&mut base_catalog_builder);
        };

        let output_config = configure_output_format(&args, &workspace_svc);
        base_catalog_builder.add_value(output_config.clone());
        base_catalog_builder.add_value(Interact::new(args.yes, output_config.is_tty));

        let guards = configure_logging(&output_config, &workspace_layout, args.no_color);

        tracing::info!(
            version = VERSION,
            args = ?std::env::args().collect::<Vec<_>>(),
            ?workspace_version,
            workspace_root = ?workspace_layout.root_dir,
            "Initializing {BINARY_NAME}"
        );

        register_config_in_catalog(
            &config,
            &mut base_catalog_builder,
            tenancy_config,
            is_e2e_testing,
        );

        let base_catalog = base_catalog_builder.build();

        // Database requires extra actions:
        let final_base_catalog = if let Some(db_config) = database_config {
            // Connect database and obtain a connection pool
            let catalog_with_pool = connect_database_initially(&base_catalog).await?;

            // Periodically refresh password in the connection pool, if configured
            spawn_password_refreshing_job(&db_config, &catalog_with_pool).await;

            catalog_with_pool
        } else {
            base_catalog
        };

        let maybe_server_catalog = if cli_commands::command_needs_server_components(&args) {
            let server_catalog = configure_server_catalog(&final_base_catalog).build();
            Some(server_catalog)
        } else {
            None
        };

        let cli_catalog = configure_cli_catalog(
            maybe_server_catalog.as_ref().unwrap_or(&final_base_catalog),
            tenancy_config,
        )
        .add_value(current_account.to_current_account_subject())
        .build();

        (
            guards,
            final_base_catalog,
            cli_catalog,
            maybe_server_catalog,
            output_config,
        )
    };

    // Register metrics
    let metrics_registry = observability::metrics::register_all(&cli_catalog);

    let is_workspace_upgrade_needed = workspace_svc.is_upgrade_needed()?;

    if workspace_svc.is_in_workspace() && !is_workspace_upgrade_needed {
        // Evict cache
        cli_catalog.get_one::<GcService>()?.evict_cache()?;
    }

    // Startup initializations
    run_startup_initializations(&cli_catalog).await?;

    let is_transactional =
        maybe_db_connection_settings.is_some() && cli_commands::command_needs_transaction(&args);
    let work_catalog = maybe_server_catalog.as_ref().unwrap_or(&base_catalog);

    let mut command_result: Result<(), CLIError> = maybe_transactional(
        is_transactional,
        cli_catalog.clone(),
        |maybe_transactional_cli_catalog: Catalog| async move {
            let mut command =
                cli_commands::get_command(work_catalog, &maybe_transactional_cli_catalog, args)?;

            if command.needs_workspace() && !workspace_svc.is_in_workspace() {
                Err(CLIError::usage_error_from(NotInWorkspace))?;
            }
            if command.needs_workspace() && is_workspace_upgrade_needed {
                Err(CLIError::usage_error_from(WorkspaceUpgradeRequired))?;
            }
            if current_account.is_explicit() && tenancy_config == TenancyConfig::SingleTenant {
                Err(CLIError::usage_error_from(NotInMultiTenantWorkspace))?;
            }

            command.validate_args().await?;

            let command_name = command.name();

            command
                .run()
                .instrument(tracing::info_span!(
                    "Running command",
                    %is_transactional,
                    %command_name,
                ))
                .await
        },
    )
    .instrument(tracing::debug_span!("app::run_command"))
    .await;

    command_result = command_result
        // If successful, then process the Outbox messages while they are present
        .and_then_async(|_| async {
            let outbox_agent = cli_catalog.get_one::<messaging_outbox::OutboxAgent>()?;
            outbox_agent
                .run_while_has_tasks()
                .await
                .map_err(CLIError::critical)
        })
        .instrument(tracing::debug_span!(
            "Consume accumulated the Outbox messages"
        ))
        .await
        // If we had a temporary directory, we move the database from it to the expected
        // location.
        .and_then_async(|_| async {
            move_initial_database_to_workspace_if_needed(
                &workspace_layout,
                maybe_temp_database_path,
            )
            .await
            .map_int_err(CLIError::critical)
        })
        .await;

    match &command_result {
        Ok(()) => {
            tracing::info!("Command successful");
        }
        Err(err) => {
            tracing::error!(
                error_dbg = ?err,
                error = %err.pretty(true),
                "Command failed",
            );

            if output_config.verbosity_level == 0 {
                eprintln!("{}", err.pretty(false));
            }
        }
    }

    // Flush all logging sinks
    drop(guards);

    if let Some(metrics_file) = &output_config.metrics_file {
        if let Ok(mut file) = std::fs::File::create(metrics_file) {
            use prometheus::Encoder as _;
            let _ = prometheus::TextEncoder::new().encode(&metrics_registry.gather(), &mut file);
            eprintln!("Saving metrics to {}", metrics_file.display());
        }
    }

    if let Some(trace_file) = &output_config.trace_file {
        // Run a web server and open the trace in the browser if the environment allows
        let _ = TraceServer::maybe_serve_in_browser(trace_file).await;
    }

    command_result
}

////////////////////////////////////////////////////////////////////////////////////////////////////////////////////////

async fn maybe_transactional<F, RF, RT, RE>(
    transactional: bool,
    catalog: Catalog,
    f: F,
) -> Result<RT, RE>
where
    F: FnOnce(Catalog) -> RF,
    RF: Future<Output = Result<RT, RE>>,
    RE: From<InternalError>,
{
    if !transactional {
        f(catalog).await
    } else {
        let transaction_runner = DatabaseTransactionRunner::new(catalog);

        transaction_runner
            .transactional(|transactional_catalog| async move { f(transactional_catalog).await })
            .await
    }
}

////////////////////////////////////////////////////////////////////////////////////////////////////////////////////////
// Catalog
////////////////////////////////////////////////////////////////////////////////////////////////////////////////////////

// Public only for tests
pub fn configure_base_catalog(
    workspace_layout: &WorkspaceLayout,
    tenancy_config: TenancyConfig,
    system_time: Option<DateTime<Utc>>,
    is_e2e_testing: bool,
) -> CatalogBuilder {
    let mut b = CatalogBuilder::new();

    b.add_value(workspace_layout.clone());
    b.add_value(RunInfoDir::new(&workspace_layout.run_info_dir));
    b.add_value(CacheDir::new(&workspace_layout.cache_dir));
    b.add_value(RemoteReposDir::new(&workspace_layout.repos_dir));

    b.add_value(prometheus::Registry::new());

    b.add::<ContainerRuntime>();

    b.add_value(tenancy_config);

    if let Some(system_time) = system_time {
        b.add_value(SystemTimeSourceStub::new_set(system_time));
        b.bind::<dyn SystemTimeSource, SystemTimeSourceStub>();
    } else {
        b.add::<SystemTimeSourceDefault>();
    }

    b.add_builder(
        DatasetRepositoryLocalFs::builder().with_root(workspace_layout.datasets_dir.clone()),
    );
    b.bind::<dyn DatasetRepository, DatasetRepositoryLocalFs>();
    b.bind::<dyn DatasetRepositoryWriter, DatasetRepositoryLocalFs>();

    b.add::<DatasetFactoryImpl>();

    b.add::<RemoteRepositoryRegistryImpl>();

    b.add::<RemoteAliasesRegistryImpl>();

    b.add::<RemoteAliasResolverImpl>();

    b.add::<ResourceLoaderImpl>();

    b.add::<DataFormatRegistryImpl>();

    b.add::<MetadataQueryServiceImpl>();

    b.add::<FetchService>();

    b.add::<PollingIngestServiceImpl>();

    b.add::<PushIngestExecutorImpl>();
    b.add::<PushIngestPlannerImpl>();

    b.add::<TransformRequestPlannerImpl>();
    b.add::<TransformElaborationServiceImpl>();
    b.add::<TransformExecutorImpl>();

    b.add::<VerificationServiceImpl>();

    b.add::<CompactionPlannerImpl>();
    b.add::<CompactionExecutorImpl>();

    b.add::<SearchServiceImpl>();

    b.add::<SyncServiceImpl>();
    b.add::<SyncRequestBuilder>();

    b.add::<PullRequestPlannerImpl>();

    b.add::<PushRequestPlannerImpl>();

    b.add::<SetWatermarkPlannerImpl>();
    b.add::<SetWatermarkExecutorImpl>();

    b.add::<RemoteStatusServiceImpl>();

    b.add::<ResetPlannerImpl>();
    b.add::<ResetExecutorImpl>();

    b.add::<ProvenanceServiceImpl>();

    b.add::<QueryServiceImpl>();

    b.add::<ExportServiceImpl>();

    b.add::<ObjectStoreRegistryImpl>();

    b.add::<ObjectStoreBuilderLocalFs>();

    b.add::<EngineProvisionerLocal>();

    b.add::<kamu::utils::simple_transfer_protocol::SimpleTransferProtocol>();
    b.add::<kamu_adapter_http::SmartTransferProtocolClientWs>();

    b.add::<AppendDatasetMetadataBatchUseCaseImpl>();
    b.add::<CommitDatasetEventUseCaseImpl>();
    b.add::<CompactDatasetUseCaseImpl>();
    b.add::<CreateDatasetUseCaseImpl>();
    b.add::<CreateDatasetFromSnapshotUseCaseImpl>();
    b.add::<DeleteDatasetUseCaseImpl>();
    b.add::<PullDatasetUseCaseImpl>();
    b.add::<PushDatasetUseCaseImpl>();
    b.add::<RenameDatasetUseCaseImpl>();
    b.add::<ResetDatasetUseCaseImpl>();
    b.add::<SetWatermarkUseCaseImpl>();
    b.add::<VerifyDatasetUseCaseImpl>();

    b.add::<kamu_accounts_services::LoginPasswordAuthProvider>();

    // No GitHub login possible for single-tenant workspace
    if tenancy_config == TenancyConfig::MultiTenant {
        if is_e2e_testing {
            b.add::<kamu_adapter_oauth::DummyOAuthGithub>();
        } else {
            b.add::<kamu_adapter_oauth::OAuthGithub>();
        }
    }

    b.add::<kamu_accounts_services::AuthenticationServiceImpl>();
    b.add::<kamu_accounts_services::AccessTokenServiceImpl>();
    b.add::<kamu_accounts_services::AccountServiceImpl>();
    b.add::<PredefinedAccountsRegistrator>();

    // Give both CLI and server access to stored repo access tokens
    b.add::<odf_server::AccessTokenRegistryService>();
    b.add::<odf_server::CLIAccessTokenStore>();

    kamu_adapter_auth_oso_rebac::register_dependencies(&mut b);

    b.add::<DatabaseTransactionRunner>();

    b.add::<kamu_auth_rebac_services::RebacServiceImpl>();

    // TODO: Unstub FlightSQL authentication
    b.add_builder(
        kamu_adapter_flight_sql::SessionAuthBasicPredefined::builder()
            .with_accounts_passwords([("kamu".to_string(), "kamu".to_string())].into()),
    );
    b.bind::<dyn kamu_adapter_flight_sql::SessionAuth, kamu_adapter_flight_sql::SessionAuthBasicPredefined>();
    b.add::<kamu_adapter_flight_sql::SessionManagerCaching>();
    b.add::<kamu_adapter_flight_sql::SessionManagerCachingState>();

    if tenancy_config == TenancyConfig::MultiTenant {
        b.add::<kamu_auth_rebac_services::MultiTenantRebacDatasetLifecycleMessageConsumer>();
    }

    b.add::<kamu_datasets_services::DatasetEntryServiceImpl>();
    b.add::<kamu_datasets_services::DependencyGraphServiceImpl>();

    b.add_builder(
        messaging_outbox::OutboxImmediateImpl::builder()
            .with_consumer_filter(messaging_outbox::ConsumerFilter::ImmediateConsumers),
    );
    b.add::<messaging_outbox::OutboxTransactionalImpl>();
    b.add::<messaging_outbox::OutboxDispatchingImpl>();
    b.bind::<dyn Outbox, OutboxDispatchingImpl>();
    b.add::<messaging_outbox::OutboxAgent>();
    b.add::<messaging_outbox::OutboxAgentMetrics>();

    register_message_dispatcher::<DatasetLifecycleMessage>(
        &mut b,
        MESSAGE_PRODUCER_KAMU_CORE_DATASET_SERVICE,
    );

    b
}

// Public only for tests
pub fn configure_cli_catalog(
    base_catalog: &Catalog,
    tenancy_config: TenancyConfig,
) -> CatalogBuilder {
    let mut b = CatalogBuilder::new_chained(base_catalog);

    b.add::<config::ConfigService>();
    b.add::<GcService>();
    b.add_builder(
        WorkspaceService::builder().with_multi_tenant(tenancy_config == TenancyConfig::MultiTenant),
    );
    b.add::<odf_server::LoginService>();
    b.add::<ConfirmDeleteService>();

    b
}

// Public only for tests
pub fn configure_server_catalog(base_catalog: &Catalog) -> CatalogBuilder {
    let mut b = CatalogBuilder::new_chained(base_catalog);

    b.add::<DatasetChangesServiceImpl>();

    kamu_task_system_services::register_dependencies(&mut b);

    b.add_value(kamu_flow_system_inmem::domain::FlowAgentConfig::new(
        Duration::seconds(1),
        Duration::minutes(1),
    ));
    kamu_flow_system_services::register_dependencies(&mut b);

    b.add::<UploadServiceLocal>();

    register_message_dispatcher::<FlowProgressMessage>(
        &mut b,
        MESSAGE_PRODUCER_KAMU_FLOW_PROGRESS_SERVICE,
    );
    register_message_dispatcher::<FlowConfigurationUpdatedMessage>(
        &mut b,
        MESSAGE_PRODUCER_KAMU_FLOW_CONFIGURATION_SERVICE,
    );

    register_message_dispatcher::<TaskProgressMessage>(&mut b, MESSAGE_PRODUCER_KAMU_TASK_AGENT);

    b
}

async fn run_startup_initializations(catalog: &Catalog) -> Result<(), CLIError> {
    let init_result = init_on_startup::run_startup_jobs(catalog)
        .await
        .map_err(CLIError::critical);

    if let Err(e) = init_result {
        tracing::error!(
            error_dbg = ?e,
            error = %e.pretty(true),
            "Initialize components failed",
        );
        return Err(e);
    }

    Ok(())
}

////////////////////////////////////////////////////////////////////////////////////////////////////////////////////////
// Config
////////////////////////////////////////////////////////////////////////////////////////////////////////////////////////

fn load_config(workspace_layout: &WorkspaceLayout) -> config::CLIConfig {
    let config_svc = config::ConfigService::new(workspace_layout);
    let config = config_svc.load_with_defaults(config::ConfigScope::Flattened);

    tracing::info!(?config, "Loaded configuration");
    config
}

pub fn register_config_in_catalog(
    config: &config::CLIConfig,
    catalog_builder: &mut CatalogBuilder,
    tenancy_config: TenancyConfig,
    is_e2e_testing: bool,
) {
    let network_ns = config.engine.as_ref().unwrap().network_ns.unwrap();

    // Register JupyterConfig used by some commands
    catalog_builder.add_value(config.frontend.as_ref().unwrap().jupyter.clone().unwrap());

    catalog_builder.add_value(ContainerRuntimeConfig {
        runtime: config.engine.as_ref().unwrap().runtime.unwrap(),
        network_ns,
    });

    catalog_builder.add_value(EngineProvisionerLocalConfig {
        max_concurrency: config.engine.as_ref().unwrap().max_concurrency,
        start_timeout: config
            .engine
            .as_ref()
            .unwrap()
            .start_timeout
            .unwrap()
            .into(),
        shutdown_timeout: config
            .engine
            .as_ref()
            .unwrap()
            .shutdown_timeout
            .unwrap()
            .into(),
        spark_image: config
            .engine
            .as_ref()
            .unwrap()
            .images
            .as_ref()
            .unwrap()
            .spark
            .clone()
            .unwrap(),
        flink_image: config
            .engine
            .as_ref()
            .unwrap()
            .images
            .as_ref()
            .unwrap()
            .flink
            .clone()
            .unwrap(),
        datafusion_image: config
            .engine
            .as_ref()
            .unwrap()
            .images
            .as_ref()
            .unwrap()
            .datafusion
            .clone()
            .unwrap(),
        risingwave_image: config
            .engine
            .as_ref()
            .unwrap()
            .images
            .as_ref()
            .unwrap()
            .risingwave
            .clone()
            .unwrap(),
    });

    catalog_builder.add_value(config.source.as_ref().unwrap().to_infra_cfg());
    catalog_builder.add_value(
        config
            .source
            .as_ref()
            .unwrap()
            .http
            .as_ref()
            .unwrap()
            .to_infra_cfg(),
    );
    catalog_builder.add_value(
        config
            .source
            .as_ref()
            .unwrap()
            .mqtt
            .as_ref()
            .unwrap()
            .to_infra_cfg(),
    );
    catalog_builder.add_value(
        config
            .source
            .as_ref()
            .unwrap()
            .ethereum
            .as_ref()
            .unwrap()
            .to_infra_cfg(),
    );

    if let Some(identity_config) = config.identity.as_ref().unwrap().to_infra_cfg() {
        catalog_builder.add_value(identity_config);
    }

    let ipfs_conf = config.protocol.as_ref().unwrap().ipfs.as_ref().unwrap();

    catalog_builder.add_value(IpfsGateway {
        url: ipfs_conf.http_gateway.clone().unwrap(),
        pre_resolve_dnslink: ipfs_conf.pre_resolve_dnslink.unwrap(),
    });
    catalog_builder.add_value(kamu::utils::ipfs_wrapper::IpfsClient::default());

    catalog_builder.add_value(
        config
            .protocol
            .as_ref()
            .unwrap()
            .flight_sql
            .as_ref()
            .unwrap()
            .to_system(),
    );

    if tenancy_config == TenancyConfig::MultiTenant {
        let mut implicit_user_config = PredefinedAccountsConfig::new();
        implicit_user_config.predefined.push(
            AccountConfig::from_name(odf::AccountName::new_unchecked(
                AccountService::default_account_name(TenancyConfig::MultiTenant).as_str(),
            ))
            .set_display_name(AccountService::default_user_name(
                TenancyConfig::MultiTenant,
            )),
        );

        if is_e2e_testing {
            let e2e_user_config =
                AccountConfig::from_name(odf::AccountName::new_unchecked("e2e-user"));

            implicit_user_config.predefined.push(e2e_user_config);
        }

        use merge::Merge;
        let mut user_config = config.users.clone().unwrap();
        user_config.merge(implicit_user_config);
        catalog_builder.add_value(user_config);
    } else {
        if let Some(users) = &config.users {
            assert!(
                users.predefined.is_empty(),
                "There cannot be predefined users in a single-tenant workspace"
            );
        }

        catalog_builder.add_value(PredefinedAccountsConfig::single_tenant());
    }

    let uploads_config = config.uploads.as_ref().unwrap();
    catalog_builder.add_value(FileUploadLimitConfig::new_in_mb(
        uploads_config.max_file_size_in_mb.unwrap(),
    ));

    catalog_builder.add_value(config.dataset_env_vars.clone().unwrap());

    let dataset_env_vars_config = config.dataset_env_vars.as_ref().unwrap();
    match dataset_env_vars_config.encryption_key.as_ref() {
        None => {
            match dataset_env_vars_config.enabled.as_ref() {
                None => {
                    warn!("Dataset env vars configuration is missing. Feature will be disabled");
                }
                Some(true) => panic!("Dataset env vars encryption key is required"),
                _ => {}
            }
            catalog_builder.add::<kamu_datasets_services::DatasetKeyValueServiceSysEnv>();
            catalog_builder.add::<kamu_datasets_services::DatasetEnvVarServiceNull>();
        }
        Some(encryption_key) => {
            if let Some(enabled) = &dataset_env_vars_config.enabled
                && !enabled
            {
                warn!("Dataset env vars feature will be disabled");
                catalog_builder.add::<kamu_datasets_services::DatasetKeyValueServiceSysEnv>();
                catalog_builder.add::<kamu_datasets_services::DatasetEnvVarServiceNull>();
            } else {
                assert!(
                    DatasetEnvVar::try_asm_256_gcm_from_str(encryption_key).is_ok(),
                    "Invalid dataset env var encryption key",
                );
                catalog_builder.add::<kamu_datasets_services::DatasetKeyValueServiceImpl>();
                catalog_builder.add::<kamu_datasets_services::DatasetEnvVarServiceImpl>();
            }
        }
    }

    let outbox_config = config.outbox.as_ref().unwrap();
    catalog_builder.add_value(messaging_outbox::OutboxConfig::new(
        Duration::seconds(outbox_config.awaiting_step_secs.unwrap()),
        outbox_config.batch_size.unwrap(),
    ));
}

////////////////////////////////////////////////////////////////////////////////////////////////////////////////////////
// Logging
////////////////////////////////////////////////////////////////////////////////////////////////////////////////////////

fn prepare_run_dir(run_dir: &Path) {
    if run_dir.exists() {
        std::fs::remove_dir_all(run_dir).unwrap_or_else(|e| {
            panic!(
                "Unable to clean up run directory {}: {e}",
                run_dir.display(),
            )
        });
        std::fs::create_dir(run_dir).unwrap_or_else(|e| {
            panic!("Unable to create run directory {}: {e}", run_dir.display(),)
        });
    }
}

fn configure_logging(
    output_config: &OutputConfig,
    workspace_layout: &WorkspaceLayout,
    no_color_output: bool,
) -> Guards {
    use tracing_bunyan_formatter::{BunyanFormattingLayer, JsonStorageLayer};
    use tracing_log::LogTracer;
    use tracing_subscriber::fmt::format::FmtSpan;
    use tracing_subscriber::layer::SubscriberExt;
    use tracing_subscriber::EnvFilter;

    if no_color_output {
        console::set_colors_enabled(false);
        console::set_colors_enabled_stderr(false);
    }

    // Setup custom panic hook
    std::panic::update_hook(move |prev, info| {
        prev(info);
        eprintln!(
            "\n{}",
            console::style(
                "Oh no, looks like kamu has crashed! \n\
                Please try running `kamu system \
                 diagnose` to verify your environment. \n\
                If the issue persists, help us \
                 by reporting this problem at https://github.com/kamu-data/kamu-cli/issues"
            )
            .bold()
        );
    });

    // Logging may be already initialized when running under tests
    if tracing::dispatcher::has_been_set() {
        return Guards::default();
    }

    // Use configuration from RUST_LOG env var if provided
    let env_filter = match EnvFilter::try_from_default_env() {
        Ok(filter) => filter,
        Err(_) => EnvFilter::new(
            LOG_LEVELS[(output_config.verbosity_level as usize).clamp(0, LOG_LEVELS.len() - 1)],
        ),
    };

    if output_config.verbosity_level > 0 {
        // Log to STDERR
        tracing_subscriber::fmt()
            .with_env_filter(env_filter)
            .with_span_events(FmtSpan::NEW | FmtSpan::CLOSE)
            .with_writer(std::io::stderr)
            .pretty()
            .with_ansi(!no_color_output)
            .init();

        return Guards::default();
    }

    if !workspace_layout.run_info_dir.exists() {
        // Running outside workspace - discard logs
        return Guards::default();
    }

    // Configure Perfetto tracing if enabled
    let (maybe_perfetto_layer, perfetto_guard) = if let Some(trace_file) = &output_config.trace_file
    {
        let (layer, guard) = tracing_perfetto::PerfettoLayer::new(trace_file);
        (Some(layer), Some(guard))
    } else {
        (None, None)
    };

    // Log to file with JSON formatter
    let (appender, appender_guard) = {
        let log_path = workspace_layout.run_info_dir.join("kamu.log");
        tracing_appender::non_blocking(std::fs::File::create(&log_path).unwrap_or_else(|e| {
            panic!("Failed to create log file at {}: {}", log_path.display(), e)
        }))
    };

    let subscriber = tracing_subscriber::registry()
        .with(env_filter)
        .with(JsonStorageLayer)
        .with(maybe_perfetto_layer)
        .with(BunyanFormattingLayer::new(BINARY_NAME.to_owned(), appender));

    // Redirect all standard logging to tracing events
    LogTracer::init().expect("Failed to set LogTracer");

    tracing::subscriber::set_global_default(subscriber).expect("Failed to set subscriber");

    Guards {
        appender: Some(appender_guard),
        perfetto: perfetto_guard,
    }
}

////////////////////////////////////////////////////////////////////////////////////////////////////////////////////////
// Output format
////////////////////////////////////////////////////////////////////////////////////////////////////////////////////////

fn configure_output_format(args: &cli::Cli, workspace_svc: &WorkspaceService) -> OutputConfig {
    let is_tty = console::Term::stdout().features().is_attended();

    let trace_file = if args.trace && workspace_svc.is_in_workspace() {
        Some(
            workspace_svc
                .layout()
                .unwrap()
                .run_info_dir
                .join("kamu.perfetto.json"),
        )
    } else {
        None
    };

    let metrics_file = if args.metrics && workspace_svc.is_in_workspace() {
        Some(
            workspace_svc
                .layout()
                .unwrap()
                .run_info_dir
                .join("kamu.metrics.txt"),
        )
    } else {
        None
    };

    let format = args.tabular_output_format().unwrap_or(if is_tty {
        OutputFormat::Table
    } else {
        OutputFormat::Json
    });

    OutputConfig {
        quiet: args.quiet,
        verbosity_level: args.verbose,
        is_tty,
        format,
        trace_file,
        metrics_file,
    }
}

////////////////////////////////////////////////////////////////////////////////////////////////////////////////////////

#[allow(dead_code)]
#[derive(Default)]
struct Guards {
    appender: Option<tracing_appender::non_blocking::WorkerGuard>,
    perfetto: Option<tracing_perfetto::FlushGuard>,
}

////////////////////////////////////////////////////////////////////////////////////////////////////////////////////////<|MERGE_RESOLUTION|>--- conflicted
+++ resolved
@@ -122,11 +122,8 @@
 
     // Configure application
     let (guards, base_catalog, cli_catalog, maybe_server_catalog, output_config) = {
-<<<<<<< HEAD
         let is_e2e_testing = args.e2e_output_data_path.is_some();
 
-=======
->>>>>>> 741548d4
         let mut base_catalog_builder = configure_base_catalog(
             &workspace_layout,
             tenancy_config,
@@ -134,7 +131,6 @@
             is_e2e_testing,
         );
 
-<<<<<<< HEAD
         // TODO: Use SQLite database in single-tenant
         //       https://github.com/kamu-data/kamu-cli/issues/981
         //
@@ -145,11 +141,6 @@
             base_catalog_builder.add::<kamu_datasets_services::DatasetEntryIndexer>();
             base_catalog_builder.add::<kamu_datasets_services::DependencyGraphIndexer>();
             base_catalog_builder.add::<kamu_auth_rebac_services::RebacIndexer>();
-=======
-        if workspace_svc.is_in_workspace() {
-            base_catalog_builder.add::<kamu_datasets_services::DatasetEntryIndexer>();
-            base_catalog_builder.add::<kamu_datasets_services::DependencyGraphIndexer>();
->>>>>>> 741548d4
         }
 
         base_catalog_builder.add_value(JwtAuthenticationConfig::load_from_env());
