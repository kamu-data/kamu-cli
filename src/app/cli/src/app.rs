// Copyright Kamu Data, Inc. and contributors. All rights reserved.
//
// Use of this software is governed by the Business Source License
// included in the LICENSE file.
//
// As of the Change Date specified in that file, in accordance with
// the Business Source License, use of this software will be governed
// by the Apache License, Version 2.0.

use std::collections::{HashMap, HashSet};
use std::future::Future;
use std::path::Path;
use std::sync::Arc;

use chrono::{DateTime, Duration, Utc};
use container_runtime::{ContainerRuntime, ContainerRuntimeConfig};
use crypto_utils::AesGcmEncryptor;
use database_common::DatabaseTransactionRunner;
use dill::*;
use init_on_startup::{JobSelector, RunStartupJobsOptions};
use internal_error::{InternalError, ResultIntoInternal};
use kamu::domain::*;
use kamu::*;
use kamu_accounts::*;
use kamu_accounts_services::PasswordPolicyConfig;
use kamu_adapter_http::platform::UploadServiceLocal;
use kamu_adapter_oauth::GithubAuthenticationConfig;
use kamu_flow_system::{
    MESSAGE_PRODUCER_KAMU_FLOW_CONFIGURATION_SERVICE,
    MESSAGE_PRODUCER_KAMU_FLOW_PROCESS_STATE_PROJECTOR,
    MESSAGE_PRODUCER_KAMU_FLOW_TRIGGER_SERVICE,
};
use kamu_task_system_inmem::domain::MESSAGE_PRODUCER_KAMU_TASK_AGENT;
use kamu_webhooks::MESSAGE_PRODUCER_KAMU_WEBHOOK_SUBSCRIPTION_SERVICE;
use merge::Merge as _;
use messaging_outbox::{Outbox, OutboxDispatchingImpl, register_message_dispatcher};
use time_source::{SystemTimeSource, SystemTimeSourceDefault, SystemTimeSourceStub};
use tracing::{Instrument, warn};

use crate::accounts::{AccountService, CurrentAccountIndication};
use crate::cli::Command;
use crate::error::*;
use crate::output::*;
use crate::{
    ConfirmDeleteService,
    GcService,
    WorkspaceLayout,
    WorkspaceService,
    build_db_connection_settings,
    cli,
    cli_commands,
    config,
    configure_database_components,
    configure_in_memory_components,
    connect_database_initially,
    database_flush,
    explore,
    get_app_database_config,
    move_initial_database_to_workspace,
    odf_server,
    spawn_password_refreshing_job,
};

////////////////////////////////////////////////////////////////////////////////////////////////////////////////////////

pub const BINARY_NAME: &str = "kamu";
pub const VERSION: &str = env!("CARGO_PKG_VERSION");

const LOG_LEVELS: [&str; 5] = [
    // Default
    "info",
    // First level of verbosity simply direct log to foreground
    "info",
    "debug,hyper=info,oso=info",
    "debug",
    "trace",
];

////////////////////////////////////////////////////////////////////////////////////////////////////////////////////////

pub async fn run(workspace_layout: WorkspaceLayout, args: cli::Cli) -> Result<(), CLIError> {
    // Always capture backtraces for logging - we will separately decide whether to
    // display them to the user based on verbosity level
    if std::env::var_os("RUST_BACKTRACE").is_none() {
        unsafe {
            std::env::set_var("RUST_BACKTRACE", "1");
        }
    }

    // Sometimes (in the case of predefined users), we need to know whether the
    // workspace to be created will be multi-tenant or not right away, even before
    // the `kamu init` command itself is processed.
    let maybe_init_command = match &args.command {
        Command::Init(c) if c.creates_workspace() => Some(c.clone()),
        _ => None,
    };
    let init_multi_tenant_workspace = matches!(&maybe_init_command, Some(c) if c.multi_tenant);
    let workspace_svc = WorkspaceService::new(
        Arc::new(workspace_layout.clone()),
        init_multi_tenant_workspace,
    );
    let output_config = configure_output_format(&args, &workspace_svc);
    let guards = configure_logging(&output_config, &workspace_layout, args.no_color);

    tracing::info!(
        version = VERSION,
        args = ?std::env::args().collect::<Vec<_>>(),
        workspace_root = ?workspace_layout.root_dir,
        "Initializing {BINARY_NAME}"
    );

    let mut maybe_metrics_registry = None;

    // NOTE: An async block is used so "?" does not cause exit from run() function.
    let command_result: Result<(), CLIError> = async {
        let workspace_version = workspace_svc.workspace_version()?;

        tracing::info!("Workspace version: {workspace_version:?}");

        let tenancy_config = if workspace_svc.is_multi_tenant_workspace() {
            TenancyConfig::MultiTenant
        } else {
            TenancyConfig::SingleTenant
        };
        let is_in_workspace = workspace_svc.is_in_workspace();
        let workspace_status = match (maybe_init_command.is_some(), is_in_workspace) {
            (false, false) => WorkspaceStatus::NoWorkspace,
            (true, false) => WorkspaceStatus::AboutToBeCreated(tenancy_config),
            (_, true) => WorkspaceStatus::Created(tenancy_config),
        };

        let config = load_config(&workspace_layout);
        let current_account =
            AccountService::current_account_indication(args.account.clone(), tenancy_config)
                .map_err(CLIError::usage_error_from)?;

        prepare_run_dir(&workspace_layout.run_info_dir);

        let app_database_config =
            get_app_database_config(&workspace_layout, &config, workspace_status);
        let (database_config, maybe_temp_database_path) = app_database_config.into_inner();
        let maybe_db_connection_settings =
            database_config.as_ref().map(build_db_connection_settings);

        // Configure application
        let base_catalog = {
            let is_e2e_testing = args.e2e_output_data_path.is_some();

            let mut base_catalog_builder = configure_base_catalog(
                &workspace_layout,
                workspace_status,
                tenancy_config,
                args.system_time.map(Into::into),
                is_e2e_testing,
            );

            base_catalog_builder.add_value(JwtAuthenticationConfig::load_from_env());
            base_catalog_builder.add_value(GithubAuthenticationConfig::load_from_env());

            if let Some(db_connection_settings) = maybe_db_connection_settings.as_ref() {
                configure_database_components(
                    &mut base_catalog_builder,
                    database_config.as_ref().unwrap(),
                    db_connection_settings.clone(),
                );
            } else {
                configure_in_memory_components(&mut base_catalog_builder);
            }

            base_catalog_builder.add_value(output_config.clone());
            base_catalog_builder.add_value(Interact::new(args.yes, output_config.is_tty));

            register_config_in_catalog(
                &config,
                &mut base_catalog_builder,
                workspace_status,
                args.password_hashing_mode,
                is_e2e_testing,
            )?;

            let base_catalog = base_catalog_builder.build();

            // Database requires extra actions:
            if let Some(db_config) = &database_config {
                // Connect a database and get a connection pool
                let base_catalog_with_pool = connect_database_initially(&base_catalog).await?;

                // Periodically refresh password in the connection pool, if configured
                spawn_password_refreshing_job(db_config, &base_catalog_with_pool).await;

                base_catalog_with_pool
            } else {
                base_catalog
            }
        };

        run_startup_initializations(
            &base_catalog,
            JobSelector::AllOf(HashSet::from([
                JOB_KAMU_ACCOUNTS_PREDEFINED_ACCOUNTS_REGISTRATOR,
            ])),
        )
        .instrument(tracing::debug_span!(
            "app::run_startup_initializations(base_catalog)"
        ))
        .await?;

        let maybe_server_catalog = if cli_commands::command_needs_server_components(&args) {
            let server_catalog = configure_server_catalog(&base_catalog, tenancy_config).build();
            Some(server_catalog)
        } else {
            None
        };

        let cli_catalog = build_cli_catalog(
            &base_catalog,
            maybe_server_catalog.as_ref(),
            current_account.clone(),
            workspace_status,
            tenancy_config,
        )
        .await?;

        // Register metrics
        maybe_metrics_registry = Some(observability::metrics::register_all(&cli_catalog));

        let is_workspace_upgrade_needed = workspace_svc.is_upgrade_needed()?;

        if is_in_workspace && !is_workspace_upgrade_needed {
            // TODO: Extract to an InitOnStartup job
            // Evict cache
            let gc_service = cli_catalog.get_one::<GcService>().unwrap();
            gc_service.evict_cache().unwrap();
        }

        // Some extra steps are necessary for commands that require workspace
        if cli_commands::command_needs_workspace(&args) {
            if !is_in_workspace {
                Err(CLIError::usage_error_from(NotInWorkspace))
            } else if is_workspace_upgrade_needed {
                Err(CLIError::usage_error_from(WorkspaceUpgradeRequired))
            } else if current_account.is_explicit() && tenancy_config == TenancyConfig::SingleTenant
            {
                Err(CLIError::usage_error_from(NotInMultiTenantWorkspace))
            } else {
                Ok(())
            }
        } else {
            Ok(())
        }?;

        if cli_commands::command_needs_startup_jobs(&args) {
            run_startup_initializations(
                &cli_catalog,
                // Registrator was already called on base_catalog
                JobSelector::NoneOf(HashSet::from([
                    JOB_KAMU_ACCOUNTS_PREDEFINED_ACCOUNTS_REGISTRATOR,
                ])),
            )
            .instrument(tracing::debug_span!(
                "app::run_startup_initializations(cli_catalog)"
            ))
            .await?;
        }

        let is_transactional = maybe_db_connection_settings.is_some()
            && cli_commands::command_needs_transaction(&args);
        let is_outbox_processing_required = maybe_db_connection_settings.is_some()
            && cli_commands::command_needs_outbox_processing(&args);
        let work_catalog = maybe_server_catalog.as_ref().unwrap_or(&base_catalog);

        maybe_transactional(
            is_transactional,
            cli_catalog.clone(),
            |maybe_transactional_cli_catalog: Catalog| async move {
                let command_builder = cli_commands::get_command(
                    work_catalog,
                    &maybe_transactional_cli_catalog,
                    args,
                    current_account,
                )?;

                let command = command_builder
                    .get(&maybe_transactional_cli_catalog)
                    .int_err()?;

                command.validate_args().await?;

                let command_name = command.name();

                command
                    .run()
                    .instrument(tracing::info_span!(
                        "Running command",
                        %is_transactional,
                        %command_name,
                    ))
                    .await
            },
        )
        .instrument(tracing::debug_span!("app::run_command"))
        .await?;

        if is_outbox_processing_required {
            // Process the Outbox messages while they are present
            let outbox_agent = cli_catalog
                .get_one::<dyn messaging_outbox::OutboxAgent>()
                .int_err()?;
            outbox_agent
                .run_while_has_tasks()
                .instrument(tracing::debug_span!(
                    "Consume accumulated the Outbox messages"
                ))
                .await?;
        }

        if let Some(temp_database_path) = maybe_temp_database_path {
            // If we had a temporary directory, we move the database from it
            // to the expected location.
            database_flush(&base_catalog).await?;
            move_initial_database_to_workspace(&workspace_layout, temp_database_path).await?;
        }

        Ok(())
    }
    .await;

    match &command_result {
        Ok(()) => {
            tracing::info!("Command successful");
        }
        Err(err) => {
            tracing::error!(
                error_dbg = ?err,
                error = %err.pretty(true),
                "Command failed",
            );

            if output_config.verbosity_level == 0 {
                eprintln!("{}", err.pretty(output_config.show_error_stack_trace));
            }
        }
    }

    // Flush all logging sinks
    drop(guards);

    if let Some(metrics_file) = &output_config.metrics_file
        && let Ok(mut file) = std::fs::File::create(metrics_file)
        && let Some(metrics_registry) = maybe_metrics_registry
    {
        use prometheus::Encoder as _;
        let _ = prometheus::TextEncoder::new().encode(&metrics_registry.gather(), &mut file);
        eprintln!("Saving metrics to {}", metrics_file.display());
    }

    if let Some(trace_file) = &output_config.trace_file {
        // Run a web server and open the trace in the browser if the environment allows
        let _ = explore::TraceServer::maybe_serve_in_browser(trace_file).await;
    }

    command_result
}

////////////////////////////////////////////////////////////////////////////////////////////////////////////////////////

async fn maybe_transactional<F, RF, RT, RE>(
    transactional: bool,
    catalog: Catalog,
    f: F,
) -> Result<RT, RE>
where
    F: FnOnce(Catalog) -> RF,
    RF: Future<Output = Result<RT, RE>>,
    RE: From<InternalError>,
{
    if !transactional {
        f(catalog).await
    } else {
        let transaction_runner = DatabaseTransactionRunner::new(catalog);

        transaction_runner
            .transactional(|transaction_catalog| async move { f(transaction_catalog).await })
            .await
    }
}

////////////////////////////////////////////////////////////////////////////////////////////////////////////////////////
// Catalog
////////////////////////////////////////////////////////////////////////////////////////////////////////////////////////

// Public only for tests
pub fn configure_base_catalog(
    workspace_layout: &WorkspaceLayout,
    workspace_status: WorkspaceStatus,
    tenancy_config: TenancyConfig,
    system_time: Option<DateTime<Utc>>,
    is_e2e_testing: bool,
) -> CatalogBuilder {
    let mut b = CatalogBuilder::new();

    b.add_value(observability::build_info::BuildInfo {
        app_version: env!("CARGO_PKG_VERSION"),
        build_timestamp: option_env!("VERGEN_BUILD_TIMESTAMP"),
        git_describe: option_env!("VERGEN_GIT_DESCRIBE"),
        git_sha: option_env!("VERGEN_GIT_SHA"),
        git_commit_date: option_env!("VERGEN_GIT_COMMIT_DATE"),
        git_branch: option_env!("VERGEN_GIT_BRANCH"),
        rustc_semver: option_env!("VERGEN_RUSTC_SEMVER"),
        rustc_channel: option_env!("VERGEN_RUSTC_CHANNEL"),
        rustc_host_triple: option_env!("VERGEN_RUSTC_HOST_TRIPLE"),
        rustc_commit_sha: option_env!("VERGEN_RUSTC_COMMIT_HASH"),
        cargo_target_triple: option_env!("VERGEN_CARGO_TARGET_TRIPLE"),
        cargo_features: option_env!("VERGEN_CARGO_FEATURES"),
        cargo_opt_level: option_env!("VERGEN_CARGO_OPT_LEVEL"),
    });

    b.add_value(workspace_layout.clone());
    b.add_value(RunInfoDir::new(&workspace_layout.run_info_dir));
    b.add_value(CacheDir::new(&workspace_layout.cache_dir));
    b.add_value(RemoteReposDir::new(&workspace_layout.repos_dir));

    b.add_value(prometheus::Registry::new());

    b.add::<ContainerRuntime>();

    b.add_value(tenancy_config);

    if let Some(system_time) = system_time {
        b.add_value(SystemTimeSourceStub::new_set(system_time));
        b.bind::<dyn SystemTimeSource, SystemTimeSourceStub>();
    } else {
        b.add::<SystemTimeSourceDefault>();
    }

    b.add::<DidGeneratorDefault>();

    b.add_builder(odf::dataset::DatasetStorageUnitLocalFs::builder(
        workspace_layout.datasets_dir.clone(),
    ));
    b.add::<kamu_datasets_services::DatasetLfsBuilderDatabaseBackedImpl>();

    b.add_value(kamu_datasets_services::MetadataChainDbBackedConfig::default());

    b.add::<odf::dataset::DatasetFactoryImpl>();

    b.add::<RemoteRepositoryRegistryImpl>();

    b.add::<RemoteAliasesRegistryImpl>();

    b.add::<RemoteAliasResolverImpl>();

    b.add::<ResourceLoaderImpl>();

    b.add::<DataFormatRegistryImpl>();

    b.add::<MetadataQueryServiceImpl>();

    b.add::<FetchService>();

    b.add::<PollingIngestServiceImpl>();

    b.add::<PushIngestExecutorImpl>();
    b.add::<PushIngestPlannerImpl>();

    b.add::<TransformRequestPlannerImpl>();
    b.add::<TransformElaborationServiceImpl>();
    b.add::<TransformExecutorImpl>();

    b.add::<VerificationServiceImpl>();

    b.add::<CompactionPlannerImpl>();
    b.add::<CompactionExecutorImpl>();

    b.add_builder(SearchServiceRemoteImpl::builder(None));

    b.add::<SyncServiceImpl>();
    b.add::<SyncRequestBuilder>();

    b.add::<PullRequestPlannerImpl>();

    b.add::<PushRequestPlannerImpl>();

    b.add::<SetWatermarkPlannerImpl>();
    b.add::<SetWatermarkExecutorImpl>();

    b.add::<RemoteStatusServiceImpl>();

    b.add::<ResetPlannerImpl>();
    b.add::<ResetExecutorImpl>();

    b.add::<ProvenanceServiceImpl>();

    b.add::<QueryServiceImpl>();
    b.add::<SchemaServiceImpl>();
    b.add::<SessionContextBuilder>();

    b.add::<ExportServiceImpl>();

    b.add::<ObjectStoreRegistryImpl>();

    b.add::<ObjectStoreBuilderLocalFs>();

    b.add::<EngineProvisionerLocal>();

    b.add::<kamu::utils::simple_transfer_protocol::SimpleTransferProtocol>();
    b.add::<kamu_adapter_http::SmartTransferProtocolClientWs>();

    b.add::<CompactDatasetUseCaseImpl>();
    b.add::<GetDatasetSchemaUseCaseImpl>();
    b.add::<PushIngestDataUseCaseImpl>();
    b.add::<PullDatasetUseCaseImpl>();
    b.add::<PushDatasetUseCaseImpl>();
    b.add::<QueryDatasetDataUseCaseImpl>();
    b.add::<ResetDatasetUseCaseImpl>();
    b.add::<SetWatermarkUseCaseImpl>();
    b.add::<VerifyDatasetUseCaseImpl>();

    // No GitHub login possible for single-tenant workspace
    if tenancy_config == TenancyConfig::MultiTenant {
        kamu_adapter_oauth::register_dependencies(&mut b, !is_e2e_testing);
    }

    kamu_accounts_services::register_dependencies(
        &mut b,
        workspace_status.is_indexing_needed(),
        !is_e2e_testing,
    );

    odf_server::register_dependencies(&mut b, is_e2e_testing);

    kamu_adapter_auth_oso_rebac::register_dependencies(&mut b);
    kamu_datasets_services::register_dependencies(&mut b, workspace_status.is_indexing_needed());
    kamu_auth_rebac_services::register_dependencies(&mut b, workspace_status.is_indexing_needed());

    b.add::<DatabaseTransactionRunner>();

    b.add::<kamu_adapter_flight_sql::SessionAuthAnonymous>();
    b.add::<kamu_adapter_flight_sql::SessionManagerCaching>();
    b.add::<kamu_adapter_flight_sql::SessionManagerCachingState>();
    b.add_value(
        kamu_adapter_flight_sql::sql_info::default_sql_info()
            .build()
            .unwrap(),
    );
    b.add::<kamu_adapter_flight_sql::KamuFlightSqlService>();

    b.add_builder(
        messaging_outbox::OutboxImmediateImpl::builder()
            .with_consumer_filter(messaging_outbox::ConsumerFilter::ImmediateConsumers),
    );
    b.add::<messaging_outbox::OutboxTransactionalImpl>();
    b.add::<messaging_outbox::OutboxDispatchingImpl>();
    b.bind::<dyn Outbox, OutboxDispatchingImpl>();
    b.add::<messaging_outbox::OutboxAgentImpl>();
    b.add::<messaging_outbox::OutboxAgentMetrics>();

    kamu_auth_web3_services::register_dependencies(&mut b);

    explore::register_dependencies(&mut b);

    register_message_dispatcher::<AccountLifecycleMessage>(
        &mut b,
        MESSAGE_PRODUCER_KAMU_ACCOUNTS_SERVICE,
    );

    register_message_dispatcher::<kamu_datasets::DatasetLifecycleMessage>(
        &mut b,
        kamu_datasets::MESSAGE_PRODUCER_KAMU_DATASET_SERVICE,
    );

    register_message_dispatcher::<kamu_datasets::DatasetReferenceMessage>(
        &mut b,
        kamu_datasets::MESSAGE_PRODUCER_KAMU_DATASET_REFERENCE_SERVICE,
    );

    register_message_dispatcher::<kamu_datasets::DatasetDependenciesMessage>(
        &mut b,
        kamu_datasets::MESSAGE_PRODUCER_KAMU_DATASET_DEPENDENCY_GRAPH_SERVICE,
    );

    register_message_dispatcher::<kamu_datasets::DatasetKeyBlocksMessage>(
        &mut b,
        kamu_datasets::MESSAGE_PRODUCER_KAMU_DATASET_KEY_BLOCK_UPDATE_HANDLER,
    );

    register_message_dispatcher::<kamu_datasets::DatasetExternallyChangedMessage>(
        &mut b,
        kamu_datasets::MESSAGE_PRODUCER_KAMU_HTTP_ADAPTER,
    );

    b
}

// Public only for tests
pub fn configure_cli_catalog(
    base_catalog: &Catalog,
    tenancy_config: TenancyConfig,
) -> CatalogBuilder {
    let mut b = CatalogBuilder::new_chained(base_catalog);

    b.add::<config::ConfigService>();
    b.add::<GcService>();
    b.add_builder(
        WorkspaceService::builder().with_multi_tenant(tenancy_config == TenancyConfig::MultiTenant),
    );
    b.add::<ConfirmDeleteService>();

    b
}

async fn build_cli_catalog(
    base_catalog: &Catalog,
    maybe_server_catalog: Option<&Catalog>,
    current_account_indication: CurrentAccountIndication,
    workspace_status: WorkspaceStatus,
    tenancy_config: TenancyConfig,
) -> Result<Catalog, InternalError> {
    let current_account_subject = DatabaseTransactionRunner::new(base_catalog.clone())
        .transactional_with(
            |account_service: Arc<dyn kamu_accounts::AccountService>| async move {
                current_account_indication
                    .to_current_account_subject(tenancy_config, workspace_status, account_service)
                    .await
                    .int_err()
            },
        )
        .await?;
    let cli_base_catalog = maybe_server_catalog.unwrap_or(base_catalog);

    Ok(configure_cli_catalog(cli_base_catalog, tenancy_config)
        .add_value(current_account_subject)
        .build())
}

// Public only for tests
pub fn configure_server_catalog(
    base_catalog: &Catalog,
    tenancy_config: TenancyConfig,
) -> CatalogBuilder {
    let mut b = CatalogBuilder::new_chained(base_catalog);

    kamu_adapter_flow_dataset::register_dependencies(&mut b, Default::default());
    kamu_adapter_flow_webhook::register_dependencies(&mut b);
    kamu_adapter_task_dataset::register_dependencies(&mut b);
    kamu_adapter_task_webhook::register_dependencies(&mut b);

    kamu_task_system_services::register_dependencies(&mut b);

    kamu_flow_system_services::register_dependencies(&mut b);

    kamu_webhooks_services::register_dependencies(&mut b);

    // No Web3 wallet login possible for single-tenant workspace
    if tenancy_config == TenancyConfig::MultiTenant {
        kamu_adapter_auth_web3::register_dependencies(&mut b);
    }

<<<<<<< HEAD
    kamu_adapter_molecule_services::register_dependencies(&mut b);
=======
    kamu_molecule_services::register_dependencies(&mut b);
>>>>>>> 4ce892c6

    b.add::<UploadServiceLocal>();

    register_message_dispatcher::<kamu_flow_system::FlowConfigurationUpdatedMessage>(
        &mut b,
        MESSAGE_PRODUCER_KAMU_FLOW_CONFIGURATION_SERVICE,
    );
    register_message_dispatcher::<kamu_flow_system::FlowTriggerUpdatedMessage>(
        &mut b,
        MESSAGE_PRODUCER_KAMU_FLOW_TRIGGER_SERVICE,
    );
    register_message_dispatcher::<kamu_flow_system::FlowProcessLifecycleMessage>(
        &mut b,
        MESSAGE_PRODUCER_KAMU_FLOW_PROCESS_STATE_PROJECTOR,
    );
    register_message_dispatcher::<kamu_task_system::TaskProgressMessage>(
        &mut b,
        MESSAGE_PRODUCER_KAMU_TASK_AGENT,
    );

    register_message_dispatcher::<AccessTokenLifecycleMessage>(
        &mut b,
        MESSAGE_PRODUCER_KAMU_ACCESS_TOKEN_SERVICE,
    );

    register_message_dispatcher::<kamu_webhooks::WebhookSubscriptionLifecycleMessage>(
        &mut b,
        MESSAGE_PRODUCER_KAMU_WEBHOOK_SUBSCRIPTION_SERVICE,
    );
    register_message_dispatcher::<kamu_webhooks::WebhookSubscriptionEventChangesMessage>(
        &mut b,
        kamu_webhooks::MESSAGE_PRODUCER_KAMU_WEBHOOK_SUBSCRIPTION_EVENT_CHANGES_SERVICE,
    );

    b
}

async fn run_startup_initializations(
    catalog: &Catalog,
    job_selector: JobSelector,
) -> Result<(), CLIError> {
    let init_result = init_on_startup::run_startup_jobs_ex(
        catalog,
        RunStartupJobsOptions::builder()
            .job_selector(job_selector)
            .build(),
    )
    .await
    .map_err(CLIError::failure);

    if let Err(e) = init_result {
        tracing::error!(
            error_dbg = ?e,
            error = %e.pretty(true),
            "Initialize components failed",
        );
        return Err(e);
    }

    Ok(())
}

////////////////////////////////////////////////////////////////////////////////////////////////////////////////////////
// Config
////////////////////////////////////////////////////////////////////////////////////////////////////////////////////////

fn load_config(workspace_layout: &WorkspaceLayout) -> config::CLIConfig {
    let config_svc = config::ConfigService::new(workspace_layout);
    let config = config_svc.load_with_defaults(config::ConfigScope::Flattened);

    tracing::info!(?config, "Loaded configuration");
    config
}

pub fn register_config_in_catalog(
    config: &config::CLIConfig,
    catalog_builder: &mut CatalogBuilder,
    workspace_status: WorkspaceStatus,
    password_hashing_mode: Option<cli::PasswordHashingMode>,
    is_e2e_testing: bool,
) -> Result<(), CLIError> {
    // Extra
    catalog_builder.add_value(config.extra.as_ref().unwrap().graphql.clone());

    let network_ns = config.engine.as_ref().unwrap().network_ns.unwrap();

    // Register JupyterConfig used by some commands
    catalog_builder.add_value(config.frontend.as_ref().unwrap().jupyter.clone().unwrap());

    // Container runtime configuration
    catalog_builder.add_value(ContainerRuntimeConfig {
        runtime: config.engine.as_ref().unwrap().runtime.unwrap(),
        network_ns,
    });
    //

    // Engine configuration
    {
        let engine_config = config.engine.clone().unwrap();
        let images_config = engine_config.images.unwrap();

        catalog_builder.add_value(EngineProvisionerLocalConfig {
            max_concurrency: engine_config.max_concurrency,
            start_timeout: engine_config.start_timeout.unwrap().into(),
            shutdown_timeout: engine_config.shutdown_timeout.unwrap().into(),
            spark_image: images_config.spark.clone().unwrap(),
            flink_image: images_config.flink.clone().unwrap(),
            datafusion_image: images_config.datafusion.clone().unwrap(),
            risingwave_image: images_config.risingwave.clone().unwrap(),
        });

        let (ingest_config, batch_query_config, compaction_config) =
            engine_config.datafusion_embedded.unwrap().into_system()?;
        catalog_builder.add_value(ingest_config);
        catalog_builder.add_value(batch_query_config);
        catalog_builder.add_value(compaction_config);
    }
    //

    catalog_builder.add_value(config.source.as_ref().unwrap().to_infra_cfg());
    catalog_builder.add_value(
        config
            .source
            .as_ref()
            .unwrap()
            .http
            .as_ref()
            .unwrap()
            .to_infra_cfg(),
    );
    catalog_builder.add_value(
        config
            .source
            .as_ref()
            .unwrap()
            .mqtt
            .as_ref()
            .unwrap()
            .to_infra_cfg(),
    );
    catalog_builder.add_value(
        config
            .source
            .as_ref()
            .unwrap()
            .ethereum
            .as_ref()
            .unwrap()
            .to_infra_cfg(),
    );

    // Identity configuration
    if let Some(identity_config) = config.identity.as_ref().unwrap().to_infra_cfg() {
        catalog_builder.add_value(identity_config);
    }
    //

    // IPFS configuration
    let ipfs_conf = config.protocol.as_ref().unwrap().ipfs.as_ref().unwrap();

    catalog_builder.add_value(odf::dataset::IpfsGateway {
        url: ipfs_conf.http_gateway.clone().unwrap(),
        pre_resolve_dnslink: ipfs_conf.pre_resolve_dnslink.unwrap(),
    });
    catalog_builder.add_value(kamu::utils::ipfs_wrapper::IpfsClient::default());
    //

    // Flight SQL configuration
    let flight_sql_conf = config
        .protocol
        .as_ref()
        .unwrap()
        .flight_sql
        .as_ref()
        .unwrap();
    catalog_builder.add_value(flight_sql_conf.to_session_auth_config());
    catalog_builder.add_value(flight_sql_conf.to_session_caching_config());
    //

    // Tenancy configuration
    if let Some(tenancy_config) = workspace_status.into_tenancy_config() {
        if tenancy_config == TenancyConfig::MultiTenant {
            let mut implicit_user_config = PredefinedAccountsConfig::new();
            implicit_user_config.predefined.push(
                AccountConfig::test_config_from_name(odf::AccountName::new_unchecked(
                    AccountService::default_account_name(TenancyConfig::MultiTenant).as_str(),
                ))
                .set_display_name(AccountService::default_user_name(
                    TenancyConfig::MultiTenant,
                ))
                .set_properties(vec![AccountPropertyName::IsAdmin]),
            );

            if is_e2e_testing {
                let e2e_user_config = AccountConfig::test_config_from_name(
                    odf::AccountName::new_unchecked("e2e-user"),
                );

                implicit_user_config.predefined.push(e2e_user_config);
            }

            use merge::Merge;
            let mut user_config = config.auth.as_ref().unwrap().users.clone().unwrap();
            user_config.merge(implicit_user_config);
            catalog_builder.add_value(user_config);
        } else {
            if let Some(users) = &config.auth.as_ref().unwrap().users {
                assert!(
                    users.predefined.is_empty(),
                    "There cannot be predefined users in a single-tenant workspace"
                );
            }

            catalog_builder.add_value(PredefinedAccountsConfig::single_tenant());
        }
    } else {
        // No workspace
        catalog_builder.add_value(PredefinedAccountsConfig::new());
    }
    //

    // Uploads configuration
    let uploads_config = config.uploads.as_ref().unwrap();
    catalog_builder.add_value(FileUploadLimitConfig::new_in_mb(
        uploads_config.max_file_size_in_mb.unwrap(),
    ));
    //

    // Dataset env vars configuration
    catalog_builder.add_value(config.dataset_env_vars.clone().unwrap());

    let dataset_env_vars_config = config.dataset_env_vars.as_ref().unwrap();
    match dataset_env_vars_config.encryption_key.as_ref() {
        None => {
            match dataset_env_vars_config.enabled.as_ref() {
                None => {
                    warn!("Dataset env vars configuration is missing. Feature will be disabled");
                }
                Some(true) => panic!("Dataset env vars encryption key is required"),
                _ => {}
            }
            catalog_builder.add::<kamu_datasets_services::DatasetKeyValueServiceSysEnv>();
            catalog_builder.add::<kamu_datasets_services::DatasetEnvVarServiceNull>();
        }
        Some(encryption_key) => {
            if let Some(enabled) = &dataset_env_vars_config.enabled
                && !enabled
            {
                warn!("Dataset env vars feature will be disabled");
                catalog_builder.add::<kamu_datasets_services::DatasetKeyValueServiceSysEnv>();
                catalog_builder.add::<kamu_datasets_services::DatasetEnvVarServiceNull>();
            } else {
                assert!(
                    AesGcmEncryptor::try_new(encryption_key).is_ok(),
                    "Invalid dataset env var encryption key",
                );
                catalog_builder.add::<kamu_datasets_services::DatasetKeyValueServiceImpl>();
                catalog_builder.add::<kamu_datasets_services::DatasetEnvVarServiceImpl>();
            }
        }
    }
    //

    // Did secret key encryption configuration
    catalog_builder.add_value(config.did_encryption.clone().unwrap());

    if let Some(did_encryption_config) = config.did_encryption.as_ref()
        && let Some(encryption_key) = &did_encryption_config.encryption_key
        && did_encryption_config.is_enabled()
    {
        assert!(
            AesGcmEncryptor::try_new(encryption_key).is_ok(),
            "Invalid did secret encryption key",
        );
    } else {
        warn!("Did secret keys will not be stored");
    }
    //

    // Authentication configuration
    catalog_builder.add_value(config.auth.clone().unwrap());
    //

    // Outbox configuration
    let outbox_config = config.outbox.as_ref().unwrap();
    catalog_builder.add_value(messaging_outbox::OutboxConfig::new(
        Duration::seconds(outbox_config.awaiting_step_secs.unwrap()),
        outbox_config.batch_size.unwrap(),
    ));
    //

    // Password hashing mode configuration
    match password_hashing_mode {
        Some(cli::PasswordHashingMode::Testing) => {
            catalog_builder.add_value(crypto_utils::PasswordHashingMode::Minimal);
        }
        Some(cli::PasswordHashingMode::Production) | None => {
            catalog_builder.add_value(crypto_utils::PasswordHashingMode::Default);
        }
    }
    //

    // Flow system configuration
    let kamu_flow_system_config = config.flow_system.as_ref().unwrap();
    let flow_agent_config = kamu_flow_system_config.flow_agent.as_ref().unwrap();

    catalog_builder.add_value(kamu_flow_system::FlowAgentConfig::new(
        Duration::seconds(flow_agent_config.awaiting_step_secs.unwrap()),
        Duration::seconds(flow_agent_config.mandatory_throttling_period_secs.unwrap()),
        if let Some(retry_configs) = flow_agent_config.default_retry_policies.as_ref() {
            retry_configs
                .iter()
                .map(|(flow_type, retry_policy_config)| {
                    (
                        flow_type.clone(),
                        kamu_flow_system::RetryPolicy::new(
                            retry_policy_config.max_attempts.unwrap_or(0),
                            retry_policy_config.min_delay_secs.unwrap_or(0),
                            match retry_policy_config.backoff_type {
                                Some(config::RetryPolicyConfigBackoffType::Exponential) => {
                                    kamu_flow_system::RetryBackoffType::Exponential
                                }
                                Some(config::RetryPolicyConfigBackoffType::Linear) => {
                                    kamu_flow_system::RetryBackoffType::Linear
                                }
                                Some(
                                    config::RetryPolicyConfigBackoffType::ExponentialWithJitter,
                                ) => kamu_flow_system::RetryBackoffType::ExponentialWithJitter,
                                Some(config::RetryPolicyConfigBackoffType::Fixed) | None => {
                                    kamu_flow_system::RetryBackoffType::Fixed
                                }
                            },
                        ),
                    )
                })
                .collect()
        } else {
            HashMap::new()
        },
    ));

    let flow_system_event_agent = kamu_flow_system_config
        .flow_system_event_agent
        .as_ref()
        .unwrap();
    catalog_builder.add_value(kamu_flow_system::FlowSystemEventAgentConfig {
        min_debounce_interval: std::time::Duration::from_millis(u64::from(
            flow_system_event_agent.min_debounce_interval_ms.unwrap(),
        )),
        max_listening_timeout: std::time::Duration::from_millis(u64::from(
            flow_system_event_agent.max_listening_timeout_ms.unwrap(),
        )),
        batch_size: flow_system_event_agent.batch_size.unwrap(),
    });

    let task_agent_config = kamu_flow_system_config.task_agent.as_ref().unwrap();
    catalog_builder.add_value(kamu_task_system_inmem::domain::TaskAgentConfig::new(
        Duration::seconds(i64::from(task_agent_config.checking_interval_secs.unwrap())),
    ));

    // Webhooks configuration
    let webhooks_config = config.webhooks.clone().unwrap();
    {
        let max_consecutive_failures = webhooks_config.max_consecutive_failures.unwrap();
        assert!(
            max_consecutive_failures > 0,
            "Webhooks max_consecutive_failures must be > 0"
        );

        match webhooks_config.secret_encryption_key.as_ref() {
            None => match &webhooks_config.secret_encryption_enabled.as_ref() {
                None => {
                    warn!(
                        "Webhook encryption configuration is missing. Secrets will not be \
                         encrypted"
                    );
                }
                Some(true) => panic!("Webhook secrets encryption key is required"),
                _ => {}
            },
            Some(encryption_key) => {
                if let Some(enabled) = &webhooks_config.secret_encryption_enabled
                    && !enabled
                {
                    warn!("Webhook encryption will be disabled");
                } else {
                    assert!(
                        AesGcmEncryptor::try_new(encryption_key).is_ok(),
                        "Invalid webhook secrets encryption key",
                    );
                }
            }
        }

        catalog_builder.add_value(kamu_webhooks::WebhooksConfig::new(
            max_consecutive_failures,
            Duration::seconds(i64::from(webhooks_config.delivery_timeout.unwrap())),
            webhooks_config.secret_encryption_key,
        ));
    }

    // Search configuration
    let config::SearchConfig {
        indexer,
        embeddings_chunker,
        embeddings_encoder,
        vector_repo,
        overfetch_factor,
        overfetch_amount,
        full_text,
    } = config.search.clone().unwrap();

    // Note: this is specific to CLI:
    // - we are not registering NaturalLanguageSearchIndexer startup job here to
    //   avoid heavyweight load in CLI commands
    // - lazy init wrapper encapsulates the indexing launch on first search API use
    //   (could be quite a long startup time, indexing itself + container start, if
    //   containers are used)
    // - lazy init wrapper is unnecessary in server mode
    catalog_builder.add::<kamu_search_services::NaturalLanguageSearchImplLazyInit>();

    catalog_builder.add_value(kamu_search_services::NaturalLanguageSearchConfig {
        overfetch_factor: overfetch_factor.unwrap(),
        overfetch_amount: overfetch_amount.unwrap(),
    });

    let indexer = indexer.unwrap_or_default();
    catalog_builder.add_value(kamu_search_services::SearchServiceLocalIndexerConfig {
        clear_on_start: indexer.clear_on_start,
        skip_datasets_with_no_description: indexer.skip_datasets_with_no_description,
        skip_datasets_with_no_data: indexer.skip_datasets_with_no_data,
        payload_include_content: indexer.payload_include_content,
    });

    match embeddings_chunker.unwrap_or_default() {
        config::EmbeddingsChunkerConfig::Simple(cfg) => {
            catalog_builder.add::<kamu_search_services::EmbeddingsChunkerSimple>();
            catalog_builder.add_value(kamu_search_services::EmbeddingsChunkerConfigSimple {
                split_sections: cfg.split_sections.unwrap(),
                split_paragraphs: cfg.split_paragraphs.unwrap(),
            });
        }
    }

    match embeddings_encoder.unwrap_or_default() {
        config::EmbeddingsEncoderConfig::OpenAi(mut cfg) => {
            cfg.merge(config::EmbeddingsEncoderConfigOpenAi::default());

            catalog_builder.add::<kamu_search_openai::EmbeddingsEncoderOpenAi>();
            catalog_builder.add_value(kamu_search_openai::EmbeddingsEncoderConfigOpenAI {
                url: cfg.url,
                api_key: cfg.api_key.map(Into::into),
                model_name: cfg.model_name.unwrap(),
                dimensions: cfg.dimensions.unwrap(),
            });
        }
    }

    match vector_repo.unwrap_or_default() {
        config::VectorRepoConfig::Qdrant(mut cfg) => {
            cfg.merge(config::VectorRepoConfigQdrant::default());

            catalog_builder.add::<kamu_search_qdrant::VectorRepositoryQdrant>();
            catalog_builder.add_value(kamu_search_qdrant::VectorRepositoryConfigQdrant {
                url: cfg.url,
                collection_name: cfg.collection_name.unwrap(),
                dimensions: cfg.dimensions.unwrap(),
            });
        }
        config::VectorRepoConfig::QdrantContainer(mut cfg) => {
            cfg.merge(config::VectorRepoConfigQdrantContainer::default());

            catalog_builder.add::<kamu_search_qdrant::VectorRepositoryQdrantContainer>();
            catalog_builder.add_value(kamu_search_qdrant::VectorRepositoryConfigQdrantContainer {
                image: cfg.image.unwrap(),
                dimensions: cfg.dimensions.unwrap(),
                start_timeout: cfg.start_timeout.unwrap().into(),
            });
        }
    }
    //

    // Note: this is specific to CLI:
    // - we are not registering FullTextSearchIndexer startup job here to avoid
    //   heavyweight load in CLI commands
    // - lazy init wrapper encapsulates the indexing launch on first search API use
    //   (could be quite a long startup time, indexing itself + container start, if
    //   containers are used)
    // - lazy init wrapper is unnecessary in server mode

    match full_text.unwrap_or_default() {
        config::FullTextSearchConfig::Dummy => {
            // no lazy init needed for dummy impl
            catalog_builder.add::<kamu_search_services::DummyFullTextSearchService>();
        }

        config::FullTextSearchConfig::ElasticSearch(mut cfg) => {
            cfg.merge(config::FullTextSearchConfigElasticSearch::default());

            catalog_builder.add::<kamu_search_services::FullTextSearchImplLazyInit>();
            catalog_builder.add::<kamu_search_elasticsearch::ElasticSearchFullTextRepo>();
            catalog_builder.add_value(
                kamu_search_elasticsearch::ElasticSearchFullTextSearchConfig {
                    url: url::Url::parse(&cfg.url).int_err()?,
                    password: cfg.password,
                    index_prefix: cfg.index_prefix.unwrap(),
                    timeout_secs: cfg.timeout_secs.unwrap(),
                    enable_compression: cfg.enable_compression.unwrap(),
                },
            );
        }
        config::FullTextSearchConfig::ElasticSearchContainer(cfg) => {
            catalog_builder.add::<kamu_search_services::FullTextSearchImplLazyInit>();
            catalog_builder.add::<kamu_search_elasticsearch::ElasticSearchFullTextRepoContainer>();
            catalog_builder.add_value(
                kamu_search_elasticsearch::ElasticSearchFullTextSearchContainerConfig {
                    image: cfg.image.unwrap(),
                    start_timeout: cfg.start_timeout.unwrap().into(),
                },
            );
        }
    }

    catalog_builder.add_value(PasswordPolicyConfig::default());

    Ok(())
}

#[derive(Debug, Copy, Clone, Eq, PartialEq)]
pub enum WorkspaceStatus {
    NoWorkspace,
    AboutToBeCreated(TenancyConfig),
    Created(TenancyConfig),
}

impl WorkspaceStatus {
    fn into_tenancy_config(self) -> Option<TenancyConfig> {
        match self {
            WorkspaceStatus::NoWorkspace => None,
            WorkspaceStatus::AboutToBeCreated(tenancy_config)
            | WorkspaceStatus::Created(tenancy_config) => Some(tenancy_config),
        }
    }

    fn is_indexing_needed(self) -> bool {
        match self {
            WorkspaceStatus::NoWorkspace => false,
            WorkspaceStatus::AboutToBeCreated(_) | WorkspaceStatus::Created(_) => true,
        }
    }
}

////////////////////////////////////////////////////////////////////////////////////////////////////////////////////////
// Logging
////////////////////////////////////////////////////////////////////////////////////////////////////////////////////////

fn prepare_run_dir(run_dir: &Path) {
    if run_dir.exists() {
        std::fs::remove_dir_all(run_dir).unwrap_or_else(|e| {
            panic!(
                "Unable to clean up run directory {}: {e}",
                run_dir.display(),
            )
        });
        std::fs::create_dir(run_dir).unwrap_or_else(|e| {
            panic!("Unable to create run directory {}: {e}", run_dir.display(),)
        });
    }
}

fn configure_logging(
    output_config: &OutputConfig,
    workspace_layout: &WorkspaceLayout,
    no_color_output: bool,
) -> Guards {
    use tracing_bunyan_formatter::{BunyanFormattingLayer, JsonStorageLayer};
    use tracing_log::LogTracer;
    use tracing_subscriber::EnvFilter;
    use tracing_subscriber::fmt::format::FmtSpan;
    use tracing_subscriber::layer::SubscriberExt;

    if no_color_output {
        console::set_colors_enabled(false);
        console::set_colors_enabled_stderr(false);
    }

    // Setup custom panic hook
    std::panic::update_hook(move |prev, info| {
        prev(info);
        eprintln!(
            "\n{}",
            console::style(
                "Oh no, looks like kamu has crashed! \n\
                Please try running `kamu system \
                 diagnose` to verify your environment. \n\
                If the issue persists, help us \
                 by reporting this problem at https://github.com/kamu-data/kamu-cli/issues"
            )
            .bold()
        );
    });

    // Logging may be already initialized when running under tests
    if tracing::dispatcher::has_been_set() {
        return Guards::default();
    }

    // Use configuration from RUST_LOG env var if provided
    let env_filter = match EnvFilter::try_from_default_env() {
        Ok(filter) => filter,
        Err(_) => EnvFilter::new(
            LOG_LEVELS[(output_config.verbosity_level as usize).clamp(0, LOG_LEVELS.len() - 1)],
        ),
    };

    if output_config.verbosity_level > 0 {
        // Log to STDERR
        tracing_subscriber::fmt()
            .with_env_filter(env_filter)
            .with_span_events(FmtSpan::NEW | FmtSpan::CLOSE)
            .with_writer(std::io::stderr)
            .pretty()
            .with_ansi(!no_color_output)
            .init();

        return Guards::default();
    }

    if !workspace_layout.run_info_dir.exists() {
        // Running outside workspace - discard logs
        return Guards::default();
    }

    // Configure Perfetto tracing if enabled
    let (maybe_perfetto_layer, perfetto_guard) = if let Some(trace_file) = &output_config.trace_file
    {
        let (layer, guard) = tracing_perfetto::PerfettoLayer::new(trace_file);
        (Some(layer), Some(guard))
    } else {
        (None, None)
    };

    // Log to file with JSON formatter
    let (appender, appender_guard) = {
        let log_path = workspace_layout.run_info_dir.join("kamu.log");
        tracing_appender::non_blocking(std::fs::File::create(&log_path).unwrap_or_else(|e| {
            panic!("Failed to create log file at {}: {}", log_path.display(), e)
        }))
    };

    let subscriber = tracing_subscriber::registry()
        .with(env_filter)
        .with(JsonStorageLayer)
        .with(maybe_perfetto_layer)
        .with(BunyanFormattingLayer::new(BINARY_NAME.to_owned(), appender));

    // Redirect all standard logging to tracing events
    LogTracer::init().expect("Failed to set LogTracer");

    tracing::subscriber::set_global_default(subscriber).expect("Failed to set subscriber");

    Guards {
        appender: Some(appender_guard),
        perfetto: perfetto_guard,
    }
}

////////////////////////////////////////////////////////////////////////////////////////////////////////////////////////
// Output format
////////////////////////////////////////////////////////////////////////////////////////////////////////////////////////

fn configure_output_format(args: &cli::Cli, workspace_svc: &WorkspaceService) -> OutputConfig {
    let is_tty = console::Term::stdout().features().is_attended();

    let trace_file = if args.trace && workspace_svc.is_in_workspace() {
        Some(
            workspace_svc
                .layout()
                .unwrap()
                .run_info_dir
                .join("kamu.perfetto.json"),
        )
    } else {
        None
    };

    let metrics_file = if args.metrics && workspace_svc.is_in_workspace() {
        Some(
            workspace_svc
                .layout()
                .unwrap()
                .run_info_dir
                .join("kamu.metrics.txt"),
        )
    } else {
        None
    };

    let format = args.tabular_output_format().unwrap_or(if is_tty {
        OutputFormat::Table
    } else {
        OutputFormat::Json
    });

    OutputConfig {
        quiet: args.quiet,
        verbosity_level: args.verbose,
        is_tty,
        format,
        trace_file,
        metrics_file,
        show_error_stack_trace: args.show_error_stack_trace,
    }
}

////////////////////////////////////////////////////////////////////////////////////////////////////////////////////////

#[allow(dead_code)]
#[derive(Default)]
struct Guards {
    appender: Option<tracing_appender::non_blocking::WorkerGuard>,
    perfetto: Option<tracing_perfetto::FlushGuard>,
}

////////////////////////////////////////////////////////////////////////////////////////////////////////////////////////<|MERGE_RESOLUTION|>--- conflicted
+++ resolved
@@ -656,11 +656,8 @@
         kamu_adapter_auth_web3::register_dependencies(&mut b);
     }
 
-<<<<<<< HEAD
     kamu_adapter_molecule_services::register_dependencies(&mut b);
-=======
     kamu_molecule_services::register_dependencies(&mut b);
->>>>>>> 4ce892c6
 
     b.add::<UploadServiceLocal>();
 
