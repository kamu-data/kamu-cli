// Copyright Kamu Data, Inc. and contributors. All rights reserved.
//
// Use of this software is governed by the Business Source License
// included in the LICENSE file.
//
// As of the Change Date specified in that file, in accordance with
// the Business Source License, use of this software will be governed
// by the Apache License, Version 2.0.

use std::collections::BTreeMap;
use std::path::Path;

use container_runtime::{ContainerRuntimeType, NetworkNamespaceType};
use database_common::DatabaseProvider;
use duration_string::DurationString;
use kamu::utils::docker_images;
use kamu_accounts::*;
use kamu_datasets::DatasetEnvVarsConfig;
use kamu_datasets_services::QuotaDefaultsConfig;
use kamu_webhooks::{DEFAULT_MAX_WEBHOOK_CONSECUTIVE_FAILURES, DEFAULT_WEBHOOK_DELIVERY_TIMEOUT};
use merge::Merge;
use merge::option::overwrite_none;
use serde::{Deserialize, Serialize};
use serde_with::skip_serializing_none;
use url::Url;

use crate::CLIError;

////////////////////////////////////////////////////////////////////////////////////////////////////////////////////////

#[skip_serializing_none]
#[derive(Debug, Clone, Merge, Serialize, Deserialize)]
#[serde(deny_unknown_fields, rename_all = "camelCase")]
pub struct CLIConfig {
    /// Database connection configuration
    #[merge(strategy = merge::option::overwrite_none)]
    pub database: Option<DatabaseConfig>,

    /// Dataset environment variables configuration
    #[merge(strategy = merge_recursive)]
    pub dataset_env_vars: Option<DatasetEnvVarsConfig>,

    /// Engine configuration
    #[merge(strategy = merge_recursive)]
    pub engine: Option<EngineConfig>,

    /// Configuration for flow system
    #[merge(strategy = merge_recursive)]
    pub flow_system: Option<FlowSystemConfig>,

    /// Configuration for webhooks
    #[merge(strategy = merge_recursive)]
    pub webhooks: Option<WebhooksConfig>,

    /// Data access and visualization configuration
    #[merge(strategy = merge_recursive)]
    pub frontend: Option<FrontendConfig>,

    /// UNSTABLE: Identity configuration
    #[merge(strategy = merge_recursive)]
    pub identity: Option<IdentityConfig>,

    /// Messaging outbox configuration
    #[merge(strategy = merge_recursive)]
    pub outbox: Option<OutboxConfig>,

    /// Network protocols configuration
    #[merge(strategy = merge_recursive)]
    pub protocol: Option<ProtocolConfig>,

    /// Search configuration
    #[merge(strategy = merge_recursive)]
    pub search: Option<SearchConfig>,

    /// Source configuration
    #[merge(strategy = merge_recursive)]
    pub source: Option<SourceConfig>,

    /// Auth configuration
    #[merge(strategy = merge_recursive)]
    pub auth: Option<AuthConfig>,

    /// Uploads configuration
    #[merge(strategy = merge_recursive)]
    pub uploads: Option<UploadsConfig>,

    /// Did secret key encryption configuration
    #[merge(strategy = merge::option::overwrite_none)]
    pub did_encryption: Option<DidSecretEncryptionConfig>,

    /// Experimental and temporary configuration options
    #[merge(strategy = merge::option::overwrite_none)]
    pub extra: Option<ExtraConfig>,

    /// Default quotas configured by type
    #[merge(strategy = merge_recursive)]
    pub quota_defaults: Option<QuotaDefaults>,
}

impl CLIConfig {
    pub fn new() -> Self {
        Self {
            database: None,
            dataset_env_vars: None,
            engine: None,
            flow_system: None,
            webhooks: None,
            frontend: None,
            identity: None,
            outbox: None,
            protocol: None,
            search: None,
            source: None,
            auth: None,
            uploads: None,
            did_encryption: None,
            extra: None,
            quota_defaults: None,
        }
    }

    // TODO: Remove this workaround
    // Returns config with all values set to non-None
    // This is used to walk the key tree where values that default to None would
    // otherwise be omitted
    pub fn sample() -> Self {
        Self {
            database: Some(DatabaseConfig::sample()),
            dataset_env_vars: Some(DatasetEnvVarsConfig::sample()),
            engine: Some(EngineConfig::sample()),
            flow_system: Some(FlowSystemConfig::sample()),
            webhooks: Some(WebhooksConfig::sample()),
            frontend: Some(FrontendConfig::sample()),
            identity: Some(IdentityConfig::sample()),
            outbox: Some(OutboxConfig::sample()),
            protocol: Some(ProtocolConfig::sample()),
            search: Some(SearchConfig::sample()),
            source: Some(SourceConfig::sample()),
            auth: Some(AuthConfig::sample()),
            uploads: Some(UploadsConfig::sample()),
            did_encryption: Some(DidSecretEncryptionConfig::sample()),
            extra: Some(ExtraConfig::sample()),
            quota_defaults: Some(QuotaDefaults::sample()),
        }
    }
}

impl Default for CLIConfig {
    fn default() -> Self {
        Self {
            database: None,
            dataset_env_vars: Some(DatasetEnvVarsConfig::default()),
            engine: Some(EngineConfig::default()),
            flow_system: Some(FlowSystemConfig::default()),
            webhooks: Some(WebhooksConfig::default()),
            frontend: Some(FrontendConfig::default()),
            identity: Some(IdentityConfig::default()),
            outbox: Some(OutboxConfig::default()),
            protocol: Some(ProtocolConfig::default()),
            search: Some(SearchConfig::default()),
            source: Some(SourceConfig::default()),
            auth: Some(AuthConfig::default()),
            uploads: Some(UploadsConfig::default()),
            did_encryption: Some(DidSecretEncryptionConfig::default()),
            extra: Some(ExtraConfig::default()),
            quota_defaults: Some(QuotaDefaults::default()),
        }
    }
}

////////////////////////////////////////////////////////////////////////////////////////////////////////////////////////
// Extra
////////////////////////////////////////////////////////////////////////////////////////////////////////////////////////

#[skip_serializing_none]
#[derive(Debug, Default, Clone, Serialize, Deserialize)]
#[serde(deny_unknown_fields, rename_all = "camelCase")]
pub struct ExtraConfig {
    pub graphql: kamu_adapter_graphql::Config,
}

impl ExtraConfig {
    fn sample() -> Self {
        Self::default()
    }
}

////////////////////////////////////////////////////////////////////////////////////////////////////////////////////////
// Quota defaults
////////////////////////////////////////////////////////////////////////////////////////////////////////////////////////

#[skip_serializing_none]
#[derive(Debug, Clone, Merge, Serialize, Deserialize)]
#[serde(deny_unknown_fields, rename_all = "camelCase")]
#[merge(strategy = overwrite_none)]
pub struct QuotaDefaults {
    pub storage: Option<u64>,
}

impl Default for QuotaDefaults {
    fn default() -> Self {
        let defaults = QuotaDefaultsConfig::default();

        Self {
            storage: Some(defaults.storage),
        }
    }
}

impl QuotaDefaults {
    pub fn sample() -> Self {
        Self::default()
    }
}

////////////////////////////////////////////////////////////////////////////////////////////////////////////////////////
// Engine
////////////////////////////////////////////////////////////////////////////////////////////////////////////////////////

#[skip_serializing_none]
#[derive(Debug, Clone, Merge, Serialize, Deserialize)]
#[serde(deny_unknown_fields, rename_all = "camelCase")]
#[merge(strategy = overwrite_none)]
pub struct EngineConfig {
    /// Maximum number of engine operations that can be performed concurrently
    pub max_concurrency: Option<u32>,
    /// Type of the runtime to use when running the data processing engines
    pub runtime: Option<ContainerRuntimeType>,
    /// Type of the networking namespace (relevant when running in container
    /// environments)
    pub network_ns: Option<NetworkNamespaceType>,
    /// Timeout for starting an engine container
    pub start_timeout: Option<DurationString>,
    /// Timeout for waiting the engine container to stop gracefully
    pub shutdown_timeout: Option<DurationString>,
    /// UNSTABLE: Default engine images
    #[merge(strategy = merge_recursive)]
    pub images: Option<EngineImagesConfig>,

    /// Embedded Datafusion engine configuration
    #[merge(strategy = merge_recursive)]
    pub datafusion_embedded: Option<EngineConfigDatafution>,
}

impl EngineConfig {
    pub fn new() -> Self {
        Self {
            max_concurrency: None,
            runtime: None,
            network_ns: None,
            start_timeout: None,
            shutdown_timeout: None,
            images: None,
            datafusion_embedded: None,
        }
    }

    fn sample() -> Self {
        Self {
            max_concurrency: Some(0),
            images: Some(EngineImagesConfig::sample()),
            datafusion_embedded: Some(EngineConfigDatafution::sample()),
            ..Self::default()
        }
    }
}

impl Default for EngineConfig {
    fn default() -> Self {
        Self {
            max_concurrency: None,
            runtime: Some(ContainerRuntimeType::Docker),
            network_ns: Some(NetworkNamespaceType::Private),
            start_timeout: Some(DurationString::from_string("30s".to_owned()).unwrap()),
            shutdown_timeout: Some(DurationString::from_string("5s".to_owned()).unwrap()),
            images: Some(EngineImagesConfig::default()),
            datafusion_embedded: Some(EngineConfigDatafution::default()),
        }
    }
}

////////////////////////////////////////////////////////////////////////////////////////////////////////////////////////

#[skip_serializing_none]
#[derive(Debug, Clone, Merge, Serialize, Deserialize)]
#[serde(deny_unknown_fields, rename_all = "camelCase")]
#[merge(strategy = overwrite_none)]
pub struct EngineImagesConfig {
    /// UNSTABLE: `Spark` engine image
    pub spark: Option<String>,
    /// UNSTABLE: `Flink` engine image
    pub flink: Option<String>,
    /// UNSTABLE: `Datafusion` engine image
    pub datafusion: Option<String>,
    /// UNSTABLE: `RisingWave` engine image
    pub risingwave: Option<String>,
}

impl EngineImagesConfig {
    pub fn new() -> Self {
        Self {
            spark: None,
            flink: None,
            datafusion: None,
            risingwave: None,
        }
    }

    fn sample() -> Self {
        Self { ..Self::default() }
    }
}

impl Default for EngineImagesConfig {
    fn default() -> Self {
        Self {
            spark: Some(docker_images::SPARK.to_owned()),
            flink: Some(docker_images::FLINK.to_owned()),
            datafusion: Some(docker_images::DATAFUSION.to_owned()),
            risingwave: Some(docker_images::RISINGWAVE.to_owned()),
        }
    }
}

////////////////////////////////////////////////////////////////////////////////////////////////////////////////////////

#[skip_serializing_none]
#[derive(Debug, Clone, Merge, Serialize, Deserialize)]
#[serde(deny_unknown_fields, rename_all = "camelCase")]
#[merge(strategy = overwrite_none)]
pub struct EngineConfigDatafution {
    /// Base configuration options
    /// See: `<https://datafusion.apache.org/user-guide/configs.html>`
    pub base: Option<BTreeMap<String, String>>,

    /// Ingest-specific overrides to the base config
    pub ingest: Option<BTreeMap<String, String>>,

    /// Batch query-specific overrides to the base config
    pub batch_query: Option<BTreeMap<String, String>>,

    /// Compaction-specific overrides to the base config
    pub compaction: Option<BTreeMap<String, String>>,

    // TODO: Integrate this parameter better with datafusion configuration
    /// Makes arrow batches use contiguous `Binary` and `Utf8` encodings instead
    /// of more modern `BinaryView` and `Utf8View`. This is only needed for
    /// compatibility with some older libraries that don't yet support them.
    ///
    /// See: [kamu-node#277](https://github.com/kamu-data/kamu-node/issues/277)
    pub use_legacy_arrow_buffer_encoding: Option<bool>,
}

impl EngineConfigDatafution {
    pub fn sample() -> Self {
        Self {
            base: Some(BTreeMap::from([
                (
                    "datafusion.execution.target_partitions".to_string(),
                    "0".to_string(),
                ),
                (
                    "datafusion.execution.parquet.metadata_size_hint".to_string(),
                    "NULL".to_string(),
                ),
                (
                    "datafusion.execution.batch_size".to_string(),
                    "8192".to_string(),
                ),
            ])),
            ingest: Some(BTreeMap::default()),
            batch_query: Some(BTreeMap::default()),
            compaction: Some(BTreeMap::default()),
            use_legacy_arrow_buffer_encoding: Some(false),
        }
    }

    pub fn into_system(
        self,
    ) -> Result<
        (
            kamu::EngineConfigDatafusionEmbeddedIngest,
            kamu::EngineConfigDatafusionEmbeddedBatchQuery,
            kamu::EngineConfigDatafusionEmbeddedCompaction,
        ),
        CLIError,
    > {
        let base = self.base.unwrap_or_default();

        let from_merged_with_base = |overrides: BTreeMap<String, String>| {
            kamu::EngineConfigDatafusionEmbeddedBase::new_session_config(
                base.clone().into_iter().chain(overrides),
            )
            .map_err(CLIError::usage_error_from)
        };

        let ingest_config = from_merged_with_base(self.ingest.unwrap_or_default())?;
        let mut batch_query_config = from_merged_with_base(self.batch_query.unwrap_or_default())?;
        let compaction_config = from_merged_with_base(self.compaction.unwrap_or_default())?;

        batch_query_config.set_extension(std::sync::Arc::new(
            kamu::EngineConfigDatafusionEmbeddedBatchQueryExt {
                use_legacy_arrow_buffer_encoding: self
                    .use_legacy_arrow_buffer_encoding
                    .unwrap_or_default(),
            },
        ));

        Ok((
            kamu::EngineConfigDatafusionEmbeddedIngest(ingest_config),
            kamu::EngineConfigDatafusionEmbeddedBatchQuery(batch_query_config),
            kamu::EngineConfigDatafusionEmbeddedCompaction(compaction_config),
        ))
    }
}

impl Default for EngineConfigDatafution {
    fn default() -> Self {
        Self {
            base: Some(
                kamu::EngineConfigDatafusionEmbeddedBase::DEFAULT_SETTINGS
                    .iter()
                    .map(|(k, v)| ((*k).to_string(), (*v).to_string()))
                    .collect(),
            ),
            ingest: Some(
                kamu::EngineConfigDatafusionEmbeddedIngest::DEFAULT_OVERRIDES
                    .iter()
                    .map(|(k, v)| ((*k).to_string(), (*v).to_string()))
                    .collect(),
            ),
            batch_query: Some(
                kamu::EngineConfigDatafusionEmbeddedBatchQuery::DEFAULT_OVERRIDES
                    .iter()
                    .map(|(k, v)| ((*k).to_string(), (*v).to_string()))
                    .collect(),
            ),
            compaction: Some(
                kamu::EngineConfigDatafusionEmbeddedCompaction::DEFAULT_OVERRIDES
                    .iter()
                    .map(|(k, v)| ((*k).to_string(), (*v).to_string()))
                    .collect(),
            ),
            use_legacy_arrow_buffer_encoding: Some(false),
        }
    }
}

////////////////////////////////////////////////////////////////////////////////////////////////////////////////////////
// Source
////////////////////////////////////////////////////////////////////////////////////////////////////////////////////////

#[skip_serializing_none]
#[derive(Debug, Clone, Merge, Serialize, Deserialize)]
#[serde(deny_unknown_fields, rename_all = "camelCase")]
#[merge(strategy = overwrite_none)]
pub struct SourceConfig {
    /// Target number of records after which we will stop consuming from the
    /// resumable source and commit data, leaving the rest for the next
    /// iteration. This ensures that one data slice doesn't become too big.
    pub target_records_per_slice: Option<u64>,
    /// HTTP-specific configuration
    pub http: Option<HttpSourceConfig>,
    /// MQTT-specific configuration
    #[merge(strategy = merge_recursive)]
    pub mqtt: Option<MqttSourceConfig>,
    /// Ethereum-specific configuration
    #[merge(strategy = merge_recursive)]
    pub ethereum: Option<EthereumSourceConfig>,
}

impl SourceConfig {
    pub fn new() -> Self {
        Self {
            target_records_per_slice: None,
            http: None,
            mqtt: None,
            ethereum: None,
        }
    }

    fn sample() -> Self {
        Self {
            http: Some(HttpSourceConfig::sample()),
            mqtt: Some(MqttSourceConfig::sample()),
            ethereum: Some(EthereumSourceConfig::sample()),
            ..Self::default()
        }
    }

    pub fn to_infra_cfg(&self) -> kamu::ingest::SourceConfig {
        kamu::ingest::SourceConfig {
            target_records_per_slice: self.target_records_per_slice.unwrap(),
        }
    }
}

impl Default for SourceConfig {
    fn default() -> Self {
        let infra_cfg = kamu::ingest::SourceConfig::default();
        Self {
            target_records_per_slice: Some(infra_cfg.target_records_per_slice),
            http: Some(HttpSourceConfig::default()),
            mqtt: Some(MqttSourceConfig::default()),
            ethereum: Some(EthereumSourceConfig::default()),
        }
    }
}

////////////////////////////////////////////////////////////////////////////////////////////////////////////////////////

#[skip_serializing_none]
#[derive(Debug, Clone, Merge, Serialize, Deserialize)]
#[serde(deny_unknown_fields, rename_all = "camelCase")]
#[merge(strategy = overwrite_none)]
pub struct HttpSourceConfig {
    /// Value to use for User-Agent header
    pub user_agent: Option<String>,
    /// Timeout for the connect phase of the HTTP client
    pub connect_timeout: Option<DurationString>,
    /// Maximum number of redirects to follow
    pub max_redirects: Option<usize>,
}

impl HttpSourceConfig {
    pub fn new() -> Self {
        Self {
            user_agent: None,
            connect_timeout: None,
            max_redirects: None,
        }
    }

    fn sample() -> Self {
        Self { ..Self::default() }
    }

    pub fn to_infra_cfg(&self) -> kamu::ingest::HttpSourceConfig {
        kamu::ingest::HttpSourceConfig {
            user_agent: self.user_agent.clone().unwrap(),
            connect_timeout: (*self.connect_timeout.as_ref().unwrap()).into(),
            max_redirects: self.max_redirects.unwrap(),
        }
    }
}

impl Default for HttpSourceConfig {
    fn default() -> Self {
        let infra_cfg = kamu::ingest::HttpSourceConfig::default();
        Self {
            user_agent: Some(concat!("kamu-cli/", env!("CARGO_PKG_VERSION")).to_string()),
            connect_timeout: Some(DurationString::from(infra_cfg.connect_timeout)),
            max_redirects: Some(infra_cfg.max_redirects),
        }
    }
}

////////////////////////////////////////////////////////////////////////////////////////////////////////////////////////

#[skip_serializing_none]
#[derive(Debug, Clone, Merge, Serialize, Deserialize)]
#[serde(deny_unknown_fields, rename_all = "camelCase")]
#[merge(strategy = overwrite_none)]
pub struct MqttSourceConfig {
    /// Time in milliseconds to wait for MQTT broker to send us some data after
    /// which we will consider that we have "caught up" and end the polling
    /// loop.
    pub broker_idle_timeout_ms: Option<u64>,
}

impl MqttSourceConfig {
    pub fn new() -> Self {
        Self {
            broker_idle_timeout_ms: None,
        }
    }

    fn sample() -> Self {
        Self { ..Self::default() }
    }

    pub fn to_infra_cfg(&self) -> kamu::ingest::MqttSourceConfig {
        kamu::ingest::MqttSourceConfig {
            broker_idle_timeout_ms: self.broker_idle_timeout_ms.unwrap(),
        }
    }
}

impl Default for MqttSourceConfig {
    fn default() -> Self {
        let infra_cfg = kamu::ingest::MqttSourceConfig::default();
        Self {
            broker_idle_timeout_ms: Some(infra_cfg.broker_idle_timeout_ms),
        }
    }
}

////////////////////////////////////////////////////////////////////////////////////////////////////////////////////////

#[skip_serializing_none]
#[derive(Debug, Clone, Merge, Serialize, Deserialize)]
#[serde(deny_unknown_fields, rename_all = "camelCase")]
#[merge(strategy = overwrite_none)]
pub struct EthereumSourceConfig {
    /// Default RPC endpoints to use if source does not specify one explicitly.
    #[merge(strategy = merge::vec::append)]
    pub rpc_endpoints: Vec<EthRpcEndpoint>,

    /// Default number of blocks to scan within one query to `eth_getLogs` RPC
    /// endpoint.
    pub get_logs_block_stride: Option<u64>,

    /// Forces iteration to stop after the specified number of blocks were
    /// scanned even if we didn't reach the target record number. This is useful
    /// to not lose a lot of scanning progress in case of an RPC error.
    pub commit_after_blocks_scanned: Option<u64>,

    /// Many providers don't yet return `blockTimestamp` from `eth_getLogs` RPC
    /// endpoint and in such cases `block_timestamp` column will be `null`.
    /// If you enable this fallback the library will perform additional call to
    /// `eth_getBlock` to populate the timestam, but this may result in
    /// significant performance penalty when fetching many log records.
    ///
    /// See: [ethereum/execution-apis#295](https://github.com/ethereum/execution-apis/issues/295)
    pub use_block_timestamp_fallback: Option<bool>,
}

impl EthereumSourceConfig {
    pub fn new() -> Self {
        Self {
            rpc_endpoints: Vec::new(),
            get_logs_block_stride: None,
            commit_after_blocks_scanned: None,
            use_block_timestamp_fallback: None,
        }
    }

    fn sample() -> Self {
        Self { ..Self::default() }
    }

    pub fn to_infra_cfg(&self) -> kamu::ingest::EthereumSourceConfig {
        kamu::ingest::EthereumSourceConfig {
            rpc_endpoints: self
                .rpc_endpoints
                .iter()
                .map(EthRpcEndpoint::to_infra_cfg)
                .collect(),
            get_logs_block_stride: self.get_logs_block_stride.unwrap(),
            commit_after_blocks_scanned: self.commit_after_blocks_scanned.unwrap(),
            use_block_timestamp_fallback: self.use_block_timestamp_fallback.unwrap(),
        }
    }
}

impl Default for EthereumSourceConfig {
    fn default() -> Self {
        let infra_cfg = kamu::ingest::EthereumSourceConfig::default();
        Self {
            rpc_endpoints: Vec::new(),
            get_logs_block_stride: Some(infra_cfg.get_logs_block_stride),
            commit_after_blocks_scanned: Some(infra_cfg.commit_after_blocks_scanned),
            use_block_timestamp_fallback: Some(infra_cfg.use_block_timestamp_fallback),
        }
    }
}

#[skip_serializing_none]
#[derive(Debug, Clone, Serialize, Deserialize)]
#[serde(deny_unknown_fields, rename_all = "camelCase")]
pub struct EthRpcEndpoint {
    pub chain_id: u64,
    pub chain_name: String,
    pub node_url: Url,
}

impl EthRpcEndpoint {
    pub fn to_infra_cfg(&self) -> kamu::ingest::EthRpcEndpoint {
        kamu::ingest::EthRpcEndpoint {
            chain_id: self.chain_id,
            chain_name: self.chain_name.clone(),
            node_url: self.node_url.clone(),
        }
    }
}

////////////////////////////////////////////////////////////////////////////////////////////////////////////////////////
// Protocol
////////////////////////////////////////////////////////////////////////////////////////////////////////////////////////

#[skip_serializing_none]
#[derive(Debug, Clone, Merge, Serialize, Deserialize)]
#[serde(deny_unknown_fields, rename_all = "camelCase")]
pub struct ProtocolConfig {
    /// IPFS configuration
    #[merge(strategy = merge_recursive)]
    pub ipfs: Option<IpfsConfig>,

    /// `FlightSQL` configuration
    #[merge(strategy = merge_recursive)]
    pub flight_sql: Option<FlightSqlConfig>,
}

impl ProtocolConfig {
    pub fn new() -> Self {
        Self {
            ipfs: None,
            flight_sql: None,
        }
    }

    fn sample() -> Self {
        Self {
            ipfs: Some(IpfsConfig::sample()),
            flight_sql: Some(FlightSqlConfig::sample()),
        }
    }
}

impl Default for ProtocolConfig {
    fn default() -> Self {
        Self {
            ipfs: Some(IpfsConfig::default()),
            flight_sql: Some(FlightSqlConfig::default()),
        }
    }
}

////////////////////////////////////////////////////////////////////////////////////////////////////////////////////////

#[skip_serializing_none]
#[derive(Debug, Clone, Merge, Serialize, Deserialize)]
#[serde(deny_unknown_fields, rename_all = "camelCase")]
#[merge(strategy = overwrite_none)]
pub struct IpfsConfig {
    /// HTTP Gateway URL to use for downloads.
    /// For safety, it defaults to `http://localhost:8080` - a local IPFS daemon.
    /// If you don't have IPFS installed, you can set this URL to
    /// one of the public gateways like `https://ipfs.io`.
    /// List of public gateways can be found here: `https://ipfs.github.io/public-gateway-checker/`
    pub http_gateway: Option<Url>,

    /// Whether kamu should pre-resolve IPNS `DNSLink` names using DNS or leave
    /// it to the Gateway.
    pub pre_resolve_dnslink: Option<bool>,
}

impl IpfsConfig {
    pub fn new() -> Self {
        Self {
            http_gateway: None,
            pre_resolve_dnslink: None,
        }
    }

    fn sample() -> Self {
        Self { ..Self::default() }
    }
}

impl Default for IpfsConfig {
    fn default() -> Self {
        Self {
            http_gateway: Some(Url::parse("http://localhost:8080").unwrap()),
            pre_resolve_dnslink: Some(true),
        }
    }
}

////////////////////////////////////////////////////////////////////////////////////////////////////////////////////////

#[skip_serializing_none]
#[derive(Debug, Clone, Merge, Serialize, Deserialize)]
#[serde(deny_unknown_fields, rename_all = "camelCase")]
#[merge(strategy = overwrite_none)]
pub struct FlightSqlConfig {
    /// Whether clients can authenticate as 'anonymous' user
    pub allow_anonymous: Option<bool>,

    /// Time after which `FlightSQL` client session will be forgotten and client
    /// will have to re-authroize (for authenticated clients)
    pub authed_session_expiration_timeout: Option<DurationString>,

    /// Time after which `FlightSQL` session context will be released to free
    /// the resources (for authenticated clients)
    pub authed_session_inactivity_timeout: Option<DurationString>,

    /// Time after which `FlightSQL` client session will be forgotten and client
    /// will have to re-authroize (for anonymous clients)
    pub anon_session_expiration_timeout: Option<DurationString>,

    /// Time after which `FlightSQL` session context will be released to free
    /// the resources (for anonymous clients)
    pub anon_session_inactivity_timeout: Option<DurationString>,
}

impl FlightSqlConfig {
    pub fn new() -> Self {
        Self {
            allow_anonymous: None,
            authed_session_expiration_timeout: None,
            authed_session_inactivity_timeout: None,
            anon_session_expiration_timeout: None,
            anon_session_inactivity_timeout: None,
        }
    }

    fn sample() -> Self {
        Self { ..Self::default() }
    }

    pub fn to_session_auth_config(&self) -> kamu_adapter_flight_sql::SessionAuthConfig {
        kamu_adapter_flight_sql::SessionAuthConfig {
            allow_anonymous: self.allow_anonymous.unwrap(),
        }
    }

    pub fn to_session_caching_config(&self) -> kamu_adapter_flight_sql::SessionCachingConfig {
        kamu_adapter_flight_sql::SessionCachingConfig {
            authed_session_expiration_timeout: self
                .authed_session_expiration_timeout
                .unwrap()
                .into(),
            authed_session_inactivity_timeout: self
                .authed_session_inactivity_timeout
                .unwrap()
                .into(),
            anon_session_expiration_timeout: self.anon_session_expiration_timeout.unwrap().into(),
            anon_session_inactivity_timeout: self.anon_session_inactivity_timeout.unwrap().into(),
        }
    }
}

impl Default for FlightSqlConfig {
    fn default() -> Self {
        Self {
            allow_anonymous: Some(true),
            authed_session_expiration_timeout: Some(
                DurationString::from_string("30m".to_owned()).unwrap(),
            ),
            authed_session_inactivity_timeout: Some(
                DurationString::from_string("5s".to_owned()).unwrap(),
            ),
            anon_session_expiration_timeout: Some(
                DurationString::from_string("30m".to_owned()).unwrap(),
            ),
            anon_session_inactivity_timeout: Some(
                DurationString::from_string("5s".to_owned()).unwrap(),
            ),
        }
    }
}

////////////////////////////////////////////////////////////////////////////////////////////////////////////////////////
// Frontend
////////////////////////////////////////////////////////////////////////////////////////////////////////////////////////

#[skip_serializing_none]
#[derive(Debug, Clone, Merge, Serialize, Deserialize)]
#[serde(deny_unknown_fields, rename_all = "camelCase")]
pub struct FrontendConfig {
    /// Integrated Jupyter notebook configuration
    #[merge(strategy = merge_recursive)]
    pub jupyter: Option<JupyterConfig>,
}

impl FrontendConfig {
    pub fn new() -> Self {
        Self { jupyter: None }
    }

    fn sample() -> Self {
        Self {
            jupyter: Some(JupyterConfig::sample()),
        }
    }
}

impl Default for FrontendConfig {
    fn default() -> Self {
        Self {
            jupyter: Some(JupyterConfig::default()),
        }
    }
}

////////////////////////////////////////////////////////////////////////////////////////////////////////////////////////

#[skip_serializing_none]
#[derive(Debug, Clone, Merge, Serialize, Deserialize)]
#[serde(deny_unknown_fields, rename_all = "camelCase")]
#[merge(strategy = overwrite_none)]
pub struct JupyterConfig {
    /// Jupyter notebook server image
    pub image: Option<String>,
    /// UNSTABLE: Livy + Spark server image
    pub livy_image: Option<String>,
}

impl JupyterConfig {
    pub const IMAGE: &'static str = docker_images::JUPYTER;

    pub fn new() -> Self {
        Self {
            image: None,
            livy_image: None,
        }
    }

    fn sample() -> Self {
        Self { ..Self::default() }
    }
}

impl Default for JupyterConfig {
    fn default() -> Self {
        Self {
            image: Some(Self::IMAGE.to_owned()),
            livy_image: EngineImagesConfig::default().spark,
        }
    }
}

////////////////////////////////////////////////////////////////////////////////////////////////////////////////////////
// Database
////////////////////////////////////////////////////////////////////////////////////////////////////////////////////////

#[skip_serializing_none]
#[derive(Debug, Clone, Serialize, Deserialize)]
#[serde(deny_unknown_fields)]
#[serde(rename_all = "camelCase")]
#[serde(tag = "provider")]
pub enum DatabaseConfig {
    Sqlite(SqliteDatabaseConfig),
    Postgres(RemoteDatabaseConfig),
    MySql(RemoteDatabaseConfig),
    MariaDB(RemoteDatabaseConfig),
}

impl DatabaseConfig {
    pub fn sample() -> Self {
        Self::Postgres(RemoteDatabaseConfig {
            credentials_policy: DatabaseCredentialsPolicyConfig {
                source: DatabaseCredentialSourceConfig::RawPassword(
                    RawDatabasePasswordPolicyConfig {
                        user_name: String::from("root"),
                        raw_password: String::from("p455w0rd"),
                    },
                ),
                rotation_frequency_in_minutes: None,
            },
            database_name: String::from("kamu"),
            host: String::from("localhost"),
            port: Some(DatabaseProvider::Postgres.default_port()),
            acquire_timeout_secs: None,
            max_connections: None,
            max_lifetime_secs: None,
        })
    }

    pub fn sqlite(database_path: &Path) -> Self {
        Self::Sqlite(SqliteDatabaseConfig {
            database_path: database_path.to_str().unwrap().into(),
        })
    }
}

#[derive(Debug, Clone, Serialize, Deserialize)]
#[serde(deny_unknown_fields)]
#[serde(rename_all = "camelCase")]
pub struct SqliteDatabaseConfig {
    pub database_path: String,
}

#[skip_serializing_none]
#[derive(Debug, Clone, Serialize, Deserialize)]
#[serde(deny_unknown_fields)]
#[serde(rename_all = "camelCase")]
pub struct RemoteDatabaseConfig {
    pub credentials_policy: DatabaseCredentialsPolicyConfig,
    pub database_name: String,
    pub host: String,
    pub port: Option<u16>,
    pub max_connections: Option<u32>,
    pub max_lifetime_secs: Option<u64>,
    pub acquire_timeout_secs: Option<u64>,
}

#[skip_serializing_none]
#[derive(Debug, Clone, Serialize, Deserialize)]
#[serde(deny_unknown_fields)]
#[serde(rename_all = "camelCase")]
pub struct DatabaseCredentialsPolicyConfig {
    pub source: DatabaseCredentialSourceConfig,
    pub rotation_frequency_in_minutes: Option<u64>,
}

#[skip_serializing_none]
#[derive(Debug, Clone, Serialize, Deserialize)]
#[serde(deny_unknown_fields)]
#[serde(rename_all = "camelCase")]
#[serde(tag = "kind")]
pub enum DatabaseCredentialSourceConfig {
    RawPassword(RawDatabasePasswordPolicyConfig),
    AwsSecret(AwsSecretDatabasePasswordPolicyConfig),
    AwsIamToken(AwsIamTokenPasswordPolicyConfig),
}

#[skip_serializing_none]
#[derive(Debug, Clone, Serialize, Deserialize)]
#[serde(deny_unknown_fields)]
#[serde(rename_all = "camelCase")]
pub struct RawDatabasePasswordPolicyConfig {
    pub user_name: String,
    pub raw_password: String,
}

#[skip_serializing_none]
#[derive(Debug, Clone, Serialize, Deserialize)]
#[serde(deny_unknown_fields)]
#[serde(rename_all = "camelCase")]
pub struct AwsSecretDatabasePasswordPolicyConfig {
    pub secret_name: String,
}

#[skip_serializing_none]
#[derive(Debug, Clone, Serialize, Deserialize)]
#[serde(deny_unknown_fields)]
#[serde(rename_all = "camelCase")]
pub struct AwsIamTokenPasswordPolicyConfig {
    pub user_name: String,
}

////////////////////////////////////////////////////////////////////////////////////////////////////////////////////////
// Identity
////////////////////////////////////////////////////////////////////////////////////////////////////////////////////////

#[skip_serializing_none]
#[derive(Debug, Default, Clone, Merge, Serialize, Deserialize)]
#[serde(deny_unknown_fields, rename_all = "camelCase")]
#[merge(strategy = overwrite_none)]
pub struct IdentityConfig {
    /// Private key used to sign API responses.
    /// Currently only `ed25519` keys are supported.
    ///
    /// To generate use:
    ///
    ///     dd if=/dev/urandom bs=1 count=32 status=none |
    ///         base64 -w0 |
    ///         tr '+/' '-_' |
    ///         tr -d '=' |
    ///         (echo -n u && cat)
    ///
    /// The command above:
    /// - reads 32 random bytes
    /// - base64-encodes them
    /// - converts default base64 encoding to base64url and removes padding
    /// - prepends a multibase prefix
    pub private_key: Option<odf::metadata::PrivateKey>,
}

impl IdentityConfig {
    pub fn new() -> Self {
        Self { private_key: None }
    }

    fn sample() -> Self {
        Self {
            private_key: Some(odf::metadata::PrivateKey::from_bytes(&[0; 32])),
        }
    }

    pub fn to_infra_cfg(&self) -> Option<kamu_adapter_http::data::query_types::IdentityConfig> {
        self.private_key
            .clone()
            .map(|private_key| kamu_adapter_http::data::query_types::IdentityConfig { private_key })
    }
}

////////////////////////////////////////////////////////////////////////////////////////////////////////////////////////
// Search
////////////////////////////////////////////////////////////////////////////////////////////////////////////////////////

#[skip_serializing_none]
#[derive(Debug, Clone, Merge, Serialize, Deserialize)]
#[serde(deny_unknown_fields)]
#[serde(rename_all = "camelCase")]
#[merge(strategy = overwrite_none)]
pub struct SearchConfig {
    /// Indexer configuration
    pub indexer: Option<SearchIndexerConfig>,

    /// Embeddings chunker configuration
    pub embeddings_chunker: Option<EmbeddingsChunkerConfig>,

    /// Embeddings encoder configuration
    pub embeddings_encoder: Option<EmbeddingsEncoderConfig>,

    /// Vector repository configuration
    pub vector_repo: Option<VectorRepoConfig>,

    /// The multiplication factor that determines how many more points will be
    /// requested from vector store to compensate for filtering out results that
    /// may be inaccessible to user.
    pub overfetch_factor: Option<f32>,

    /// The additive value that determines how many more points will be
    /// requested from vector store to compensate for filtering out results that
    /// may be inaccessible to user.
    pub overfetch_amount: Option<usize>,

<<<<<<< HEAD
    /// Full-text search configuration
    pub full_text: Option<FullTextSearchConfig>,
=======
    /// Search repository configuration
    pub repo: Option<SearchRepositoryConfig>,
>>>>>>> 16713f14
}

impl SearchConfig {
    pub const DEFAULT_MODEL: &str = "text-embedding-ada-002";
    pub const DEFAULT_DIMENSIONS: usize = 1536;

    pub fn sample() -> Self {
        Self {
            indexer: Some(SearchIndexerConfig::default()),
            embeddings_chunker: Some(EmbeddingsChunkerConfig::Simple(
                EmbeddingsChunkerConfigSimple::default(),
            )),
            embeddings_encoder: Some(EmbeddingsEncoderConfig::OpenAi(
                EmbeddingsEncoderConfigOpenAi {
                    url: Some("https://api.openai.com/v1".to_string()),
                    api_key: Some("<key>".to_string()),
                    model_name: Some(Self::DEFAULT_MODEL.to_string()),
                    dimensions: Some(Self::DEFAULT_DIMENSIONS),
                },
            )),
            vector_repo: Some(VectorRepoConfig::Qdrant(VectorRepoConfigQdrant {
                url: "http://localhost:6333".to_string(),
                api_key: None,
                collection_name: Some("kamu-datasets".to_string()),
                dimensions: Some(Self::DEFAULT_DIMENSIONS),
            })),
            overfetch_factor: Some(2.0),
            overfetch_amount: Some(10),
<<<<<<< HEAD
            full_text: Some(FullTextSearchConfig::ElasticSearch(
                FullTextSearchConfigElasticSearch {
=======
            repo: Some(SearchRepositoryConfig::Elasticsearch(
                SearchRepositoryConfigElasticsearch {
>>>>>>> 16713f14
                    url: "http://localhost:9200".to_string(),
                    password: Some("root".to_string()),
                    index_prefix: Some(String::new()),
                    timeout_secs: Some(30),
                    enable_compression: Some(false),
                },
            )),
        }
    }
}

impl Default for SearchConfig {
    fn default() -> Self {
        Self {
            indexer: Some(SearchIndexerConfig::default()),
            embeddings_chunker: Some(EmbeddingsChunkerConfig::Simple(
                EmbeddingsChunkerConfigSimple::default(),
            )),
            embeddings_encoder: Some(EmbeddingsEncoderConfig::OpenAi(
                EmbeddingsEncoderConfigOpenAi::default(),
            )),
            vector_repo: Some(VectorRepoConfig::QdrantContainer(
                VectorRepoConfigQdrantContainer::default(),
            )),
            overfetch_factor: Some(2.0),
            overfetch_amount: Some(10),
<<<<<<< HEAD
            full_text: Some(FullTextSearchConfig::default()),
=======
            repo: Some(SearchRepositoryConfig::default()),
>>>>>>> 16713f14
        }
    }
}

////////////////////////////////////////////////////////////////////////////////////////////////////////////////////////

#[skip_serializing_none]
#[derive(Debug, Clone, Default, Serialize, Deserialize)]
#[serde(deny_unknown_fields)]
#[serde(rename_all = "camelCase")]
pub struct SearchIndexerConfig {
    /// Whether to clear and re-index on start or use existing vectors if any
    pub clear_on_start: bool,

    /// Whether to skip indexing datasets that have no readme or description
    pub skip_datasets_with_no_description: bool,

    /// Whether to skip indexing datasets that have no data
    pub skip_datasets_with_no_data: bool,

    /// Whether to include the original text as payload of the vectors when
    /// storing them. It is not needed for normal service operations but can
    /// help debug issues.
    pub payload_include_content: bool,
}

////////////////////////////////////////////////////////////////////////////////////////////////////////////////////////

#[skip_serializing_none]
#[derive(Debug, Clone, Serialize, Deserialize)]
#[serde(deny_unknown_fields)]
#[serde(rename_all = "camelCase")]
#[serde(tag = "kind")]
pub enum EmbeddingsChunkerConfig {
    Simple(EmbeddingsChunkerConfigSimple),
}

impl Default for EmbeddingsChunkerConfig {
    fn default() -> Self {
        Self::Simple(EmbeddingsChunkerConfigSimple::default())
    }
}

#[skip_serializing_none]
#[derive(Debug, Clone, Serialize, Deserialize)]
#[serde(deny_unknown_fields)]
#[serde(rename_all = "camelCase")]
pub struct EmbeddingsChunkerConfigSimple {
    // Whether to chunk separately major dataset sections like name, schema, readme, or to combine
    // them all into one chunk
    pub split_sections: Option<bool>,

    // Whether to split section content by paragraph
    pub split_paragraphs: Option<bool>,
}

impl Default for EmbeddingsChunkerConfigSimple {
    fn default() -> Self {
        Self {
            split_sections: Some(false),
            split_paragraphs: Some(false),
        }
    }
}

////////////////////////////////////////////////////////////////////////////////////////////////////////////////////////

#[skip_serializing_none]
#[derive(Debug, Clone, Serialize, Deserialize)]
#[serde(deny_unknown_fields)]
#[serde(rename_all = "camelCase")]
#[serde(tag = "kind")]
pub enum EmbeddingsEncoderConfig {
    OpenAi(EmbeddingsEncoderConfigOpenAi),
}

impl Default for EmbeddingsEncoderConfig {
    fn default() -> Self {
        Self::OpenAi(EmbeddingsEncoderConfigOpenAi::default())
    }
}

#[skip_serializing_none]
#[derive(Debug, Clone, Merge, Serialize, Deserialize)]
#[serde(deny_unknown_fields)]
#[serde(rename_all = "camelCase")]
#[merge(strategy = overwrite_none)]
pub struct EmbeddingsEncoderConfigOpenAi {
    pub url: Option<String>,
    pub api_key: Option<String>,
    pub model_name: Option<String>,
    pub dimensions: Option<usize>,
}

impl Default for EmbeddingsEncoderConfigOpenAi {
    fn default() -> Self {
        Self {
            url: None,
            api_key: None,
            model_name: Some(SearchConfig::DEFAULT_MODEL.to_string()),
            dimensions: Some(SearchConfig::DEFAULT_DIMENSIONS),
        }
    }
}

////////////////////////////////////////////////////////////////////////////////////////////////////////////////////////

#[skip_serializing_none]
#[derive(Debug, Clone, Serialize, Deserialize)]
#[serde(deny_unknown_fields)]
#[serde(rename_all = "camelCase")]
#[serde(tag = "kind")]
pub enum VectorRepoConfig {
    Qdrant(VectorRepoConfigQdrant),
    QdrantContainer(VectorRepoConfigQdrantContainer),
}

impl Default for VectorRepoConfig {
    fn default() -> Self {
        Self::QdrantContainer(VectorRepoConfigQdrantContainer::default())
    }
}

#[skip_serializing_none]
#[derive(Debug, Clone, Merge, Serialize, Deserialize)]
#[serde(deny_unknown_fields)]
#[serde(rename_all = "camelCase")]
#[merge(strategy = overwrite_none)]
pub struct VectorRepoConfigQdrant {
    #[merge(skip)]
    pub url: String,
    pub api_key: Option<String>,
    pub collection_name: Option<String>,
    pub dimensions: Option<usize>,
}

impl Default for VectorRepoConfigQdrant {
    fn default() -> Self {
        Self {
            url: String::new(),
            api_key: None,
            collection_name: Some("kamu-datasets".to_string()),
            dimensions: Some(SearchConfig::DEFAULT_DIMENSIONS),
        }
    }
}

#[skip_serializing_none]
#[derive(Debug, Clone, Merge, Serialize, Deserialize)]
#[serde(deny_unknown_fields)]
#[serde(rename_all = "camelCase")]
#[merge(strategy = overwrite_none)]
pub struct VectorRepoConfigQdrantContainer {
    pub image: Option<String>,
    pub dimensions: Option<usize>,
    pub start_timeout: Option<DurationString>,
}

impl Default for VectorRepoConfigQdrantContainer {
    fn default() -> Self {
        Self {
            image: Some(kamu::utils::docker_images::QDRANT.to_string()),
            dimensions: Some(SearchConfig::DEFAULT_DIMENSIONS),
            start_timeout: Some(DurationString::from_string("30s".to_owned()).unwrap()),
        }
    }
}

#[skip_serializing_none]
#[derive(Default, Debug, Clone, Serialize, Deserialize)]
#[serde(deny_unknown_fields)]
#[serde(rename_all = "camelCase")]
#[serde(tag = "kind")]
<<<<<<< HEAD
pub enum FullTextSearchConfig {
    #[default]
    Dummy,
    ElasticSearch(FullTextSearchConfigElasticSearch),
    ElasticSearchContainer(FullTextSearchConfigElasticSearchContainer),
=======
pub enum SearchRepositoryConfig {
    #[default]
    Dummy,
    Elasticsearch(SearchRepositoryConfigElasticsearch),
    ElasticsearchContainer(SearchRepositoryConfigElasticsearchContainer),
>>>>>>> 16713f14
}

#[skip_serializing_none]
#[derive(Debug, Clone, Merge, Serialize, Deserialize)]
#[serde(deny_unknown_fields)]
#[serde(rename_all = "camelCase")]
#[merge(strategy = overwrite_none)]
<<<<<<< HEAD
pub struct FullTextSearchConfigElasticSearch {
=======
pub struct SearchRepositoryConfigElasticsearch {
>>>>>>> 16713f14
    #[merge(skip)]
    pub url: String,
    pub password: Option<String>,
    pub index_prefix: Option<String>,
    pub timeout_secs: Option<u64>,
    pub enable_compression: Option<bool>,
}

<<<<<<< HEAD
impl Default for FullTextSearchConfigElasticSearch {
=======
impl Default for SearchRepositoryConfigElasticsearch {
>>>>>>> 16713f14
    fn default() -> Self {
        Self {
            url: "http://localhost:9200".to_string(),
            password: None,
            index_prefix: Some(String::new()),
            timeout_secs: Some(30),
            enable_compression: Some(false),
        }
    }
}

#[skip_serializing_none]
#[derive(Debug, Clone, Merge, Serialize, Deserialize)]
#[serde(deny_unknown_fields)]
#[serde(rename_all = "camelCase")]
#[merge(strategy = overwrite_none)]
<<<<<<< HEAD
pub struct FullTextSearchConfigElasticSearchContainer {
=======
pub struct SearchRepositoryConfigElasticsearchContainer {
>>>>>>> 16713f14
    pub image: Option<String>,
    pub start_timeout: Option<DurationString>,
}

<<<<<<< HEAD
impl Default for FullTextSearchConfigElasticSearchContainer {
=======
impl Default for SearchRepositoryConfigElasticsearchContainer {
>>>>>>> 16713f14
    fn default() -> Self {
        Self {
            image: Some(kamu::utils::docker_images::ELASTICSEARCH.to_string()),
            start_timeout: Some(DurationString::from_string("30s".to_owned()).unwrap()),
        }
    }
}

////////////////////////////////////////////////////////////////////////////////////////////////////////////////////////
// Misc
////////////////////////////////////////////////////////////////////////////////////////////////////////////////////////

#[skip_serializing_none]
#[derive(Debug, Clone, Merge, Serialize, Deserialize)]
#[serde(deny_unknown_fields)]
#[serde(rename_all = "camelCase")]
#[merge(strategy = overwrite_none)]
pub struct UploadsConfig {
    pub max_file_size_in_mb: Option<usize>,
}

impl UploadsConfig {
    pub fn sample() -> Self {
        Default::default()
    }
}

impl Default for UploadsConfig {
    fn default() -> Self {
        Self {
            max_file_size_in_mb: Some(50),
        }
    }
}

////////////////////////////////////////////////////////////////////////////////////////////////////////////////////////

#[skip_serializing_none]
#[derive(Debug, Clone, Merge, Serialize, Deserialize)]
#[serde(deny_unknown_fields)]
#[serde(rename_all = "camelCase")]
#[merge(strategy = overwrite_none)]
pub struct OutboxConfig {
    pub awaiting_step_secs: Option<i64>,
    pub batch_size: Option<i64>,
}

impl OutboxConfig {
    pub fn sample() -> Self {
        Default::default()
    }
}

impl Default for OutboxConfig {
    fn default() -> Self {
        Self {
            awaiting_step_secs: Some(1),
            batch_size: Some(20),
        }
    }
}

////////////////////////////////////////////////////////////////////////////////////////////////////////////////////////

#[skip_serializing_none]
#[derive(Debug, Clone, Merge, Serialize, Deserialize)]
#[serde(deny_unknown_fields)]
#[serde(rename_all = "camelCase")]
pub struct FlowSystemConfig {
    #[merge(strategy = merge_recursive)]
    pub flow_agent: Option<FlowAgentConfig>,

    #[merge(strategy = merge_recursive)]
    pub flow_system_event_agent: Option<FlowSystemEventAgentConfig>,

    #[merge(strategy = merge_recursive)]
    pub task_agent: Option<TaskAgentConfig>,
}

impl FlowSystemConfig {
    pub fn sample() -> Self {
        Self {
            flow_agent: Some(FlowAgentConfig::sample()),
            flow_system_event_agent: Some(FlowSystemEventAgentConfig::sample()),
            task_agent: Some(TaskAgentConfig::sample()),
        }
    }
}

impl Default for FlowSystemConfig {
    fn default() -> Self {
        Self {
            flow_agent: Some(FlowAgentConfig::default()),
            flow_system_event_agent: Some(FlowSystemEventAgentConfig::default()),
            task_agent: Some(TaskAgentConfig::default()),
        }
    }
}

#[skip_serializing_none]
#[derive(Debug, Clone, Merge, Serialize, Deserialize)]
#[serde(deny_unknown_fields, rename_all = "camelCase")]
#[merge(strategy = overwrite_none)]
pub struct FlowAgentConfig {
    pub awaiting_step_secs: Option<i64>,
    pub mandatory_throttling_period_secs: Option<i64>,
    pub default_retry_policies: Option<BTreeMap<String, RetryPolicyConfig>>,
}

impl FlowAgentConfig {
    fn sample() -> Self {
        Self::default()
    }
}

impl Default for FlowAgentConfig {
    fn default() -> Self {
        Self {
            awaiting_step_secs: Some(1),
            mandatory_throttling_period_secs: Some(60),
            default_retry_policies: Some(BTreeMap::new()),
        }
    }
}

#[skip_serializing_none]
#[derive(Debug, Clone, Merge, Serialize, Deserialize)]
#[serde(deny_unknown_fields, rename_all = "camelCase")]
#[merge(strategy = overwrite_none)]
pub struct RetryPolicyConfig {
    pub max_attempts: Option<u32>,
    pub min_delay_secs: Option<u32>,
    pub backoff_type: Option<RetryPolicyConfigBackoffType>,
}

#[skip_serializing_none]
#[derive(Debug, Clone, Serialize, Deserialize)]
#[serde(deny_unknown_fields, rename_all = "camelCase")]
pub enum RetryPolicyConfigBackoffType {
    Fixed,
    Linear,
    Exponential,
    ExponentialWithJitter,
}

#[skip_serializing_none]
#[derive(Debug, Clone, Merge, Serialize, Deserialize)]
#[serde(deny_unknown_fields, rename_all = "camelCase")]
#[merge(strategy = overwrite_none)]
pub struct FlowSystemEventAgentConfig {
    pub min_debounce_interval_ms: Option<u32>,
    pub max_listening_timeout_ms: Option<u32>,
    pub batch_size: Option<usize>,
}

impl FlowSystemEventAgentConfig {
    fn sample() -> Self {
        Self::default()
    }
}

impl Default for FlowSystemEventAgentConfig {
    fn default() -> Self {
        // Note: these are good values for CLI use case with SQLite target
        // Postgres targets need a higher timeout (~60s), larger batch size (~100..500),
        // and loopback offset (of batch size * 3)
        Self {
            min_debounce_interval_ms: Some(100),
            max_listening_timeout_ms: Some(2000),
            batch_size: Some(20),
        }
    }
}

#[skip_serializing_none]
#[derive(Debug, Clone, Merge, Serialize, Deserialize)]
#[serde(deny_unknown_fields, rename_all = "camelCase")]
#[merge(strategy = overwrite_none)]
pub struct TaskAgentConfig {
    pub checking_interval_secs: Option<u32>,
}

impl TaskAgentConfig {
    fn sample() -> Self {
        Self::default()
    }
}

impl Default for TaskAgentConfig {
    fn default() -> Self {
        Self {
            checking_interval_secs: Some(1),
        }
    }
}

////////////////////////////////////////////////////////////////////////////////////////////////////////////////////////

#[skip_serializing_none]
#[derive(Debug, Clone, Merge, Serialize, Deserialize)]
#[serde(deny_unknown_fields)]
#[serde(rename_all = "camelCase")]
#[merge(strategy = overwrite_none)]
pub struct WebhooksConfig {
    pub max_consecutive_failures: Option<u32>,
    pub delivery_timeout: Option<u32>,
    pub secret_encryption_enabled: Option<bool>,
    /// Represents the encryption key for the webhooks secret. This field is
    /// required if `secret_encryption_enabled` is `true` or `None`.
    ///
    /// The encryption key must be a 32-character alphanumeric string, which
    /// includes both uppercase and lowercase Latin letters (A-Z, a-z) and
    /// digits (0-9).
    ///
    /// # Example
    /// ```
    /// let config = WebhooksConfig {
    ///     ...
    ///     secret_encryption_enabled: Some(true),
    ///     encryption_key:
    /// Some(String::from("aBcDeFgHiJkLmNoPqRsTuVwXyZ012345")) };
    /// ```
    pub secret_encryption_key: Option<String>,
}

impl WebhooksConfig {
    pub fn sample() -> Self {
        Default::default()
    }
}

impl Default for WebhooksConfig {
    fn default() -> Self {
        Self {
            max_consecutive_failures: Some(DEFAULT_MAX_WEBHOOK_CONSECUTIVE_FAILURES),
            delivery_timeout: Some(DEFAULT_WEBHOOK_DELIVERY_TIMEOUT),
            secret_encryption_enabled: Some(false),
            secret_encryption_key: None,
        }
    }
}

////////////////////////////////////////////////////////////////////////////////////////////////////////////////////////

#[derive(Debug, Clone, Copy, PartialEq, Eq)]
pub enum ConfigScope {
    User,
    Workspace,
    Flattened,
}

////////////////////////////////////////////////////////////////////////////////////////////////////////////////////////

// For some reason merge crate does not recursively merge values inside `Option`
fn merge_recursive<T>(left: &mut Option<T>, right: Option<T>)
where
    T: Merge,
{
    let Some(r) = right else {
        return;
    };

    if let Some(l) = left {
        l.merge(r);
    } else {
        left.replace(r);
    }
}

////////////////////////////////////////////////////////////////////////////////////////////////////////////////////////<|MERGE_RESOLUTION|>--- conflicted
+++ resolved
@@ -1109,13 +1109,8 @@
     /// may be inaccessible to user.
     pub overfetch_amount: Option<usize>,
 
-<<<<<<< HEAD
-    /// Full-text search configuration
-    pub full_text: Option<FullTextSearchConfig>,
-=======
     /// Search repository configuration
     pub repo: Option<SearchRepositoryConfig>,
->>>>>>> 16713f14
 }
 
 impl SearchConfig {
@@ -1144,13 +1139,8 @@
             })),
             overfetch_factor: Some(2.0),
             overfetch_amount: Some(10),
-<<<<<<< HEAD
-            full_text: Some(FullTextSearchConfig::ElasticSearch(
-                FullTextSearchConfigElasticSearch {
-=======
             repo: Some(SearchRepositoryConfig::Elasticsearch(
                 SearchRepositoryConfigElasticsearch {
->>>>>>> 16713f14
                     url: "http://localhost:9200".to_string(),
                     password: Some("root".to_string()),
                     index_prefix: Some(String::new()),
@@ -1177,11 +1167,7 @@
             )),
             overfetch_factor: Some(2.0),
             overfetch_amount: Some(10),
-<<<<<<< HEAD
-            full_text: Some(FullTextSearchConfig::default()),
-=======
             repo: Some(SearchRepositoryConfig::default()),
->>>>>>> 16713f14
         }
     }
 }
@@ -1355,31 +1341,19 @@
 #[serde(deny_unknown_fields)]
 #[serde(rename_all = "camelCase")]
 #[serde(tag = "kind")]
-<<<<<<< HEAD
-pub enum FullTextSearchConfig {
-    #[default]
-    Dummy,
-    ElasticSearch(FullTextSearchConfigElasticSearch),
-    ElasticSearchContainer(FullTextSearchConfigElasticSearchContainer),
-=======
 pub enum SearchRepositoryConfig {
     #[default]
     Dummy,
     Elasticsearch(SearchRepositoryConfigElasticsearch),
     ElasticsearchContainer(SearchRepositoryConfigElasticsearchContainer),
->>>>>>> 16713f14
-}
-
-#[skip_serializing_none]
-#[derive(Debug, Clone, Merge, Serialize, Deserialize)]
-#[serde(deny_unknown_fields)]
-#[serde(rename_all = "camelCase")]
-#[merge(strategy = overwrite_none)]
-<<<<<<< HEAD
-pub struct FullTextSearchConfigElasticSearch {
-=======
+}
+
+#[skip_serializing_none]
+#[derive(Debug, Clone, Merge, Serialize, Deserialize)]
+#[serde(deny_unknown_fields)]
+#[serde(rename_all = "camelCase")]
+#[merge(strategy = overwrite_none)]
 pub struct SearchRepositoryConfigElasticsearch {
->>>>>>> 16713f14
     #[merge(skip)]
     pub url: String,
     pub password: Option<String>,
@@ -1388,11 +1362,7 @@
     pub enable_compression: Option<bool>,
 }
 
-<<<<<<< HEAD
-impl Default for FullTextSearchConfigElasticSearch {
-=======
 impl Default for SearchRepositoryConfigElasticsearch {
->>>>>>> 16713f14
     fn default() -> Self {
         Self {
             url: "http://localhost:9200".to_string(),
@@ -1409,20 +1379,12 @@
 #[serde(deny_unknown_fields)]
 #[serde(rename_all = "camelCase")]
 #[merge(strategy = overwrite_none)]
-<<<<<<< HEAD
-pub struct FullTextSearchConfigElasticSearchContainer {
-=======
 pub struct SearchRepositoryConfigElasticsearchContainer {
->>>>>>> 16713f14
     pub image: Option<String>,
     pub start_timeout: Option<DurationString>,
 }
 
-<<<<<<< HEAD
-impl Default for FullTextSearchConfigElasticSearchContainer {
-=======
 impl Default for SearchRepositoryConfigElasticsearchContainer {
->>>>>>> 16713f14
     fn default() -> Self {
         Self {
             image: Some(kamu::utils::docker_images::ELASTICSEARCH.to_string()),
