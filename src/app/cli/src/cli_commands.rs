--- conflicted
+++ resolved
@@ -207,16 +207,10 @@
                 }),
             )),
             None => Box::new(LoginCommand::new(
-<<<<<<< HEAD
-                cli_catalog.get_one()?,
-                cli_catalog.get_one()?,
-                cli_catalog.get_one()?,
-                cli_catalog.get_one()?,
-=======
-                work_catalog.get_one()?,
-                work_catalog.get_one()?,
-                work_catalog.get_one()?,
->>>>>>> 6ac1496c
+                work_catalog.get_one()?,
+                work_catalog.get_one()?,
+                work_catalog.get_one()?,
+                work_catalog.get_one()?,
                 if c.user {
                     odf_server::AccessTokenStoreScope::User
                 } else {
@@ -282,18 +276,12 @@
             }
         }
         cli::Command::Push(c) => Box::new(PushCommand::new(
-<<<<<<< HEAD
-            cli_catalog.get_one()?,
-            cli_catalog.get_one()?,
-            cli_catalog.get_one()?,
-            cli_catalog.get_one()?,
-            cli_catalog.get_one()?,
-            cli_catalog.get_one()?,
-=======
-            work_catalog.get_one()?,
-            work_catalog.get_one()?,
-            work_catalog.get_one()?,
->>>>>>> 6ac1496c
+            work_catalog.get_one()?,
+            work_catalog.get_one()?,
+            work_catalog.get_one()?,
+            work_catalog.get_one()?,
+            work_catalog.get_one()?,
+            work_catalog.get_one()?,
             c.dataset.unwrap_or_default(),
             work_catalog.get_one()?,
             c.all,
