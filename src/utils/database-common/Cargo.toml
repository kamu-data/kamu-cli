[package]
name = "database-common"
description = "Base code to organize interaction with a database"
version = { workspace = true }
homepage = { workspace = true }
repository = { workspace = true }
authors = { workspace = true }
readme = { workspace = true }
license-file = { workspace = true }
keywords = { workspace = true }
include = { workspace = true }
edition = { workspace = true }
publish = { workspace = true }


[lints]
workspace = true


[lib]
doctest = false


[dependencies]
async-stream = "0.3"
async-trait = "0.1"
aws-config = "1"
aws-credential-types = "1"
aws-sdk-secretsmanager = "1"
chrono = { version = "0.4", default-features = false }
<<<<<<< HEAD
dill = "0.9"
=======
dill = "0.10"
>>>>>>> 741548d4
futures = { version = "0.3", default-features = false }
hex = "0.4"
hmac = "0.12"
internal-error = { workspace = true }
secrecy = "0.10"
serde = { version = "1", default-features = false }
serde_json = { version = "1", default-features = false }
sha2 = "0.10"
thiserror = { version = "2", default-features = false, features = ["std"] }
tokio = { version = "1", default-features = false, features = ["sync"] }
tracing = "0.1"

[dependencies.sqlx]
version = "0.8"
default-features = false
features = [
    "runtime-tokio-rustls",
    "macros",
    "mysql",
    "postgres",
    "sqlite",
    "uuid",
    "chrono",
    "migrate",
]


[dev-dependencies]
mockall = { version = "0.13", default-features = false }
pretty_assertions = { version = "1" }
tokio = { version = "1", default-features = true, features = ["macros"] }<|MERGE_RESOLUTION|>--- conflicted
+++ resolved
@@ -28,11 +28,7 @@
 aws-credential-types = "1"
 aws-sdk-secretsmanager = "1"
 chrono = { version = "0.4", default-features = false }
-<<<<<<< HEAD
-dill = "0.9"
-=======
 dill = "0.10"
->>>>>>> 741548d4
 futures = { version = "0.3", default-features = false }
 hex = "0.4"
 hmac = "0.12"
