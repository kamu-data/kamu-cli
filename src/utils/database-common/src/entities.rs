// Copyright Kamu Data, Inc. and contributors. All rights reserved.
//
// Use of this software is governed by the Business Source License
// included in the LICENSE file.
//
// As of the Change Date specified in that file, in accordance with
// the Business Source License, use of this software will be governed
// by the Apache License, Version 2.0.

use std::future::Future;
use std::pin::Pin;

use futures::Stream;
use internal_error::InternalError;

////////////////////////////////////////////////////////////////////////////////////////////////////////////////////////

use sqlx::prelude::FromRow;

#[derive(Debug, Copy, Clone)]
pub struct PaginationOpts {
    pub limit: usize,
    pub offset: usize,
}

<<<<<<< HEAD
////////////////////////////////////////////////////////////////////////////////////////////////////////////////////////

#[derive(Debug, sqlx::FromRow, PartialEq, Eq)]
pub struct EventModel {
    pub event_id: i64,
    pub event_payload: sqlx::types::JsonValue,
}

#[derive(Debug, FromRow)]
pub struct ReturningEventModel {
    pub event_id: i64,
}
=======
impl PaginationOpts {
    pub fn safe_limit(&self, total: usize) -> usize {
        let rest = total.saturating_sub(self.offset);

        self.limit.min(rest)
    }
}

////////////////////////////////////////////////////////////////////////////////////////////////////////////////////////

pub struct EntityPageListing<Entity> {
    pub list: Vec<Entity>,
    pub total_count: usize,
}

pub type EntityPageStream<'a, Entity> =
    Pin<Box<dyn Stream<Item = Result<Entity, InternalError>> + Send + 'a>>;

////////////////////////////////////////////////////////////////////////////////////////////////////////////////////////

/// `EntityPageStreamer` is a helper hiding the pagination logic.
/// The default page size is `100` rows, but this value can be changed if
/// desired.
///
/// The primary method is [`EntityPageStreamer::into_stream()`].
///
/// # Examples
/// ```
/// // Usage without arguments for page callback:
/// let dataset_handles_stream = EntityPageStreamer::default().into_stream(
///     || async { Ok(()) },
///     |_, pagination| self.list_all_dataset_handles(pagination),
/// );
///
/// // An example use case with passing some value to each page callback:
/// let dataset_handles_by_owner_name_stream = EntityPageStreamer::default().into_stream(
///     move || async move {
///         let owner_id = self
///             .resolve_account_id_by_maybe_name(Some(&owner_name))
///             .await?;
///         Ok(Arc::new(owner_id))
///     },
///     move |owner_id, pagination| async move {
///         self.list_all_dataset_handles_by_owner_name(&owner_id, pagination)
///             .await
///     },
/// )
///
/// // More examples can be found in unit tests.
/// ```
pub struct EntityPageStreamer {
    start_offset: usize,
    page_limit: usize,
}

impl Default for EntityPageStreamer {
    fn default() -> Self {
        Self {
            start_offset: 0,
            page_limit: 100,
        }
    }
}

impl EntityPageStreamer {
    pub fn new(start_offset: usize, page_limit: usize) -> Self {
        Self {
            start_offset,
            page_limit,
        }
    }

    /// # Arguments
    /// * `get_args_callback` - a function to generating arguments for
    ///   `next_entities_callback`. Note, it is only called once.
    /// * `next_entities_callback` - a function that will be called for each
    ///   page.
    ///
    /// # Examples
    /// You can find examples of use in [`EntityPageStreamer`].
    pub fn into_stream<'a, Entity, Args, HInitArgs, HInitArgsFut, HListing, HListingFut>(
        self,
        get_args_callback: HInitArgs,
        next_entities_callback: HListing,
    ) -> EntityPageStream<'a, Entity>
    where
        Entity: Send + 'a,

        Args: Clone + Send + 'a,

        HInitArgs: FnOnce() -> HInitArgsFut + Send + 'a,
        HInitArgsFut: Future<Output = Result<Args, InternalError>> + Send + 'a,

        HListing: Fn(Args, PaginationOpts) -> HListingFut + Send + 'a,
        HListingFut: Future<Output = Result<EntityPageListing<Entity>, InternalError>> + Send + 'a,
    {
        let init_offset = self.start_offset;
        let init_limit = self.page_limit;

        Box::pin(async_stream::try_stream! {
            // Init arguments
            let args = get_args_callback().await?;

            // Tracking pagination progress
            let mut offset = init_offset;
            let limit = init_limit;

            loop {
                // Load a page of dataset entities
                let entities_page =
                    next_entities_callback(args.clone(), PaginationOpts { limit, offset })
                        .await?;

                // Actually read entities
                let loaded_entries_count = entities_page.list.len();

                // Stream the entities
                for entity in entities_page.list {
                    yield entity;
                }

                // Next page
                offset += loaded_entries_count;
                if offset >= entities_page.total_count {
                    break;
                }
            }
        })
    }
}

////////////////////////////////////////////////////////////////////////////////////////////////////////////////////////
>>>>>>> 603bf088
<|MERGE_RESOLUTION|>--- conflicted
+++ resolved
@@ -12,9 +12,7 @@
 
 use futures::Stream;
 use internal_error::InternalError;
-
 ////////////////////////////////////////////////////////////////////////////////////////////////////////////////////////
-
 use sqlx::prelude::FromRow;
 
 #[derive(Debug, Copy, Clone)]
@@ -23,20 +21,6 @@
     pub offset: usize,
 }
 
-<<<<<<< HEAD
-////////////////////////////////////////////////////////////////////////////////////////////////////////////////////////
-
-#[derive(Debug, sqlx::FromRow, PartialEq, Eq)]
-pub struct EventModel {
-    pub event_id: i64,
-    pub event_payload: sqlx::types::JsonValue,
-}
-
-#[derive(Debug, FromRow)]
-pub struct ReturningEventModel {
-    pub event_id: i64,
-}
-=======
 impl PaginationOpts {
     pub fn safe_limit(&self, total: usize) -> usize {
         let rest = total.saturating_sub(self.offset);
@@ -169,4 +153,14 @@
 }
 
 ////////////////////////////////////////////////////////////////////////////////////////////////////////////////////////
->>>>>>> 603bf088
+
+#[derive(Debug, sqlx::FromRow, PartialEq, Eq)]
+pub struct EventModel {
+    pub event_id: i64,
+    pub event_payload: sqlx::types::JsonValue,
+}
+
+#[derive(Debug, FromRow)]
+pub struct ReturningEventModel {
+    pub event_id: i64,
+}