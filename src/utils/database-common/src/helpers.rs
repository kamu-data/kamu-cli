--- conflicted
+++ resolved
@@ -130,11 +130,8 @@
     tuples_count: usize,
     index_offset: NonZeroUsize,
 ) -> String {
-<<<<<<< HEAD
-=======
     // Postgres also uses $N (e.g. $1) as placeholders, so we reuse the function
     // https://www.postgresql.org/docs/current/sql-prepare.html
->>>>>>> e6ce9636
     sqlite_generate_placeholders_tuple_list_2(tuples_count, index_offset)
 }
 
