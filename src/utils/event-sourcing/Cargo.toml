[package]
name = "event-sourcing"
description = "Common types for implementing event-sourced designs"
version = { workspace = true }
homepage = { workspace = true }
repository = { workspace = true }
authors = { workspace = true }
readme = { workspace = true }
license-file = { workspace = true }
keywords = { workspace = true }
include = { workspace = true }
edition = { workspace = true }
publish = { workspace = true }


[lints]
workspace = true


[lib]
doctest = false


[dependencies]
event-sourcing-macros = { workspace = true }
internal-error = { workspace = true }

async-stream = "0.3"
async-trait = { version = "0.1", default-features = false }
<<<<<<< HEAD
thiserror = { version = "1", default-features = false }
=======
serde = { version = "1", features = ["derive"] }
thiserror = { version = "2", default-features = false, features = ["std"] }
>>>>>>> 3213a907
tokio-stream = { version = "0.1", default-features = false }
tracing = { version = "0.1", default-features = false, features = [
    "attributes",
] }


[dev-dependencies]
futures = { version = "0.3", default-features = false }
tokio = { version = "1", default-features = false, features = ["rt", "macros"] }<|MERGE_RESOLUTION|>--- conflicted
+++ resolved
@@ -27,12 +27,7 @@
 
 async-stream = "0.3"
 async-trait = { version = "0.1", default-features = false }
-<<<<<<< HEAD
-thiserror = { version = "1", default-features = false }
-=======
-serde = { version = "1", features = ["derive"] }
 thiserror = { version = "2", default-features = false, features = ["std"] }
->>>>>>> 3213a907
 tokio-stream = { version = "0.1", default-features = false }
 tracing = { version = "0.1", default-features = false, features = [
     "attributes",
