[package]
name = "init-on-startup"
description = "Initialization of components at startup"
version = { workspace = true }
homepage = { workspace = true }
repository = { workspace = true }
authors = { workspace = true }
readme = { workspace = true }
license-file = { workspace = true }
keywords = { workspace = true }
include = { workspace = true }
edition = { workspace = true }
publish = { workspace = true }


[lints]
workspace = true


[lib]
doctest = false


[dependencies]
database-common = { workspace = true }
internal-error = { workspace = true }

async-trait = "0.1"
dill = "0.9"
<<<<<<< HEAD
petgraph = { version = "0.6", default-features = false, features = ["stable_graph"] }
thiserror = "1"
=======
petgraph = { version = "0.6", default-features = false, features = [
    "stable_graph",
] }
thiserror = { version = "2", default-features = false, features = ["std"] }
>>>>>>> 3213a907
tracing = "0.1"


[dev-dependencies]
paste = "1"
test-log = { version = "0.2", features = ["trace"] }
tokio = { version = "1", default-features = false, features = ["rt", "macros"] }<|MERGE_RESOLUTION|>--- conflicted
+++ resolved
@@ -27,15 +27,10 @@
 
 async-trait = "0.1"
 dill = "0.9"
-<<<<<<< HEAD
-petgraph = { version = "0.6", default-features = false, features = ["stable_graph"] }
-thiserror = "1"
-=======
 petgraph = { version = "0.6", default-features = false, features = [
     "stable_graph",
 ] }
 thiserror = { version = "2", default-features = false, features = ["std"] }
->>>>>>> 3213a907
 tracing = "0.1"
 
 
