--- conflicted
+++ resolved
@@ -26,11 +26,7 @@
 internal-error = { workspace = true }
 
 async-trait = "0.1"
-<<<<<<< HEAD
-dill = "0.9"
-=======
 dill = "0.10"
->>>>>>> 741548d4
 petgraph = { version = "0.6", default-features = false, features = [
     "stable_graph",
 ] }
