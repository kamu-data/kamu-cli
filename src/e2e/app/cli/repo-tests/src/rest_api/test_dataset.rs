--- conflicted
+++ resolved
@@ -30,7 +30,7 @@
         Err(DatasetByIdError::NotFound)
     );
 
-    let (_, logged_account_id) = kamu_api_server_client.auth().login_as_kamu().await;
+    kamu_api_server_client.auth().login_as_kamu().await;
 
     assert_matches!(
         kamu_api_server_client
@@ -47,11 +47,7 @@
 
     let expected_owner = DatasetOwnerInfo {
         account_name: odf::AccountName::new_unchecked("kamu"),
-<<<<<<< HEAD
-        account_id: Some(logged_account_id),
-=======
         account_id: Some(odf::AccountID::new_seeded_ed25519(b"kamu")),
->>>>>>> e6ce9636
     };
 
     assert_matches!(
