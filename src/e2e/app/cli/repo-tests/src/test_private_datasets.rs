--- conflicted
+++ resolved
@@ -100,7 +100,6 @@
         )
         .await;
 
-<<<<<<< HEAD
     authorize_users_by_roles(
         &owner,
         &[&public_dataset_id, &private_dataset_id],
@@ -109,16 +108,6 @@
         &mut maintainer,
     )
     .await;
-=======
-    {
-        assert_matches!(
-            anonymous_client
-                .dataset()
-                .set_visibility(&dataset_id, odf::DatasetVisibility::Private)
-                .await,
-            Err(SetDatasetVisibilityError::NotFound)
-        );
->>>>>>> e6ce9636
 
     // Public
     for (tag, client) in [
@@ -137,17 +126,6 @@
             tag,
         );
     }
-<<<<<<< HEAD
-=======
-    {
-        assert_matches!(
-            not_owner_client
-                .dataset()
-                .set_visibility(&dataset_id, odf::DatasetVisibility::Private)
-                .await,
-            Err(SetDatasetVisibilityError::NotFound)
-        );
->>>>>>> e6ce9636
 
     // Private
     let failure = Err(GetDatasetVisibilityError::NotFound) as Result<_, GetDatasetVisibilityError>;
@@ -217,7 +195,7 @@
         // ("admin", &admin),
     ] {
         pretty_assertions::assert_eq!(
-            Err(SetDatasetVisibilityError::Forbidden),
+            Err(SetDatasetVisibilityError::NotFound),
             client
                 .dataset()
                 .set_visibility(&dataset_id, odf::DatasetVisibility::Private)
