--- conflicted
+++ resolved
@@ -714,22 +714,11 @@
             }
             Err(errors) => {
                 let first_error = errors.first().unwrap();
-                let message = first_error.message.as_str();
-
-<<<<<<< HEAD
-                match first_error.message.as_str() {
-                    "Dataset access error" => Err(SetDatasetVisibilityError::Forbidden),
-                    unexpected_message => {
-                        Err(format!("Unexpected error message: {unexpected_message}")
-                            .int_err()
-                            .into())
-                    }
-                }
-=======
-                Err(format!("Unexpected error message: {message}")
+                let unexpected_message = first_error.message.as_str();
+
+                Err(format!("Unexpected error message: {unexpected_message}")
                     .int_err()
                     .into())
->>>>>>> e6ce9636
             }
         }
     }
@@ -1318,13 +1307,8 @@
 
 #[derive(Error, Debug)]
 pub enum SetDatasetVisibilityError {
-<<<<<<< HEAD
-    #[error("Forbidden")]
-    Forbidden,
-=======
-    #[error("Not found")]
+    #[error("NotFound")]
     NotFound,
->>>>>>> e6ce9636
     #[error(transparent)]
     Internal(#[from] InternalError),
 }
@@ -1332,7 +1316,7 @@
 impl PartialEq for SetDatasetVisibilityError {
     fn eq(&self, other: &Self) -> bool {
         match (self, other) {
-            (Self::Forbidden, Self::Forbidden) => true,
+            (Self::NotFound, Self::NotFound) => true,
             (Self::Internal(a), Self::Internal(b)) => a.reason().eq(&b.reason()),
             (_, _) => false,
         }
@@ -1341,6 +1325,7 @@
 
 #[derive(Error, Debug)]
 pub enum DatasetByIdError {
+    // TODO: Private Datasets: do we need this enum item?
     #[error("Unauthorized")]
     Unauthorized,
     #[error("Not found")]
