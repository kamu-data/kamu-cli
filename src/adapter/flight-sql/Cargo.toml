--- conflicted
+++ resolved
@@ -28,14 +28,9 @@
 arrow-flight = { version = "53", features = ["flight-sql-experimental"] }
 async-trait = { version = "0.1", default-features = false }
 base64 = { version = "0.22", default-features = false }
-<<<<<<< HEAD
-dashmap = { version = "6", default-features = false }
-datafusion = { version = "43", default-features = false }
-=======
 chrono = { version = "0.4", default-features = false }
 datafusion = { version = "43", default-features = false }
 dill = { version = "0.10", default-features = false }
->>>>>>> 741548d4
 futures = "0.3"
 like = { version = "0.3", default-features = false }
 prost = { version = "0.13", default-features = false }
