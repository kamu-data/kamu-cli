--- conflicted
+++ resolved
@@ -11,14 +11,10 @@
 
 mod service;
 mod service_builder;
-<<<<<<< HEAD
-mod session_factory;
-=======
 mod session_auth;
 mod session_manager;
 mod session_manager_caching;
 mod session_manager_singleton;
->>>>>>> 741548d4
 
 pub use service::*;
 pub use service_builder::*;
