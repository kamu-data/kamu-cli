--- conflicted
+++ resolved
@@ -15,12 +15,8 @@
 use dill::Component;
 use event_bus::EventBus;
 use kamu::domain::{
-<<<<<<< HEAD
+    CacheDir,
     CompactionService,
-=======
-    CacheDir,
-    CompactingService,
->>>>>>> 9a742a67
     DatasetRepository,
     InternalError,
     ResultIntoInternal,
@@ -103,12 +99,7 @@
             .add_value(server_authentication_mock())
             .bind::<dyn AuthenticationService, MockAuthenticationService>()
             .add_value(ServerUrlConfig::new_test(Some(&base_url_rest)))
-<<<<<<< HEAD
-            .add_builder(CompactionServiceImpl::builder().with_run_info_dir(run_info_dir.clone()))
-            .bind::<dyn CompactionService, CompactionServiceImpl>()
-=======
-            .add::<CompactingServiceImpl>()
->>>>>>> 9a742a67
+            .add::<CompactionServiceImpl>()
             .add::<ObjectStoreRegistryImpl>()
             .add::<ObjectStoreBuilderLocalFs>();
 
