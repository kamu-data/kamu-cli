--- conflicted
+++ resolved
@@ -116,12 +116,7 @@
 
         b.add::<TransformServiceImpl>();
 
-<<<<<<< HEAD
-        b.add_builder(CompactionServiceImpl::builder().with_run_info_dir(run_info_dir))
-            .bind::<dyn CompactionService, CompactionServiceImpl>();
-=======
-        b.add::<CompactingServiceImpl>();
->>>>>>> 9a742a67
+        b.add::<CompactionServiceImpl>();
 
         b.add::<PullServiceImpl>();
 
