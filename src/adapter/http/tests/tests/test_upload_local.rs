--- conflicted
+++ resolved
@@ -15,19 +15,12 @@
 use dill::Component;
 use kamu::domain::{InternalError, ResultIntoInternal, ServerUrlConfig, SystemTimeSourceDefault};
 use kamu_accounts::{JwtAuthenticationConfig, PredefinedAccountsConfig, DEFAULT_ACCOUNT_ID};
-<<<<<<< HEAD
 use kamu_accounts_inmem::{AccessTokenRepositoryInMemory, AccountRepositoryInMemory};
 use kamu_accounts_services::{
     AccessTokenServiceImpl,
     AuthenticationServiceImpl,
     LoginPasswordAuthProvider,
-=======
-use kamu_accounts_inmem::AccountRepositoryInMemory;
-use kamu_accounts_services::{
-    AuthenticationServiceImpl,
-    LoginPasswordAuthProvider,
     PredefinedAccountsRegistrator,
->>>>>>> fb7ed366
 };
 use kamu_adapter_http::{
     decode_upload_token_payload,
@@ -60,26 +53,14 @@
         let tempdir = tempfile::tempdir().unwrap();
         let cache_dir = tempdir.path().join("cache");
 
-<<<<<<< HEAD
-        let catalog = dill::CatalogBuilder::new()
-            .add_value(PredefinedAccountsConfig::single_tenant())
-            .add::<AuthenticationServiceImpl>()
-            .add::<AccountRepositoryInMemory>()
-            .add::<SystemTimeSourceDefault>()
-            .add::<LoginPasswordAuthProvider>()
-            .add::<AccessTokenServiceImpl>()
-            .add::<AccessTokenRepositoryInMemory>()
-            .add_value(JwtAuthenticationConfig::default())
-            .add_value(ServerUrlConfig::new_test(Some(&api_server_address)))
-            .add_value(FileUploadLimitConfig {
-                max_file_size_in_bytes: 100,
-=======
         let catalog = {
             let mut b = dill::CatalogBuilder::new();
 
             b.add_value(PredefinedAccountsConfig::single_tenant())
                 .add::<AuthenticationServiceImpl>()
                 .add::<AccountRepositoryInMemory>()
+                .add::<AccessTokenServiceImpl>()
+                .add::<AccessTokenRepositoryInMemory>()
                 .add::<SystemTimeSourceDefault>()
                 .add::<LoginPasswordAuthProvider>()
                 .add_value(JwtAuthenticationConfig::default())
@@ -105,7 +86,6 @@
                 registrator
                     .ensure_predefined_accounts_are_registered()
                     .await
->>>>>>> fb7ed366
             })
             .await
             .unwrap();
