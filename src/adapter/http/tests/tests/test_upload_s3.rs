// Copyright Kamu Data, Inc. and contributors. All rights reserved.
//
// Use of this software is governed by the Business Source License
// included in the LICENSE file.
//
// As of the Change Date specified in that file, in accordance with
// the Business Source License, use of this software will be governed
// by the Apache License, Version 2.0.

use std::net::{SocketAddr, TcpListener};

use database_common::{DatabaseTransactionRunner, NoOpDatabasePlugin};
use dill::Component;
use http::{HeaderMap, HeaderName, HeaderValue};
use kamu::domain::{InternalError, ResultIntoInternal, ServerUrlConfig, SystemTimeSourceDefault};
use kamu::testing::LocalS3Server;
use kamu::utils::s3_context::S3Context;
use kamu_accounts::{JwtAuthenticationConfig, PredefinedAccountsConfig, DEFAULT_ACCOUNT_ID};
<<<<<<< HEAD
use kamu_accounts_inmem::{AccessTokenRepositoryInMemory, AccountRepositoryInMemory};
use kamu_accounts_services::{
    AccessTokenServiceImpl,
    AuthenticationServiceImpl,
    LoginPasswordAuthProvider,
=======
use kamu_accounts_inmem::AccountRepositoryInMemory;
use kamu_accounts_services::{
    AuthenticationServiceImpl,
    LoginPasswordAuthProvider,
    PredefinedAccountsRegistrator,
>>>>>>> fb7ed366
};
use kamu_adapter_http::{
    decode_upload_token_payload,
    FileUploadLimitConfig,
    UploadContext,
    UploadService,
    UploadServiceS3,
};
use tokio::io::AsyncReadExt;

use crate::harness::{await_client_server_flow, TestAPIServer};

/////////////////////////////////////////////////////////////////////////////////////////

struct Harness {
    _s3: LocalS3Server,
    s3_upload_context: S3Context,
    access_token: String,
    api_server: TestAPIServer,
}

impl Harness {
    async fn new() -> Self {
        let s3 = LocalS3Server::new().await;
        let s3_upload_context = S3Context::from_url(&s3.url).await;

        let addr = SocketAddr::from(([127, 0, 0, 1], 0));
        let bind_socket = TcpListener::bind(addr).unwrap();
        let api_server_address = format!(
            "http://localhost:{}",
            bind_socket.local_addr().unwrap().port()
        );

<<<<<<< HEAD
        let catalog = dill::CatalogBuilder::new()
            .add_value(PredefinedAccountsConfig::single_tenant())
            .add::<AuthenticationServiceImpl>()
            .add::<AccountRepositoryInMemory>()
            .add::<AccessTokenServiceImpl>()
            .add::<AccessTokenRepositoryInMemory>()
            .add::<SystemTimeSourceDefault>()
            .add::<LoginPasswordAuthProvider>()
            .add_value(JwtAuthenticationConfig::default())
            .add_value(ServerUrlConfig::new_test(Some(&api_server_address)))
            .add_value(FileUploadLimitConfig {
                max_file_size_in_bytes: 100,
=======
        let catalog = {
            let mut b = dill::CatalogBuilder::new();

            b.add_value(PredefinedAccountsConfig::single_tenant())
                .add::<AuthenticationServiceImpl>()
                .add::<AccountRepositoryInMemory>()
                .add::<SystemTimeSourceDefault>()
                .add::<LoginPasswordAuthProvider>()
                .add_value(JwtAuthenticationConfig::default())
                .add_value(ServerUrlConfig::new_test(Some(&api_server_address)))
                .add_value(FileUploadLimitConfig {
                    max_file_size_in_bytes: 100,
                })
                .add_builder(
                    UploadServiceS3::builder().with_s3_upload_context(s3_upload_context.clone()),
                )
                .bind::<dyn UploadService, UploadServiceS3>()
                .add::<PredefinedAccountsRegistrator>();

            NoOpDatabasePlugin::init_database_components(&mut b);

            b.build()
        };

        DatabaseTransactionRunner::new(catalog.clone())
            .transactional(|transactional_catalog| async move {
                let registrator = transactional_catalog
                    .get_one::<PredefinedAccountsRegistrator>()
                    .unwrap();

                registrator
                    .ensure_predefined_accounts_are_registered()
                    .await
>>>>>>> fb7ed366
            })
            .await
            .unwrap();

        let authentication_service = catalog.get_one::<AuthenticationServiceImpl>().unwrap();
        let access_token = authentication_service
            .make_access_token(&DEFAULT_ACCOUNT_ID, 60)
            .unwrap();

        let api_server = TestAPIServer::new(catalog, bind_socket, true);

        Self {
            _s3: s3,
            s3_upload_context,
            access_token,
            api_server,
        }
    }

    fn api_server_addr(&self) -> String {
        self.api_server.local_addr().to_string()
    }

    fn upload_prepare_url(&self, file_name: &str, content_type: &str, file_size: usize) -> String {
        format!(
            "http://{}/platform/file/upload/prepare?fileName={file_name}&contentType={content_type}&contentLength={file_size}",
            self.api_server_addr(),
        )
    }

    async fn read_bucket_file_as_string(bucket_contest: &S3Context, file_key: String) -> String {
        let get_object_output = bucket_contest.get_object(file_key).await.unwrap();
        let mut stream = get_object_output.body.into_async_read();
        let mut data: Vec<u8> = Vec::new();
        stream.read_to_end(&mut data).await.unwrap();
        String::from_utf8(data).expect("Our bytes should be valid utf8")
    }

    async fn api_server_run(self) -> Result<(), InternalError> {
        self.api_server.run().await.int_err()
    }
}

/////////////////////////////////////////////////////////////////////////////////////////

#[test_group::group(containerized)]
#[test_log::test(tokio::test)]
async fn test_attempt_upload_file_unauthorized() {
    let harness = Harness::new().await;
    let upload_prepare_url = harness.upload_prepare_url("test.txt", "text/plain", 100);

    let client = async move {
        let client = reqwest::Client::new();

        let upload_prepare_response = client
            .post(upload_prepare_url.clone())
            .send()
            .await
            .unwrap();
        assert_eq!(401, upload_prepare_response.status());
        assert_eq!(
            "No authentication token provided",
            upload_prepare_response.text().await.unwrap()
        );
    };

    await_client_server_flow!(harness.api_server_run(), client);
}

/////////////////////////////////////////////////////////////////////////////////////////

#[test_group::group(containerized)]
#[test_log::test(tokio::test)]
async fn test_attempt_upload_file_authorized() {
    const FILE_BODY: &str = "a-test-file-body";

    let harness = Harness::new().await;

    let upload_prepare_url = harness.upload_prepare_url("test.txt", "text/plain", FILE_BODY.len());
    let access_token = harness.access_token.clone();
    let upload_bucket_context = harness.s3_upload_context.clone();

    let client = async move {
        let client = reqwest::Client::new();

        let upload_prepare_response = client
            .post(upload_prepare_url)
            .bearer_auth(access_token.clone())
            .send()
            .await
            .unwrap();

        assert_eq!(200, upload_prepare_response.status());
        let upload_context = upload_prepare_response
            .json::<UploadContext>()
            .await
            .unwrap();
        assert_eq!("PUT", upload_context.method);
        assert!(!upload_context.use_multipart);
        assert!(upload_context.fields.is_empty());

        assert_eq!(
            upload_context.headers,
            vec![(String::from("x-amz-acl"), String::from("private"))]
        );

        let upload_main_url = upload_context.upload_url;

        let mut header_map = HeaderMap::new();
        for header in upload_context.headers {
            header_map.insert(
                HeaderName::from_bytes(header.0.as_bytes()).unwrap(),
                HeaderValue::from_str(&header.1).unwrap(),
            );
        }

        let s3_upload_response = client
            .put(upload_main_url.clone())
            .headers(header_map)
            .body(FILE_BODY)
            .send()
            .await
            .unwrap();

        assert_eq!(200, s3_upload_response.status());

        let upload_token_payload =
            decode_upload_token_payload(&upload_context.upload_token).unwrap();

        let expected_key = format!(
            "{}/{}/{}",
            DEFAULT_ACCOUNT_ID.as_multibase(),
            upload_token_payload.upload_id,
            "test.txt"
        );
        let file_exists = upload_bucket_context
            .bucket_path_exists(&expected_key)
            .await
            .unwrap();
        assert!(file_exists);

        let actual_file_body =
            Harness::read_bucket_file_as_string(&upload_bucket_context, expected_key).await;
        assert_eq!(actual_file_body, FILE_BODY);
    };

    await_client_server_flow!(harness.api_server_run(), client);
}

/////////////////////////////////////////////////////////////////////////////////////////

#[test_group::group(containerized)]
#[test_log::test(tokio::test)]
async fn test_attempt_upload_file_that_is_too_large() {
    const FILE_BODY: &str =
        "Lorem Ipsum is simply dummy text of the printing and typesetting industry. Lorem Ipsum \
         has been the industry's standard dummy text ever since the 1500s, when an unknown \
         printer took a galley of type and scrambled it to make a type specimen book. It has \
         survived not only five centuries, but also the leap into electronic typesetting, \
         remaining essentially unchanged. It was popularised in the 1960s with the release of \
         Letraset sheets containing Lorem Ipsum passages, and more recently with desktop \
         publishing software like Aldus PageMaker including versions of Lorem Ipsum.";

    let harness = Harness::new().await;

    let upload_prepare_url = harness.upload_prepare_url("test.txt", "text/plain", FILE_BODY.len());
    let access_token = harness.access_token.clone();

    let client = async move {
        let client = reqwest::Client::new();

        let upload_prepare_response = client
            .post(upload_prepare_url)
            .bearer_auth(access_token.clone())
            .send()
            .await
            .unwrap();

        assert_eq!(400, upload_prepare_response.status());
        assert_eq!(
            "Content too large",
            upload_prepare_response.text().await.unwrap()
        );

        // Note: S3/Minio will of course accept up to their limit (5Gb?)
    };

    await_client_server_flow!(harness.api_server_run(), client);
}

/////////////////////////////////////////////////////////////////////////////////////////<|MERGE_RESOLUTION|>--- conflicted
+++ resolved
@@ -16,19 +16,12 @@
 use kamu::testing::LocalS3Server;
 use kamu::utils::s3_context::S3Context;
 use kamu_accounts::{JwtAuthenticationConfig, PredefinedAccountsConfig, DEFAULT_ACCOUNT_ID};
-<<<<<<< HEAD
 use kamu_accounts_inmem::{AccessTokenRepositoryInMemory, AccountRepositoryInMemory};
 use kamu_accounts_services::{
     AccessTokenServiceImpl,
     AuthenticationServiceImpl,
     LoginPasswordAuthProvider,
-=======
-use kamu_accounts_inmem::AccountRepositoryInMemory;
-use kamu_accounts_services::{
-    AuthenticationServiceImpl,
-    LoginPasswordAuthProvider,
     PredefinedAccountsRegistrator,
->>>>>>> fb7ed366
 };
 use kamu_adapter_http::{
     decode_upload_token_payload,
@@ -62,26 +55,14 @@
             bind_socket.local_addr().unwrap().port()
         );
 
-<<<<<<< HEAD
-        let catalog = dill::CatalogBuilder::new()
-            .add_value(PredefinedAccountsConfig::single_tenant())
-            .add::<AuthenticationServiceImpl>()
-            .add::<AccountRepositoryInMemory>()
-            .add::<AccessTokenServiceImpl>()
-            .add::<AccessTokenRepositoryInMemory>()
-            .add::<SystemTimeSourceDefault>()
-            .add::<LoginPasswordAuthProvider>()
-            .add_value(JwtAuthenticationConfig::default())
-            .add_value(ServerUrlConfig::new_test(Some(&api_server_address)))
-            .add_value(FileUploadLimitConfig {
-                max_file_size_in_bytes: 100,
-=======
         let catalog = {
             let mut b = dill::CatalogBuilder::new();
 
             b.add_value(PredefinedAccountsConfig::single_tenant())
                 .add::<AuthenticationServiceImpl>()
                 .add::<AccountRepositoryInMemory>()
+                .add::<AccessTokenServiceImpl>()
+                .add::<AccessTokenRepositoryInMemory>()
                 .add::<SystemTimeSourceDefault>()
                 .add::<LoginPasswordAuthProvider>()
                 .add_value(JwtAuthenticationConfig::default())
@@ -109,7 +90,6 @@
                 registrator
                     .ensure_predefined_accounts_are_registered()
                     .await
->>>>>>> fb7ed366
             })
             .await
             .unwrap();
