--- conflicted
+++ resolved
@@ -116,12 +116,8 @@
 kamu-datasets-inmem = { workspace = true }
 kamu-datasets-services = { workspace = true }
 kamu-ingest-datafusion = { workspace = true }
-<<<<<<< HEAD
-observability = { workspace = true}
-=======
 messaging-outbox = { workspace = true }
 observability = { workspace = true }
->>>>>>> 28f2a90a
 test-utils = { workspace = true }
 
 fs_extra = "1.3"                                               # Recursive folder copy
