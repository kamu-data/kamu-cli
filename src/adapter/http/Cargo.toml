[package]
name = "kamu-adapter-http"
description = "HTTP/REST adapter for Kamu's domain model"
version = { workspace = true }
homepage = { workspace = true }
repository = { workspace = true }
authors = { workspace = true }
readme = { workspace = true }
license-file = { workspace = true }
keywords = { workspace = true }
include = { workspace = true }
edition = { workspace = true }
publish = { workspace = true }


[lints]
workspace = true


[lib]
doctest = false


[dependencies]
database-common = { workspace = true }
database-common-macros = { workspace = true }
event-bus = { workspace = true }
http-common = { workspace = true }
# TODO: Adapters should depend only on kamu-domain crate and be implementation-agnostic
kamu = { workspace = true }
kamu-accounts = { workspace = true }
kamu-data-utils = { workspace = true }
opendatafabric = { workspace = true }

aws-sdk-s3 = { version = "0.35" }

axum = { version = "0.6", features = ["ws", "headers", "multipart"] }
axum-extra = { version = "0.8", features = ["async-read-body"] }
async-trait = "0.1"
base64 = "0.21"
bytes = "1"
chrono = { version = "0.4", features = ["serde"] }
datafusion = { version = "39", default-features = false } # TODO: Currently needed for type conversions but ideally should be encapsulated by kamu-core
dill = "0.8"
flate2 = "1" # GZip decoder
futures = "0.3"
http = "0.2"
hyper = "0.14"
reqwest = { version = "0.11", default-features = false, features = [
    "rustls-tls",
    "multipart",
    "json",
    "stream",
    "gzip",
    "brotli",
    "deflate",
] }
serde = "1"
serde_json = "1"
tar = "0.4"
thiserror = { version = "1", default-features = false }
tokio = { version = "1", default-features = false, features = [] }
tokio-stream = "0.1"
tokio-util = { version = "0.7", default-features = false, features = [
    "codec",
    "compat",
    "io",
] }
tokio-tungstenite = { version = "0.20", features = ["rustls-tls-native-roots"] }
tower = "0.4"
tracing = "0.1"
url = { version = "2", features = ["serde"] }
uuid = { version = "1", default-features = false, features = ["v4"] }


[dev-dependencies]
container-runtime = { workspace = true }
<<<<<<< HEAD
kamu-accounts-services = { workspace = true }
kamu-datasets-services = { workspace = true }
=======
>>>>>>> d072b823
kamu-accounts-inmem = { workspace = true }
kamu-accounts-services = { workspace = true }
kamu-ingest-datafusion = { workspace = true }

fs_extra = "1.3"                                                    # Recursive folder copy
indoc = "2"
paste = "1"
serde = { version = "1", features = ["derive"] }
serde_json = "1"
tempfile = "3"
test-group = { version = "1" }
test-log = { version = "0.2", features = ["trace"] }
tracing-subscriber = { version = "0.3", features = ["env-filter"] }
tower-http = { version = "0.4", features = ["trace", "cors"] }
rand = "0.8"
sha3 = "0.10"
mockall = "0.11"<|MERGE_RESOLUTION|>--- conflicted
+++ resolved
@@ -75,13 +75,9 @@
 
 [dev-dependencies]
 container-runtime = { workspace = true }
-<<<<<<< HEAD
 kamu-accounts-services = { workspace = true }
 kamu-datasets-services = { workspace = true }
-=======
->>>>>>> d072b823
 kamu-accounts-inmem = { workspace = true }
-kamu-accounts-services = { workspace = true }
 kamu-ingest-datafusion = { workspace = true }
 
 fs_extra = "1.3"                                                    # Recursive folder copy
