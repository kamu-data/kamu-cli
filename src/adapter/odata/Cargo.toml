[package]
name = "kamu-adapter-odata"
description = "OData protocol adapter based on Datafusion"
version = { workspace = true }
homepage = { workspace = true }
repository = { workspace = true }
authors = { workspace = true }
readme = { workspace = true }
license-file = { workspace = true }
keywords = { workspace = true }
include = { workspace = true }
edition = { workspace = true }
publish = { workspace = true }


[lints]
workspace = true


[lib]
doctest = false


[dependencies]
database-common = { workspace = true }
database-common-macros = { workspace = true }
http-common = { workspace = true }
internal-error = { workspace = true }
kamu-accounts = { workspace = true }
kamu-core = { workspace = true }
opendatafabric = { workspace = true, default-features = false, features = ["arrow"] }

axum = { version = "0.7", default-features = false, features = [] }
chrono = { version = "0.4", default-features = false }
datafusion = { version = "43", default-features = false }
datafusion-odata = { version = "43", default-features = false }
<<<<<<< HEAD
dill = { version = "0.9" }
=======
dill = "0.10"
>>>>>>> 741548d4
futures = { version = "0.3", default-features = false }
http = "1"
tracing = "0.1"
utoipa = { version = "5", default-features = false, features = [] }
utoipa-axum = { version = "0.1", default-features = false, features = [] }


[dev-dependencies]
kamu = { workspace = true, features = ["testing"] }
messaging-outbox = { workspace = true }
time-source = { workspace = true }

indoc = { version = "2" }
pretty_assertions = { version = "1" }
reqwest = { version = "0.12", default-features = false }
tempfile = { version = "3" }
test-group = { version = "1" }
test-log = { version = "0.2", features = ["trace"] }
tokio = { version = "1", default-features = false, features = [] }
tower-http = { version = "0.6", features = ["trace", "cors"] }
url = { version = "2", default-features = false }<|MERGE_RESOLUTION|>--- conflicted
+++ resolved
@@ -34,11 +34,7 @@
 chrono = { version = "0.4", default-features = false }
 datafusion = { version = "43", default-features = false }
 datafusion-odata = { version = "43", default-features = false }
-<<<<<<< HEAD
-dill = { version = "0.9" }
-=======
 dill = "0.10"
->>>>>>> 741548d4
 futures = { version = "0.3", default-features = false }
 http = "1"
 tracing = "0.1"
