--- conflicted
+++ resolved
@@ -8,11 +8,7 @@
 // by the Apache License, Version 2.0.
 
 use async_graphql::*;
-<<<<<<< HEAD
-use database_common::NoOpDatabasePlugin;
 use kamu_accounts::CurrentAccountSubject;
-=======
->>>>>>> e6ce9636
 use kamu_core::*;
 use kamu_datasets::*;
 use odf::metadata::testing::MetadataFactory;
@@ -341,12 +337,8 @@
 
 #[oop::extend(BaseGQLDatasetHarness, base_gql_harness)]
 struct GqlSearchHarness {
-<<<<<<< HEAD
-    _temp_dir: tempfile::TempDir,
+    base_gql_harness: BaseGQLDatasetHarness,
     catalog_anonymous: dill::Catalog,
-=======
-    base_gql_harness: BaseGQLDatasetHarness,
->>>>>>> e6ce9636
     catalog_authorized: dill::Catalog,
     schema: kamu_adapter_graphql::Schema,
 }
@@ -355,48 +347,13 @@
     pub async fn new() -> Self {
         let base_gql_harness = BaseGQLDatasetHarness::new(TenancyConfig::SingleTenant);
 
-<<<<<<< HEAD
-        let base_catalog = {
-            use dill::Component;
-
-            let mut b = dill::CatalogBuilder::new();
-            b.add::<DidGeneratorDefault>()
-                .add::<SystemTimeSourceDefault>()
-                .add::<DummyOutboxImpl>()
-                .add::<DependencyGraphServiceImpl>()
-                .add::<InMemoryDatasetDependencyRepository>()
-                .add::<auth::AlwaysHappyDatasetActionAuthorizer>()
-                .add_value(TenancyConfig::SingleTenant)
-                .add_builder(
-                    odf::dataset::DatasetStorageUnitLocalFs::builder().with_root(datasets_dir),
-                )
-                .bind::<dyn odf::DatasetStorageUnit, odf::dataset::DatasetStorageUnitLocalFs>()
-                .bind::<dyn odf::DatasetStorageUnitWriter, odf::dataset::DatasetStorageUnitLocalFs>(
-                )
-                .add::<CreateDatasetFromSnapshotUseCaseImpl>()
-                .add::<CreateDatasetUseCaseImpl>()
-                .add::<DatasetEntryServiceImpl>()
-                .add::<InMemoryDatasetEntryRepository>();
-
-            NoOpDatabasePlugin::init_database_components(&mut b);
-
-            b.build()
-        };
-
-        let (catalog_anonymous, catalog_authorized) = authentication_catalogs(&base_catalog).await;
-        let schema = kamu_adapter_graphql::schema_quiet();
-
-        Self {
-            _temp_dir: temp_dir,
-            catalog_anonymous,
-=======
-        let (_catalog_anonymous, catalog_authorized) =
+        let (catalog_anonymous, catalog_authorized) =
             authentication_catalogs(base_gql_harness.catalog()).await;
         let schema = kamu_adapter_graphql::schema_quiet();
 
         Self {
             base_gql_harness,
->>>>>>> e6ce9636
+            catalog_anonymous,
             catalog_authorized,
             schema,
         }
