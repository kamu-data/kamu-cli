// Copyright Kamu Data, Inc. and contributors. All rights reserved.
//
// Use of this software is governed by the Business Source License
// included in the LICENSE file.
//
// As of the Change Date specified in that file, in accordance with
// the Business Source License, use of this software will be governed
// by the Apache License, Version 2.0.

use base64::Engine as _;
use bon::bon;
use indoc::indoc;
use kamu::testing::MockDatasetActionAuthorizer;
use kamu_accounts::{CurrentAccountSubject, LoggedAccount};
use kamu_adapter_graphql::data_loader::{account_entity_data_loader, dataset_handle_data_loader};
use kamu_core::*;
use kamu_datasets::{
    CreateDatasetFromSnapshotUseCase,
    CreateDatasetResult,
    DatasetRegistry,
    DatasetRegistryExt,
};
use odf::dataset::MetadataChainExt;
use serde_json::json;

use crate::utils::{BaseGQLDatasetHarness, PredefinedAccountOpts, authentication_catalogs_ext};

////////////////////////////////////////////////////////////////////////////////////////////////////////////////////////

const CREATE_PROJECT: &str = indoc!(
    r#"
    mutation (
        $ipnftSymbol: String!,
        $ipnftUid: String!,
        $ipnftAddress: String!,
        $ipnftTokenId: Int!,
    ) {
        molecule {
            createProject(
                ipnftSymbol: $ipnftSymbol,
                ipnftUid: $ipnftUid,
                ipnftAddress: $ipnftAddress,
                ipnftTokenId: $ipnftTokenId,
            ) {
                isSuccess
                message
                __typename
                ... on CreateProjectSuccess {
                    project {
                        account { id accountName }
                        ipnftUid
                        dataRoom { id alias }
                        announcements { id alias }
                    }
                }
            }
        }
    }
    "#
);

const CREATE_VERSIONED_FILE: &str = indoc!(
    r#"
    mutation ($datasetAlias: DatasetAlias!) {
        datasets {
            createVersionedFile(
                datasetAlias: $datasetAlias,
                datasetVisibility: PRIVATE,
            ) {
                ... on CreateDatasetResultSuccess {
                    dataset {
                        id
                    }
                }
            }
        }
    }
    "#
);

////////////////////////////////////////////////////////////////////////////////////////////////////////////////////////

#[test_log::test(tokio::test)]
async fn test_molecule_v1_provision_project() {
    let harness = GraphQLMoleculeV1Harness::builder()
        .tenancy_config(TenancyConfig::MultiTenant)
        .build()
        .await;

    // Setup `projects` dataset
    harness.create_projects_dataset().await;

    // List of projects is empty
    const LIST_PROJECTS: &str = indoc!(
        r#"
        query {
            molecule {
                projects(page: 0, perPage: 100) {
                    nodes {
                        ipnftSymbol
                        ipnftUid
                    }
                }
            }
        }
        "#
    );

    let res = harness
        .execute_authorized_query(async_graphql::Request::new(LIST_PROJECTS))
        .await;

    assert!(res.is_ok(), "{res:#?}");
    pretty_assertions::assert_eq!(
        res.data.into_json().unwrap()["molecule"]["projects"]["nodes"],
        json!([]),
    );

    // Create first project
    let res = harness
        .execute_authorized_query(async_graphql::Request::new(CREATE_PROJECT).variables(
            async_graphql::Variables::from_json(json!({
                "ipnftSymbol": "VITAFAST",
                "ipnftUid": "0xcaD88677CA87a7815728C72D74B4ff4982d54Fc1_9",
                "ipnftAddress": "0xcaD88677CA87a7815728C72D74B4ff4982d54Fc1",
                "ipnftTokenId": "9",
            })),
        ))
        .await;

    assert!(res.is_ok(), "{res:#?}");
    let res = &res.data.into_json().unwrap()["molecule"]["createProject"];
    let project_account_id = res["project"]["account"]["id"].as_str().unwrap();
    let project_account_name = res["project"]["account"]["accountName"].as_str().unwrap();
    let data_room_did = res["project"]["dataRoom"]["id"].as_str().unwrap();
    let announcements_did = res["project"]["announcements"]["id"].as_str().unwrap();
    assert_ne!(project_account_id, harness.molecule_account_id.to_string());
    assert_eq!(project_account_name, "molecule.vitafast");
    pretty_assertions::assert_eq!(
        *res,
        json!({
            "isSuccess": true,
            "message": "",
            "__typename": "CreateProjectSuccess",
            "project": {
                "account": {
                    "id": project_account_id,
                    "accountName": project_account_name,
                },
                "ipnftUid": "0xcaD88677CA87a7815728C72D74B4ff4982d54Fc1_9",
                "dataRoom": {
                    "id": data_room_did,
                    "alias": format!("{project_account_name}/data-room"),
                },
                "announcements": {
                    "id": announcements_did,
                    "alias": format!("{project_account_name}/announcements"),
                },
            },
        }),
    );

    // Read back the project entry by `ipnftUid``
    let res = harness
        .execute_authorized_query(
            async_graphql::Request::new(indoc!(
                r#"
                query ($ipnftUid: String!) {
                    molecule {
                        project(ipnftUid: $ipnftUid) {
                            account { id accountName }
                            ipnftSymbol
                            ipnftUid
                            ipnftAddress
                            ipnftTokenId
                        }
                    }
                }
                "#
            ))
            .variables(async_graphql::Variables::from_json(json!({
                "ipnftUid": "0xcaD88677CA87a7815728C72D74B4ff4982d54Fc1_9",
            }))),
        )
        .await;

    assert!(res.is_ok(), "{res:#?}");
    pretty_assertions::assert_eq!(
        res.data.into_json().unwrap()["molecule"]["project"],
        json!({
            "account": {
                "id": project_account_id,
                "accountName": project_account_name,
            },
            "ipnftSymbol": "vitafast",
            "ipnftUid": "0xcaD88677CA87a7815728C72D74B4ff4982d54Fc1_9",
            "ipnftAddress": "0xcaD88677CA87a7815728C72D74B4ff4982d54Fc1",
            "ipnftTokenId": "9",
        }),
    );

    // Project appears in the list
    let res = harness
        .execute_authorized_query(async_graphql::Request::new(LIST_PROJECTS))
        .await;

    assert!(res.is_ok(), "{res:#?}");
    pretty_assertions::assert_eq!(
        res.data.into_json().unwrap()["molecule"]["projects"]["nodes"],
        json!([{
            "ipnftSymbol": "vitafast",
            "ipnftUid": "0xcaD88677CA87a7815728C72D74B4ff4982d54Fc1_9",
        }]),
    );

    // Ensure errors on ipnftUid collision
    let res = harness
        .execute_authorized_query(async_graphql::Request::new(CREATE_PROJECT).variables(
            async_graphql::Variables::from_json(json!({
                "ipnftSymbol": "vitaslow",
                "ipnftUid": "0xcaD88677CA87a7815728C72D74B4ff4982d54Fc1_9",
                "ipnftAddress": "0xcaD88677CA87a7815728C72D74B4ff4982d54Fc1",
                "ipnftTokenId": "9",
            })),
        ))
        .await;

    assert!(res.is_ok(), "{res:#?}");
    pretty_assertions::assert_eq!(
        res.data.into_json().unwrap()["molecule"]["createProject"],
        json!({
            "isSuccess": false,
            "message": "Conflict with existing project vitafast (0xcaD88677CA87a7815728C72D74B4ff4982d54Fc1_9)",
            "__typename": "CreateProjectErrorConflict",
        }),
    );

    // Ensure errors on ipnftSymbol collision
    let res = harness
        .execute_authorized_query(async_graphql::Request::new(CREATE_PROJECT).variables(
            async_graphql::Variables::from_json(json!({
                "ipnftSymbol": "vitafast",
                "ipnftUid": "0xcaD88677CA87a7815728C72D74B4ff4982d54Fc1_1",
                "ipnftAddress": "0xcaD88677CA87a7815728C72D74B4ff4982d54Fc1",
                "ipnftTokenId": "1",
            })),
        ))
        .await;

    assert!(res.is_ok(), "{res:#?}");
    pretty_assertions::assert_eq!(
        res.data.into_json().unwrap()["molecule"]["createProject"],
        json!({
            "isSuccess": false,
            "message": "Conflict with existing project vitafast (0xcaD88677CA87a7815728C72D74B4ff4982d54Fc1_9)",
            "__typename": "CreateProjectErrorConflict",
        }),
    );

    // Create another project
    // Ensure errors on ipnftUid collision
    let res = harness
        .execute_authorized_query(async_graphql::Request::new(CREATE_PROJECT).variables(
            async_graphql::Variables::from_json(json!({
                "ipnftSymbol": "vitaslow",
                "ipnftUid": r#"0xcaD88677CA87a7815728C72D74B4ff4982d54Fc1_108494037067113761580099112583860151730516105403483528465874625006707409835912"#,
                "ipnftAddress": "0xcaD88677CA87a7815728C72D74B4ff4982d54Fc1",
                "ipnftTokenId": "108494037067113761580099112583860151730516105403483528465874625006707409835912",
            })),
        ))
        .await;

    assert!(res.is_ok(), "{res:#?}");
    pretty_assertions::assert_eq!(
        res.data.into_json().unwrap()["molecule"]["createProject"]["isSuccess"],
        json!(true),
    );

    // Both projects appear in the list
    let res = harness
        .execute_authorized_query(async_graphql::Request::new(LIST_PROJECTS))
        .await;

    assert!(res.is_ok(), "{res:#?}");
    pretty_assertions::assert_eq!(
        res.data.into_json().unwrap()["molecule"]["projects"]["nodes"],
        json!([
            {
                "ipnftSymbol": "vitafast",
                "ipnftUid": "0xcaD88677CA87a7815728C72D74B4ff4982d54Fc1_9",
            },
            {
                "ipnftSymbol": "vitaslow",
                "ipnftUid": "0xcaD88677CA87a7815728C72D74B4ff4982d54Fc1_108494037067113761580099112583860151730516105403483528465874625006707409835912",
            }
        ]),
    );
}

////////////////////////////////////////////////////////////////////////////////////////////////////////////////////////

#[test_log::test(tokio::test)]
async fn test_molecule_v1_data_room_operations() {
    let harness = GraphQLMoleculeV1Harness::builder()
        .tenancy_config(TenancyConfig::MultiTenant)
        .build()
        .await;

    // Create project (projects dataset is auto-created)
    let res = harness
        .execute_authorized_query(async_graphql::Request::new(CREATE_PROJECT).variables(
            async_graphql::Variables::from_json(json!({
                "ipnftSymbol": "vitafast",
                "ipnftUid": "0xcaD88677CA87a7815728C72D74B4ff4982d54Fc1_9",
                "ipnftAddress": "0xcaD88677CA87a7815728C72D74B4ff4982d54Fc1",
                "ipnftTokenId": "9",
            })),
        ))
        .await;

    assert!(res.is_ok(), "{res:#?}");
    let res = &res.data.into_json().unwrap()["molecule"]["createProject"];
    let project_account_name = res["project"]["account"]["accountName"].as_str().unwrap();
    let data_room_did = res["project"]["dataRoom"]["id"].as_str().unwrap();

    // Create versioned file
    // Molecule account can create new dataset in project org
    let res = harness
        .execute_authorized_query(
            async_graphql::Request::new(CREATE_VERSIONED_FILE).variables(
                async_graphql::Variables::from_json(json!({
                    // TODO: Need ability  to create datasets with target AccountID
                    "datasetAlias": format!("{project_account_name}/test-file"),
                })),
            ),
        )
        .await;

    assert!(res.is_ok(), "{res:#?}");
    let test_file_did = res.data.into_json().unwrap()["datasets"]["createVersionedFile"]["dataset"]
        ["id"]
        .as_str()
        .unwrap()
        .to_string();

    // Upload new file version
    // Molecule should have write access to datasets it creates in the project
    let res = harness
        .execute_authorized_query(
            async_graphql::Request::new(indoc!(
                r#"
                mutation ($datasetId: DatasetID!, $content: Base64Usnp!) {
                    datasets {
                        byId(datasetId: $datasetId) {
                            asVersionedFile {
                                uploadNewVersion(content: $content) {
                                    isSuccess
                                    message
                                }
                            }
                        }
                    }
                }
                "#
            ))
            .variables(async_graphql::Variables::from_json(json!({
                "datasetId": &test_file_did,
                "content": base64::engine::general_purpose::URL_SAFE_NO_PAD.encode(b"hello"),
            }))),
        )
        .await;

    assert!(res.is_ok(), "{res:#?}");
    pretty_assertions::assert_eq!(
        res.data.into_json().unwrap()["datasets"]["byId"]["asVersionedFile"]["uploadNewVersion"],
        json!({
            "isSuccess": true,
            "message": "",
        })
    );

    // Link new file into the project data room
    // Molecule should have write access to core datasets
    let res = harness
        .execute_authorized_query(
            async_graphql::Request::new(indoc!(
                r#"
                mutation ($datasetId: DatasetID!, $entry: CollectionEntryInput!) {
                    datasets {
                        byId(datasetId: $datasetId) {
                            asCollection {
                                addEntry(entry: $entry) {
                                    isSuccess
                                    message
                                }
                            }
                        }
                    }
                }
                "#
            ))
            .variables(async_graphql::Variables::from_json(json!({
                "datasetId": data_room_did,
                "entry": {
                    "path": "/foo",
                    "ref": test_file_did,
                    "extraData": {
                        "molecule_change_by": "did:ethr:0x43f3F090af7fF638ad0EfD64c5354B6945fE75BC"
                    },
                },
            }))),
        )
        .await;

    assert!(res.is_ok(), "{res:#?}");
    pretty_assertions::assert_eq!(
        res.data.into_json().unwrap()["datasets"]["byId"]["asCollection"]["addEntry"],
        json!({
            "isSuccess": true,
            "message": "",
        })
    );

    // Go from project to a file in one query
    let res = harness
        .execute_authorized_query(
            async_graphql::Request::new(indoc!(
                r#"
                query ($ipnftUid: String!) {
                    molecule {
                        project(ipnftUid: $ipnftUid) {
                            dataRoom {
                                asCollection {
                                    latest {
                                        entry(path: "/foo") {
                                            extraData
                                            asDataset {
                                                asVersionedFile {
                                                    latest {
                                                        content
                                                        extraData
                                                    }
                                                }
                                            }
                                        }
                                    }
                                }
                            }
                        }
                    }
                }
                "#
            ))
            .variables(async_graphql::Variables::from_json(json!({
                "ipnftUid": "0xcaD88677CA87a7815728C72D74B4ff4982d54Fc1_9",
            }))),
        )
        .await;

    assert!(res.is_ok(), "{res:#?}");
    pretty_assertions::assert_eq!(
        res.data.into_json().unwrap()["molecule"]["project"]["dataRoom"]["asCollection"]["latest"]
            ["entry"],
        json!({
            "asDataset": {
                "asVersionedFile": {
                    "latest": {
                        "content": base64::engine::general_purpose::URL_SAFE_NO_PAD.encode(b"hello"),
                        "extraData": {},
                    }
                }
            },
            "extraData": {
                "molecule_change_by": "did:ethr:0x43f3F090af7fF638ad0EfD64c5354B6945fE75BC",
                // V2 fields
                "categories": null,
                "content_hash": null,
                "content_length": null,
                "content_type": null,
                "description": null,
                "molecule_access_level": null,
                "tags": null,
                "version": null,
            },
        }),
    );
}

////////////////////////////////////////////////////////////////////////////////////////////////////////////////////////

#[test_log::test(tokio::test)]
async fn test_molecule_v1_announcements_operations() {
    let harness = GraphQLMoleculeV1Harness::builder()
        .tenancy_config(TenancyConfig::MultiTenant)
        .build()
        .await;

    // Create project (projects dataset is auto-created)
    let res = harness
        .execute_authorized_query(async_graphql::Request::new(CREATE_PROJECT).variables(
            async_graphql::Variables::from_json(json!({
                "ipnftSymbol": "vitafast",
                "ipnftUid": "0xcaD88677CA87a7815728C72D74B4ff4982d54Fc1_9",
                "ipnftAddress": "0xcaD88677CA87a7815728C72D74B4ff4982d54Fc1",
                "ipnftTokenId": "9",
            })),
        ))
        .await;

    assert!(res.is_ok(), "{res:#?}");
    let res = &res.data.into_json().unwrap()["molecule"]["createProject"];
    let project_account_name = res["project"]["account"]["accountName"].as_str().unwrap();
    let announcements_did = res["project"]["announcements"]["id"].as_str().unwrap();

    // Announcements are empty
    const LIST_ANNOUNCEMENTS: &str = indoc!(
        r#"
        query ($datasetId: DatasetID!) {
            datasets {
                byId(datasetId: $datasetId) {
                    data {
                        tail(dataFormat: JSON_AOS) {
                            ... on DataQueryResultSuccess {
                                data { content }
                            }
                        }
                    }
                }
            }
        }
        "#
    );

    let res = harness
        .execute_authorized_query(async_graphql::Request::new(LIST_ANNOUNCEMENTS).variables(
            async_graphql::Variables::from_json(json!({
                "datasetId": announcements_did,
            })),
        ))
        .await;

    assert!(res.is_ok(), "{res:#?}");
    let content = res.data.into_json().unwrap()["datasets"]["byId"]["data"]["tail"]["data"]
        ["content"]
        .as_str()
        .unwrap()
        .to_string();
    let content: serde_json::Value = serde_json::from_str(&content).unwrap();
    pretty_assertions::assert_eq!(content, json!([]));

    // Create a few versioned files to use as attachments
    let res = harness
        .execute_authorized_query(
            async_graphql::Request::new(CREATE_VERSIONED_FILE).variables(
                async_graphql::Variables::from_json(json!({
                    // TODO: Need ability  to create datasets with target AccountID
                    "datasetAlias": format!("{project_account_name}/test-file-1"),
                })),
            ),
        )
        .await;

    assert!(res.is_ok(), "{res:#?}");
    let test_file_1 = res.data.into_json().unwrap()["datasets"]["createVersionedFile"]["dataset"]
        ["id"]
        .as_str()
        .unwrap()
        .to_string();

    let res = harness
        .execute_authorized_query(
            async_graphql::Request::new(CREATE_VERSIONED_FILE).variables(
                async_graphql::Variables::from_json(json!({
                    // TODO: Need ability  to create datasets with target AccountID
                    "datasetAlias": format!("{project_account_name}/test-file-2"),
                })),
            ),
        )
        .await;

    assert!(res.is_ok(), "{res:#?}");
    let test_file_2 = res.data.into_json().unwrap()["datasets"]["createVersionedFile"]["dataset"]
        ["id"]
        .as_str()
        .unwrap()
        .to_string();

    // Create an announcement without attachments
    const CREATE_ANNOUNCEMENT: &str = indoc!(
        r#"
        mutation (
            $ipnftUid: String!,
            $headline: String!,
            $body: String!,
            $attachments: [String!],
            $moleculeAccessLevel: String!,
            $moleculeChangeBy: String!,
        ) {
            molecule {
                project(ipnftUid: $ipnftUid) {
                    createAnnouncement(
                        headline: $headline,
                        body: $body,
                        attachments: $attachments,
                        moleculeAccessLevel: $moleculeAccessLevel,
                        moleculeChangeBy: $moleculeChangeBy,
                    ) {
                        isSuccess
                        message
                    }
                }
            }
        }
        "#
    );

    let res = harness
        .execute_authorized_query(async_graphql::Request::new(CREATE_ANNOUNCEMENT).variables(
            async_graphql::Variables::from_json(json!({
                "ipnftUid": "0xcaD88677CA87a7815728C72D74B4ff4982d54Fc1_9",
                "headline": "Test announcement 1",
                "body": "Blah blah",
                "moleculeAccessLevel": "holders",
                "moleculeChangeBy": "did:ethr:0x43f3F090af7fF638ad0EfD64c5354B6945fE75BC",
            })),
        ))
        .await;

    assert!(res.is_ok(), "{res:#?}");
    pretty_assertions::assert_eq!(
        res.data.into_json().unwrap()["molecule"]["project"]["createAnnouncement"],
        json!({
            "isSuccess": true,
            "message": "",
        })
    );

    // Create an announcement with one attachment
    let res = harness
        .execute_authorized_query(async_graphql::Request::new(CREATE_ANNOUNCEMENT).variables(
            async_graphql::Variables::from_json(json!({
                "ipnftUid": "0xcaD88677CA87a7815728C72D74B4ff4982d54Fc1_9",
                "headline": "Test announcement 2",
                "body": "Blah blah",
                "attachments": [test_file_1],
                "moleculeAccessLevel": "holders",
                "moleculeChangeBy": "did:ethr:0x43f3F090af7fF638ad0EfD64c5354B6945fE75BC",
            })),
        ))
        .await;

    assert!(res.is_ok(), "{res:#?}");
    pretty_assertions::assert_eq!(
        res.data.into_json().unwrap()["molecule"]["project"]["createAnnouncement"],
        json!({
            "isSuccess": true,
            "message": "",
        })
    );

    // Create an announcement with two attachments
    let res = harness
        .execute_authorized_query(async_graphql::Request::new(CREATE_ANNOUNCEMENT).variables(
            async_graphql::Variables::from_json(json!({
                "ipnftUid": "0xcaD88677CA87a7815728C72D74B4ff4982d54Fc1_9",
                "headline": "Test announcement 3",
                "body": "Blah blah",
                "attachments": [test_file_1, test_file_2],
                "moleculeAccessLevel": "holders",
                "moleculeChangeBy": "did:ethr:0x43f3F090af7fF638ad0EfD64c5354B6945fE75BC",
            })),
        ))
        .await;

    assert!(res.is_ok(), "{res:#?}");
    pretty_assertions::assert_eq!(
        res.data.into_json().unwrap()["molecule"]["project"]["createAnnouncement"],
        json!({
            "isSuccess": true,
            "message": "",
        })
    );

    // Create an announcement with invalid attachment DID
    let res = harness
        .execute_authorized_query(async_graphql::Request::new(CREATE_ANNOUNCEMENT).variables(
            async_graphql::Variables::from_json(json!({
                "ipnftUid": "0xcaD88677CA87a7815728C72D74B4ff4982d54Fc1_9",
                "headline": "Test announcement 3",
                "body": "Blah blah",
                "attachments": ["x"],
                "moleculeAccessLevel": "holders",
                "moleculeChangeBy": "did:ethr:0x43f3F090af7fF638ad0EfD64c5354B6945fE75BC",
            })),
        ))
        .await;

    assert!(res.is_ok(), "{res:#?}");
    pretty_assertions::assert_eq!(
        res.data.into_json().unwrap()["molecule"]["project"]["createAnnouncement"],
        json!({
            "isSuccess": false,
            "message": "Value 'x' is not a valid did:odf",
        })
    );

    // Create an announcement with attachment DID that does not exist
    let res = harness
        .execute_authorized_query(async_graphql::Request::new(CREATE_ANNOUNCEMENT).variables(
            async_graphql::Variables::from_json(json!({
                "ipnftUid": "0xcaD88677CA87a7815728C72D74B4ff4982d54Fc1_9",
                "headline": "Test announcement 3",
                "body": "Blah blah",
                "attachments": [odf::DatasetID::new_seeded_ed25519(b"does-not-exist").to_string()],
                "moleculeAccessLevel": "holders",
                "moleculeChangeBy": "did:ethr:0x43f3F090af7fF638ad0EfD64c5354B6945fE75BC",
            })),
        ))
        .await;

    assert!(res.is_ok(), "{res:#?}");
    pretty_assertions::assert_eq!(
        res.data.into_json().unwrap()["molecule"]["project"]["createAnnouncement"],
        json!({
            "isSuccess": false,
            "message": "Dataset did:odf:fed011ba79f25e520298ba6945dd6197083a366364bef178d5899b100c434748d88e5 not found",
        })
    );

    // Announcements are listed as expected
    let res = harness
        .execute_authorized_query(async_graphql::Request::new(LIST_ANNOUNCEMENTS).variables(
            async_graphql::Variables::from_json(json!({
                "datasetId": announcements_did,
            })),
        ))
        .await;

    assert!(res.is_ok(), "{res:#?}");
    let content = res.data.into_json().unwrap()["datasets"]["byId"]["data"]["tail"]["data"]
        ["content"]
        .as_str()
        .unwrap()
        .to_string();
    let mut content: serde_json::Value = serde_json::from_str(&content).unwrap();
    let any = "<any>";
    content.as_array_mut().unwrap().iter_mut().for_each(|r| {
        let obj = r.as_object_mut().unwrap();
        obj["system_time"] = any.to_string().into();
        obj["event_time"] = any.to_string().into();
        obj["announcement_id"] = any.to_string().into();
    });
    pretty_assertions::assert_eq!(
        content,
        json!(
            [
                {
                    "molecule_access_level": "holders",
                    "announcement_id": any,
                    "attachments": [],
                    "body": "Blah blah",
                    "molecule_change_by": "did:ethr:0x43f3F090af7fF638ad0EfD64c5354B6945fE75BC",
                    "event_time": any,
                    "headline": "Test announcement 1",
                    "offset": 0,
                    "op": 0,
                    "system_time": any,
                },
                {
                    "molecule_access_level": "holders",
                    "announcement_id": any,
                    "attachments": [test_file_1],
                    "body": "Blah blah",
                    "molecule_change_by": "did:ethr:0x43f3F090af7fF638ad0EfD64c5354B6945fE75BC",
                    "event_time": any,
                    "headline": "Test announcement 2",
                    "offset": 1,
                    "op": 0,
                    "system_time": any,
                },
                {
                    "molecule_access_level": "holders",
                    "announcement_id": any,
                    "attachments": [test_file_1, test_file_2],
                    "body": "Blah blah",
                    "molecule_change_by": "did:ethr:0x43f3F090af7fF638ad0EfD64c5354B6945fE75BC",
                    "event_time": any,
                    "headline": "Test announcement 3",
                    "offset": 2,
                    "op": 0,
                    "system_time": any,
                },
            ]
        )
    );
}

////////////////////////////////////////////////////////////////////////////////////////////////////////////////////////

#[test_log::test(tokio::test)]
async fn test_molecule_v1_activity() {
    let harness = GraphQLMoleculeV1Harness::builder()
        .tenancy_config(TenancyConfig::MultiTenant)
        .build()
        .await;

    // Create project (projects dataset is auto-created)
    let res = harness
        .execute_authorized_query(async_graphql::Request::new(CREATE_PROJECT).variables(
            async_graphql::Variables::from_json(json!({
                "ipnftSymbol": "vitafast",
                "ipnftUid": "0xcaD88677CA87a7815728C72D74B4ff4982d54Fc1_9",
                "ipnftAddress": "0xcaD88677CA87a7815728C72D74B4ff4982d54Fc1",
                "ipnftTokenId": "9",
            })),
        ))
        .await;

    assert!(res.is_ok(), "{res:#?}");
    let res = &res.data.into_json().unwrap()["molecule"]["createProject"];
    let project_account_name = res["project"]["account"]["accountName"].as_str().unwrap();
    let data_room_did = res["project"]["dataRoom"]["id"].as_str().unwrap();

    // Create a few versioned files
    let res = harness
        .execute_authorized_query(
            async_graphql::Request::new(CREATE_VERSIONED_FILE).variables(
                async_graphql::Variables::from_json(json!({
                    // TODO: Need ability  to create datasets with target AccountID
                    "datasetAlias": format!("{project_account_name}/test-file-1"),
                })),
            ),
        )
        .await;

    assert!(res.is_ok(), "{res:#?}");
    let test_file_1 = res.data.into_json().unwrap()["datasets"]["createVersionedFile"]["dataset"]
        ["id"]
        .as_str()
        .unwrap()
        .to_string();

    let res = harness
        .execute_authorized_query(
            async_graphql::Request::new(CREATE_VERSIONED_FILE).variables(
                async_graphql::Variables::from_json(json!({
                    // TODO: Need ability  to create datasets with target AccountID
                    "datasetAlias": format!("{project_account_name}/test-file-2"),
                })),
            ),
        )
        .await;

    assert!(res.is_ok(), "{res:#?}");
    let test_file_2 = res.data.into_json().unwrap()["datasets"]["createVersionedFile"]["dataset"]
        ["id"]
        .as_str()
        .unwrap()
        .to_string();

    // Upload new file versions
    const UPLOAD_NEW_VERSION: &str = indoc!(
        r#"
        mutation ($datasetId: DatasetID!, $content: Base64Usnp!) {
            datasets {
                byId(datasetId: $datasetId) {
                    asVersionedFile {
                        uploadNewVersion(content: $content) {
                            isSuccess
                            message
                        }
                    }
                }
            }
        }
        "#
    );
    let res = harness
        .execute_authorized_query(async_graphql::Request::new(UPLOAD_NEW_VERSION).variables(
            async_graphql::Variables::from_json(json!({
                "datasetId": &test_file_1,
                "content": base64::engine::general_purpose::URL_SAFE_NO_PAD.encode(b"file 1"),
            })),
        ))
        .await;

    assert!(res.is_ok(), "{res:#?}");
    pretty_assertions::assert_eq!(
        res.data.into_json().unwrap()["datasets"]["byId"]["asVersionedFile"]["uploadNewVersion"],
        json!({
            "isSuccess": true,
            "message": "",
        })
    );

    let res = harness
        .execute_authorized_query(async_graphql::Request::new(UPLOAD_NEW_VERSION).variables(
            async_graphql::Variables::from_json(json!({
                "datasetId": &test_file_2,
                "content": base64::engine::general_purpose::URL_SAFE_NO_PAD.encode(b"file 2"),
            })),
        ))
        .await;

    assert!(res.is_ok(), "{res:#?}");
    pretty_assertions::assert_eq!(
        res.data.into_json().unwrap()["datasets"]["byId"]["asVersionedFile"]["uploadNewVersion"],
        json!({
            "isSuccess": true,
            "message": "",
        })
    );

    // Link new file into the project data room
    const COLLECTION_ADD_ENTRY: &str = indoc!(
        r#"
        mutation ($datasetId: DatasetID!, $entry: CollectionEntryInput!) {
            datasets {
                byId(datasetId: $datasetId) {
                    asCollection {
                        addEntry(entry: $entry) {
                            isSuccess
                            message
                        }
                    }
                }
            }
        }
        "#
    );

    let res = harness
        .execute_authorized_query(async_graphql::Request::new(COLLECTION_ADD_ENTRY).variables(
            async_graphql::Variables::from_json(json!({
                "datasetId": data_room_did,
                "entry": {
                    "path": "/foo",
                    "ref": test_file_1,
                    "extraData": {
                        "molecule_change_by": "did:ethr:0x43f3F090af7fF638ad0EfD64c5354B6945fE75BC"
                    },
                },
            })),
        ))
        .await;

    assert!(res.is_ok(), "{res:#?}");
    pretty_assertions::assert_eq!(
        res.data.into_json().unwrap()["datasets"]["byId"]["asCollection"]["addEntry"],
        json!({
            "isSuccess": true,
            "message": "",
        })
    );

    let res = harness
        .execute_authorized_query(async_graphql::Request::new(COLLECTION_ADD_ENTRY).variables(
            async_graphql::Variables::from_json(json!({
                "datasetId": data_room_did,
                "entry": {
                    "path": "/bar",
                    "ref": test_file_2,
                    "extraData": {
                        "molecule_change_by": "did:ethr:0x43f3F090af7fF638ad0EfD64c5354B6945fE75BC"
                    },
                },
            })),
        ))
        .await;

    assert!(res.is_ok(), "{res:#?}");
    pretty_assertions::assert_eq!(
        res.data.into_json().unwrap()["datasets"]["byId"]["asCollection"]["addEntry"],
        json!({
            "isSuccess": true,
            "message": "",
        })
    );

    // Move a file (retract + append)
    let res = harness
        .execute_authorized_query(
            async_graphql::Request::new(indoc!(
                r#"
            mutation ($datasetId: DatasetID!, $pathFrom: CollectionPath!, $pathTo: CollectionPath!) {
                datasets {
                    byId(datasetId: $datasetId) {
                        asCollection {
                            moveEntry(pathFrom: $pathFrom, pathTo: $pathTo) {
                                isSuccess
                                message
                            }
                        }
                    }
                }
            }
            "#
            ))
            .variables(async_graphql::Variables::from_json(json!({
                "datasetId": &data_room_did,
                "pathFrom": "/bar",
                "pathTo": "/baz"
            }))),
        )
        .await;

    assert!(res.is_ok(), "{res:#?}");
    pretty_assertions::assert_eq!(
        res.data.into_json().unwrap()["datasets"]["byId"]["asCollection"]["moveEntry"],
        json!({
            "isSuccess": true,
            "message": "",
        })
    );

    // Update a file (correction from-to)
    let res = harness
        .execute_authorized_query(
            async_graphql::Request::new(indoc!(
                r#"
            mutation ($datasetId: DatasetID!, $pathFrom: CollectionPath!, $pathTo: CollectionPath!, $extraData: JSON) {
                datasets {
                    byId(datasetId: $datasetId) {
                        asCollection {
                            moveEntry(pathFrom: $pathFrom, pathTo: $pathTo, extraData: $extraData) {
                                isSuccess
                                message
                            }
                        }
                    }
                }
            }
            "#
            ))
            .variables(async_graphql::Variables::from_json(json!({
                "datasetId": &data_room_did,
                "pathFrom": "/foo",
                "pathTo": "/foo",
                "extraData": {
                    "molecule_change_by": "did:ethr:0x43f3F090af7fF638ad0EfD64c5354B6945fE75BD"
                },
            }))),
        )
        .await;

    assert!(res.is_ok(), "{res:#?}");
    pretty_assertions::assert_eq!(
        res.data.into_json().unwrap()["datasets"]["byId"]["asCollection"]["moveEntry"],
        json!({
            "isSuccess": true,
            "message": "",
        })
    );

    // Create an announcement
    const CREATE_ANNOUNCEMENT: &str = indoc!(
        r#"
        mutation (
            $ipnftUid: String!,
            $headline: String!,
            $body: String!,
            $attachments: [String!],
            $moleculeAccessLevel: String!,
            $moleculeChangeBy: String!,
        ) {
            molecule {
                project(ipnftUid: $ipnftUid) {
                    createAnnouncement(
                        headline: $headline,
                        body: $body,
                        attachments: $attachments,
                        moleculeAccessLevel: $moleculeAccessLevel,
                        moleculeChangeBy: $moleculeChangeBy,
                    ) {
                        isSuccess
                        message
                    }
                }
            }
        }
        "#
    );

    let res = harness
        .execute_authorized_query(async_graphql::Request::new(CREATE_ANNOUNCEMENT).variables(
            async_graphql::Variables::from_json(json!({
                "ipnftUid": "0xcaD88677CA87a7815728C72D74B4ff4982d54Fc1_9",
                "headline": "Test announcement 1",
                "body": "Blah blah",
                "attachments": [test_file_1, test_file_2],
                "moleculeAccessLevel": "holders",
                "moleculeChangeBy": "did:ethr:0x43f3F090af7fF638ad0EfD64c5354B6945fE75BC",
            })),
        ))
        .await;

    assert!(res.is_ok(), "{res:#?}");
    pretty_assertions::assert_eq!(
        res.data.into_json().unwrap()["molecule"]["project"]["createAnnouncement"],
        json!({
            "isSuccess": true,
            "message": "",
        })
    );

    // Upload new file version
    let res = harness
        .execute_authorized_query(async_graphql::Request::new(UPLOAD_NEW_VERSION).variables(
            async_graphql::Variables::from_json(json!({
                "datasetId": &test_file_1,
                "content": base64::engine::general_purpose::URL_SAFE_NO_PAD.encode(b"file 1 - updated"),
            })),
        ))
        .await;

    assert!(res.is_ok(), "{res:#?}");
    pretty_assertions::assert_eq!(
        res.data.into_json().unwrap()["datasets"]["byId"]["asVersionedFile"]["uploadNewVersion"],
        json!({
            "isSuccess": true,
            "message": "",
        })
    );

    // Remove a file
    let res = harness
        .execute_authorized_query(
            async_graphql::Request::new(indoc!(
                r#"
            mutation ($datasetId: DatasetID!, $path: CollectionPath!) {
                datasets {
                    byId(datasetId: $datasetId) {
                        asCollection {
                            removeEntry(path: $path) {
                                isSuccess
                                message
                            }
                        }
                    }
                }
            }
            "#
            ))
            .variables(async_graphql::Variables::from_json(json!({
                "datasetId": &data_room_did,
                "path": "/bar",
            }))),
        )
        .await;

    assert!(res.is_ok(), "{res:#?}");
    pretty_assertions::assert_eq!(
        res.data.into_json().unwrap()["datasets"]["byId"]["asCollection"]["removeEntry"],
        json!({
            "isSuccess": true,
            "message": "",
        })
    );

    // Check project activity events
    const LIST_EVENTS: &str = indoc!(
        r#"
        query ($ipnftUid: String!) {
            molecule {
                project(ipnftUid: $ipnftUid) {
                    activity {
                        nodes {
                            __typename
                            ... on MoleculeProjectEventDataRoomEntryAdded {
                                entry {
                                    path
                                }
                            }
                            ... on MoleculeProjectEventDataRoomEntryRemoved {
                                entry {
                                    path
                                }
                            }
                            ... on MoleculeProjectEventDataRoomEntryUpdated {
                                newEntry {
                                    path
                                }
                            }
                            ... on MoleculeProjectEventAnnouncement {
                                announcement
                            }
                            ... on MoleculeProjectEventFileUpdated {
                                dataset { alias }
                                newEntry {
                                    version
                                }
                            }
                        }
                    }
                }
            }
        }
        "#
    );
    let res = harness
        .execute_authorized_query(async_graphql::Request::new(LIST_EVENTS).variables(
            async_graphql::Variables::from_json(json!({
                "ipnftUid": "0xcaD88677CA87a7815728C72D74B4ff4982d54Fc1_9",
            })),
        ))
        .await;

    assert!(res.is_ok(), "{res:#?}");
    let mut json = res.data.into_json().unwrap();
    let nodes = &mut json["molecule"]["project"]["activity"]["nodes"];

    let any = serde_json::Value::Null;
    nodes[1]["announcement"]["announcement_id"] = any.clone();
    nodes[1]["announcement"]["system_time"] = any.clone();
    nodes[1]["announcement"]["event_time"] = any.clone();

    pretty_assertions::assert_eq!(
        *nodes,
        json!([
            {
                "__typename": "MoleculeProjectEventFileUpdated",
                "dataset": {
                    "alias": "molecule.vitafast/test-file-1",
                },
                "newEntry": {
                    "version": 2,
                },
            },
            {
                "__typename": "MoleculeProjectEventAnnouncement",
                "announcement": {
                    "announcement_id": &any,
                    "attachments": [&test_file_1, &test_file_2],
                    "body": "Blah blah",
                    "event_time": &any,
                    "headline": "Test announcement 1",
                    "molecule_access_level": "holders",
                    "molecule_change_by": "did:ethr:0x43f3F090af7fF638ad0EfD64c5354B6945fE75BC",
                    "system_time": &any,
                },
            },
            {
                "__typename": "MoleculeProjectEventDataRoomEntryUpdated",
                "newEntry": {
                    "path": "/foo",
                },
            },
            {
                "__typename": "MoleculeProjectEventDataRoomEntryAdded",
                "entry": {
                    "path": "/baz",
                },
            },
            {
                "__typename": "MoleculeProjectEventDataRoomEntryRemoved",
                "entry": {
                    "path": "/bar",
                },
            },
            {
                "__typename": "MoleculeProjectEventDataRoomEntryAdded",
                "entry": {
                    "path": "/bar",
                },
            },
            {
                "__typename": "MoleculeProjectEventDataRoomEntryAdded",
                "entry": {
                    "path": "/foo",
                },
            },
            {
                "__typename": "MoleculeProjectEventFileUpdated",
                "dataset": {
                    "alias": "molecule.vitafast/test-file-2",
                },
                "newEntry": {
                    "version": 1,
                },
            },
            {
                "__typename": "MoleculeProjectEventFileUpdated",
                "dataset": {
                    "alias": "molecule.vitafast/test-file-1",
                },
                "newEntry": {
                    "version": 1,
                },
            },
        ])
    );

    ///////////////////////////////////////////////////////////////////////////////

    // Create another project
    let res = harness
        .execute_authorized_query(async_graphql::Request::new(CREATE_PROJECT).variables(
            async_graphql::Variables::from_json(json!({
                "ipnftSymbol": "vitaslow",
                "ipnftUid": "0xcaD88677CA87a7815728C72D74B4ff4982d54Fc2_10",
                "ipnftAddress": "0xcaD88677CA87a7815728C72D74B4ff4982d54Fc2",
                "ipnftTokenId": "10",
            })),
        ))
        .await;

    assert!(res.is_ok(), "{res:#?}");

    // Create an announcement
    let res = harness
        .execute_authorized_query(async_graphql::Request::new(CREATE_ANNOUNCEMENT).variables(
            async_graphql::Variables::from_json(json!({
                "ipnftUid": "0xcaD88677CA87a7815728C72D74B4ff4982d54Fc2_10",
                "headline": "Test announcement 2",
                "body": "Blah blah bleh",
                "attachments": [],
                "moleculeAccessLevel": "holders",
                "moleculeChangeBy": "did:ethr:0x43f3F090af7fF638ad0EfD64c5354B6945fE75BC",
            })),
        ))
        .await;

    assert!(res.is_ok(), "{res:#?}");
    pretty_assertions::assert_eq!(
        res.data.into_json().unwrap()["molecule"]["project"]["createAnnouncement"],
        json!({
            "isSuccess": true,
            "message": "",
        })
    );

    // Check global activity events
    const LIST_ACTIVITY: &str = indoc!(
        r#"
        query {
            molecule {
                activity {
                    nodes {
                        __typename
                        project {
                            ipnftSymbol
                        }
                        ... on MoleculeProjectEventDataRoomEntryAdded {
                            entry {
                                path
                            }
                        }
                        ... on MoleculeProjectEventDataRoomEntryRemoved {
                            entry {
                                path
                            }
                        }
                        ... on MoleculeProjectEventDataRoomEntryUpdated {
                            newEntry {
                                path
                            }
                        }
                        ... on MoleculeProjectEventAnnouncement {
                            announcement
                        }
                        ... on MoleculeProjectEventFileUpdated {
                            dataset { alias }
                            newEntry {
                                version
                            }
                        }
                    }
                }
            }
        }
        "#
    );
    let res = harness
        .execute_authorized_query(async_graphql::Request::new(LIST_ACTIVITY))
        .await;

    assert!(res.is_ok(), "{res:#?}");
    let mut json = res.data.into_json().unwrap();
    let nodes = &mut json["molecule"]["activity"]["nodes"];
    nodes[0]["announcement"]["announcement_id"] = any.clone();
    nodes[0]["announcement"]["system_time"] = any.clone();
    nodes[0]["announcement"]["event_time"] = any.clone();
    nodes[1]["announcement"]["announcement_id"] = any.clone();
    nodes[1]["announcement"]["system_time"] = any.clone();
    nodes[1]["announcement"]["event_time"] = any.clone();

    // NOTE: Only announcements are currently supported
    pretty_assertions::assert_eq!(
        *nodes,
        json!([
            {
                "__typename": "MoleculeProjectEventAnnouncement",
                "project": {
                    "ipnftSymbol": "vitaslow",
                },
                "announcement": {
                    "announcement_id": &any,
                    "attachments": [],
                    "body": "Blah blah bleh",
                    "event_time": &any,
                    "headline": "Test announcement 2",
                    "molecule_access_level": "holders",
                    "molecule_change_by": "did:ethr:0x43f3F090af7fF638ad0EfD64c5354B6945fE75BC",
                    "system_time": &any,
                },
            },
            {
                "__typename": "MoleculeProjectEventAnnouncement",
                "project": {
                    "ipnftSymbol": "vitafast",
                },
                "announcement": {
                    "announcement_id": &any,
                    "attachments": [&test_file_1, &test_file_2],
                    "body": "Blah blah",
                    "event_time": &any,
                    "headline": "Test announcement 1",
                    "molecule_access_level": "holders",
                    "molecule_change_by": "did:ethr:0x43f3F090af7fF638ad0EfD64c5354B6945fE75BC",
                    "system_time": &any,
                },
            },
        ])
    );
}

////////////////////////////////////////////////////////////////////////////////////////////////////////////////////////
// Harness
////////////////////////////////////////////////////////////////////////////////////////////////////////////////////////

#[oop::extend(BaseGQLDatasetHarness, base_gql_harness)]
pub struct GraphQLMoleculeV1Harness {
    base_gql_harness: BaseGQLDatasetHarness,
    pub schema: kamu_adapter_graphql::Schema,
    pub catalog_authorized: dill::Catalog,
    pub molecule_account_id: odf::AccountID,
}

#[bon]
impl GraphQLMoleculeV1Harness {
    #[builder]
    pub async fn new(
        tenancy_config: TenancyConfig,
        mock_dataset_action_authorizer: Option<MockDatasetActionAuthorizer>,
    ) -> Self {
        let base_gql_harness = BaseGQLDatasetHarness::builder()
            .tenancy_config(tenancy_config)
            .maybe_mock_dataset_action_authorizer(mock_dataset_action_authorizer)
            .build();

        let base_gql_catalog = base_gql_harness.catalog();

        let cache_dir = base_gql_harness.temp_dir().join("cache");
        std::fs::create_dir(&cache_dir).unwrap();

        let mut base_builder = dill::CatalogBuilder::new_chained(base_gql_catalog);
        base_builder
            .add::<kamu_datasets_services::FindVersionedFileVersionUseCaseImpl>()
            .add::<kamu_datasets_services::UpdateVersionedFileUseCaseImpl>()
            .add::<kamu_datasets_services::ViewVersionedFileHistoryUseCaseImpl>()
            .add::<kamu_datasets_services::FindCollectionEntriesUseCaseImpl>()
            .add::<kamu_datasets_services::UpdateCollectionEntriesUseCaseImpl>()
            .add::<kamu_datasets_services::ViewCollectionEntriesUseCaseImpl>()
<<<<<<< HEAD
=======
            .add::<kamu_molecule_services::MoleculeCreateProjectUseCaseImpl>()
            .add::<kamu_molecule_services::MoleculeDisableProjectUseCaseImpl>()
            .add::<kamu_molecule_services::MoleculeEnableProjectUseCaseImpl>()
            .add::<kamu_molecule_services::MoleculeFindProjectUseCaseImpl>()
            .add::<kamu_molecule_services::MoleculeViewProjectsUseCaseImpl>()
            .add::<kamu_molecule_services::MoleculeDatasetServiceImpl>()
            .add::<kamu_molecule_services::MoleculeAppendGlobalDataRoomActivityUseCaseImpl>()
            .add::<kamu_molecule_services::MoleculeViewGlobalDataRoomActivitiesUseCaseImpl>()
>>>>>>> 2d5b19e5
            .add_value(kamu::EngineConfigDatafusionEmbeddedBatchQuery::default())
            .add::<kamu::QueryServiceImpl>()
            .add::<kamu::QueryDatasetDataUseCaseImpl>()
            .add::<kamu::SessionContextBuilder>()
            .add::<kamu::ObjectStoreRegistryImpl>()
            .add::<kamu::ObjectStoreBuilderLocalFs>()
            .add_value(kamu::EngineConfigDatafusionEmbeddedIngest::default())
            .add::<kamu::EngineProvisionerNull>()
            .add::<kamu::DataFormatRegistryImpl>()
            .add::<kamu::PushIngestPlannerImpl>()
            .add::<kamu::PushIngestExecutorImpl>()
            .add::<kamu::PushIngestDataUseCaseImpl>()
            .add::<kamu_adapter_http::platform::UploadServiceLocal>()
            .add_value(kamu_core::utils::paths::CacheDir::new(cache_dir))
            .add_value(kamu_core::ServerUrlConfig::new_test(None))
            .add_value(kamu::domain::FileUploadLimitConfig::new_in_bytes(100_500));

        kamu_molecule_services::register_dependencies(&mut base_builder);

        let base_catalog = base_builder.build();

        let molecule_account_id = odf::AccountID::new_generated_ed25519().1;

        let (_catalog_anonymous, catalog_authorized) = authentication_catalogs_ext(
            &base_catalog,
            Some(CurrentAccountSubject::Logged(LoggedAccount {
                account_id: molecule_account_id.clone(),
                account_name: "molecule".parse().unwrap(),
            })),
            PredefinedAccountOpts {
                is_admin: false,
                can_provision_accounts: true,
            },
        )
        .await;

        Self {
            base_gql_harness,
            schema: kamu_adapter_graphql::schema_quiet(),
            catalog_authorized,
            molecule_account_id,
        }
    }

    pub async fn create_projects_dataset(&self) -> CreateDatasetResult {
        let snapshot = kamu_adapter_graphql::molecule::Molecule::dataset_snapshot_projects_v1(
            "molecule/projects".parse().unwrap(),
        );

        let create_dataset = self
            .catalog_authorized
            .get_one::<dyn CreateDatasetFromSnapshotUseCase>()
            .unwrap();

        create_dataset
            .execute(snapshot, Default::default())
            .await
            .unwrap()
    }

    pub async fn execute_authorized_query(
        &self,
        query: impl Into<async_graphql::Request>,
    ) -> async_graphql::Response {
        let catalog = self.catalog_authorized.clone();
        self.schema
            .execute(
                query
                    .into()
                    .data(account_entity_data_loader(&catalog))
                    .data(dataset_handle_data_loader(&catalog))
                    .data(catalog),
            )
            .await
    }

    pub async fn projects_metadata_chain_len(&self, dataset_alias: &odf::DatasetAlias) -> usize {
        let dataset_reg = self
            .catalog_authorized
            .get_one::<dyn DatasetRegistry>()
            .unwrap();
        let projects_dataset = dataset_reg
            .get_dataset_by_ref(&dataset_alias.as_local_ref())
            .await
            .unwrap();

        let last_block = projects_dataset
            .as_metadata_chain()
            .get_block_by_ref(&odf::BlockRef::Head)
            .await
            .unwrap();

        usize::try_from(last_block.sequence_number).unwrap() + 1
    }
}

////////////////////////////////////////////////////////////////////////////////////////////////////////////////////////<|MERGE_RESOLUTION|>--- conflicted
+++ resolved
@@ -1461,17 +1461,6 @@
             .add::<kamu_datasets_services::FindCollectionEntriesUseCaseImpl>()
             .add::<kamu_datasets_services::UpdateCollectionEntriesUseCaseImpl>()
             .add::<kamu_datasets_services::ViewCollectionEntriesUseCaseImpl>()
-<<<<<<< HEAD
-=======
-            .add::<kamu_molecule_services::MoleculeCreateProjectUseCaseImpl>()
-            .add::<kamu_molecule_services::MoleculeDisableProjectUseCaseImpl>()
-            .add::<kamu_molecule_services::MoleculeEnableProjectUseCaseImpl>()
-            .add::<kamu_molecule_services::MoleculeFindProjectUseCaseImpl>()
-            .add::<kamu_molecule_services::MoleculeViewProjectsUseCaseImpl>()
-            .add::<kamu_molecule_services::MoleculeDatasetServiceImpl>()
-            .add::<kamu_molecule_services::MoleculeAppendGlobalDataRoomActivityUseCaseImpl>()
-            .add::<kamu_molecule_services::MoleculeViewGlobalDataRoomActivitiesUseCaseImpl>()
->>>>>>> 2d5b19e5
             .add_value(kamu::EngineConfigDatafusionEmbeddedBatchQuery::default())
             .add::<kamu::QueryServiceImpl>()
             .add::<kamu::QueryDatasetDataUseCaseImpl>()
