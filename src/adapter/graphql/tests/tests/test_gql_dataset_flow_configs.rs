--- conflicted
+++ resolved
@@ -39,17 +39,8 @@
 ////////////////////////////////////////////////////////////////////////////////////////////////////////////////////////
 
 #[test_log::test(tokio::test)]
-<<<<<<< HEAD
 async fn test_crud_ingest_root_dataset() {
-    let harness = FlowConfigHarness::with_overrides(FlowRunsHarnessOverrides {
-        transform_planner_mock: Some(MockTransformRequestPlanner::with_set_transform()),
-        polling_service_mock: Some(MockPollingIngestService::with_active_polling_source()),
-    })
-    .await;
-=======
-async fn test_crud_time_delta_root_dataset() {
     let harness = FlowConfigHarness::make().await;
->>>>>>> 603bf088
 
     let create_result = harness.create_root_dataset().await;
 
@@ -184,89 +175,8 @@
 ////////////////////////////////////////////////////////////////////////////////////////////////////////////////////////
 
 #[test_log::test(tokio::test)]
-<<<<<<< HEAD
 async fn test_crud_compaction_root_dataset() {
-    let harness = FlowConfigHarness::with_overrides(FlowRunsHarnessOverrides {
-        transform_planner_mock: Some(MockTransformRequestPlanner::with_set_transform()),
-        polling_service_mock: Some(MockPollingIngestService::with_active_polling_source()),
-    })
-    .await;
-=======
-async fn test_time_delta_validation() {
     let harness = FlowConfigHarness::make().await;
-    let create_result = harness.create_root_dataset().await;
-
-    let schema = kamu_adapter_graphql::schema_quiet();
-
-    // These cases exceed unit boundary, but must return the same "every" & "unit"
-    for test_case in [
-        (63, "MINUTES"),
-        (30, "HOURS"),
-        (8, "DAYS"),
-        (169, "DAYS"),
-        (169, "WEEKS"),
-    ] {
-        let mutation_code = FlowConfigHarness::set_ingest_config_time_delta_mutation(
-            &create_result.dataset_handle.id,
-            "INGEST",
-            true,
-            test_case.0,
-            test_case.1,
-            false,
-        );
-
-        let response = schema
-            .execute(
-                async_graphql::Request::new(mutation_code.clone())
-                    .data(harness.catalog_authorized.clone()),
-            )
-            .await;
-        assert!(response.is_ok(), "{response:?}");
-
-        let response_json = response.data.into_json().unwrap();
-        assert_eq!(
-            (test_case.0, test_case.1,),
-            FlowConfigHarness::extract_time_delta_from_response(&response_json)
-        );
-    }
-
-    // These cases exceed unit boundary, but can be compacted to higher level unit
-    for test_case in [
-        (360, "MINUTES", 6, "HOURS"),
-        (48, "HOURS", 2, "DAYS"),
-        (7, "DAYS", 1, "WEEKS"),
-    ] {
-        let mutation_code = FlowConfigHarness::set_ingest_config_time_delta_mutation(
-            &create_result.dataset_handle.id,
-            "INGEST",
-            true,
-            test_case.0,
-            test_case.1,
-            false,
-        );
-
-        let response = schema
-            .execute(
-                async_graphql::Request::new(mutation_code.clone())
-                    .data(harness.catalog_authorized.clone()),
-            )
-            .await;
-        assert!(response.is_ok(), "{response:?}");
-
-        let response_json = response.data.into_json().unwrap();
-        assert_eq!(
-            (test_case.2, test_case.3,),
-            FlowConfigHarness::extract_time_delta_from_response(&response_json)
-        );
-    }
-}
-
-////////////////////////////////////////////////////////////////////////////////////////////////////////////////////////
-
-#[test_log::test(tokio::test)]
-async fn test_crud_cron_root_dataset() {
-    let harness = FlowConfigHarness::make().await;
->>>>>>> 603bf088
     let create_result = harness.create_root_dataset().await;
 
     let request_code = indoc!(
@@ -374,11 +284,7 @@
 
 #[test_log::test(tokio::test)]
 async fn test_compaction_config_validation() {
-    let harness = FlowConfigHarness::with_overrides(FlowRunsHarnessOverrides {
-        transform_planner_mock: Some(MockTransformRequestPlanner::with_set_transform()),
-        polling_service_mock: Some(MockPollingIngestService::with_active_polling_source()),
-    })
-    .await;
+    let harness = FlowConfigHarness::make().await;
     // ToDo#Separate check compaction for derivative
     let create_root_result = harness.create_root_dataset().await;
 
@@ -437,11 +343,7 @@
 
 #[test_log::test(tokio::test)]
 async fn test_incorrect_dataset_kinds_for_flow_type() {
-    let harness = FlowConfigHarness::with_overrides(FlowRunsHarnessOverrides {
-        transform_planner_mock: Some(MockTransformRequestPlanner::with_set_transform()),
-        polling_service_mock: Some(MockPollingIngestService::with_active_polling_source()),
-    })
-    .await;
+    let harness = FlowConfigHarness::make().await;
 
     harness.create_root_dataset().await;
     let create_derived_result = harness.create_derived_dataset().await;
@@ -522,17 +424,9 @@
 ////////////////////////////////////////////////////////////////////////////////////////////////////////////////////////
 
 #[test_log::test(tokio::test)]
-<<<<<<< HEAD
 async fn test_set_metadataonly_compaction_config_for_derivative() {
-    let harness = FlowConfigHarness::with_overrides(FlowRunsHarnessOverrides {
-        transform_planner_mock: Some(MockTransformRequestPlanner::with_set_transform()),
-        polling_service_mock: Some(MockPollingIngestService::with_active_polling_source()),
-    })
-    .await;
-=======
-async fn test_crud_transform_derived_dataset() {
     let harness = FlowConfigHarness::make().await;
->>>>>>> 603bf088
+
     harness.create_root_dataset().await;
     let create_derived_result = harness.create_derived_dataset().await;
 
@@ -558,858 +452,7 @@
                 "byId": {
                     "flows": {
                         "configs": {
-<<<<<<< HEAD
                             "setConfig": {
-=======
-                            "byType": null
-                        }
-                    }
-                }
-            }
-        })
-    );
-
-    let mutation_code = FlowConfigHarness::set_config_transform_mutation(
-        &create_derived_result.dataset_handle.id,
-        "EXECUTE_TRANSFORM",
-        false,
-        1,
-        (30, "MINUTES"),
-    );
-
-    let res = schema
-        .execute(
-            async_graphql::Request::new(mutation_code.clone())
-                .data(harness.catalog_authorized.clone()),
-        )
-        .await;
-
-    assert!(res.is_ok(), "{res:?}");
-    assert_eq!(
-        res.data,
-        value!({
-            "datasets": {
-                "byId": {
-                    "flows": {
-                        "configs": {
-                            "setConfigTransform": {
-                                "__typename": "SetFlowConfigSuccess",
-                                "message": "Success",
-                                "config": {
-                                    "__typename": "FlowConfiguration",
-                                    "paused": false,
-                                    "ingest": null,
-                                    "transform": {
-                                        "__typename": "FlowConfigurationTransform",
-                                        "minRecordsToAwait": 1,
-                                        "maxBatchingInterval": {
-                                            "every": 30,
-                                            "unit": "MINUTES"
-                                        }
-                                    },
-                                    "compaction": null
-                                }
-                            }
-                        }
-                    }
-                }
-            }
-        })
-    );
-}
-
-////////////////////////////////////////////////////////////////////////////////////////////////////////////////////////
-
-#[test_log::test(tokio::test)]
-async fn test_crud_compaction_root_dataset() {
-    let harness = FlowConfigHarness::make().await;
-    let create_result = harness.create_root_dataset().await;
-
-    let request_code = indoc!(
-        r#"
-        {
-            datasets {
-                byId (datasetId: "<id>") {
-                    flows {
-                        configs {
-                            byType (datasetFlowType: "HARD_COMPACTION") {
-                                __typename
-                                paused
-                                ingest {
-                                    __typename
-                                }
-                                transform {
-                                    __typename
-                                }
-                                compaction {
-                                    __typename
-                                    ... on CompactionFull {
-                                        maxSliceSize
-                                        maxSliceRecords
-                                    }
-                                    ... on CompactionMetadataOnly {
-                                        recursive
-                                    }
-                                }
-                            }
-                        }
-                    }
-                }
-            }
-        }
-        "#
-    )
-    .replace("<id>", &create_result.dataset_handle.id.to_string());
-
-    let schema = kamu_adapter_graphql::schema_quiet();
-    let res = schema
-        .execute(
-            async_graphql::Request::new(request_code.clone())
-                .data(harness.catalog_authorized.clone()),
-        )
-        .await;
-
-    assert!(res.is_ok(), "{res:?}");
-    assert_eq!(
-        res.data,
-        value!({
-            "datasets": {
-                "byId": {
-                    "flows": {
-                        "configs": {
-                            "byType": null
-                        }
-                    }
-                }
-            }
-        })
-    );
-
-    let mutation_code = FlowConfigHarness::set_config_compaction_full_mutation(
-        &create_result.dataset_handle.id,
-        "HARD_COMPACTION",
-        1_000_000,
-        10000,
-        false,
-    );
-
-    let res = schema
-        .execute(
-            async_graphql::Request::new(mutation_code.clone())
-                .data(harness.catalog_authorized.clone()),
-        )
-        .await;
-
-    assert!(res.is_ok(), "{res:?}");
-    assert_eq!(
-        res.data,
-        value!({
-            "datasets": {
-                "byId": {
-                    "flows": {
-                        "configs": {
-                            "setConfigCompaction": {
-                                "__typename": "SetFlowConfigSuccess",
-                                "message": "Success",
-                                "config": {
-                                    "__typename": "FlowConfiguration",
-                                    "paused": false,
-                                    "ingest": null,
-                                    "transform": null,
-                                    "compaction": {
-                                        "__typename": "CompactionFull",
-                                        "maxSliceSize": 1_000_000,
-                                        "maxSliceRecords": 10000,
-                                        "recursive": false
-                                    }
-                                }
-                            }
-                        }
-                    }
-                }
-            }
-        })
-    );
-}
-
-////////////////////////////////////////////////////////////////////////////////////////////////////////////////////////
-
-#[test_log::test(tokio::test)]
-async fn test_transform_config_validation() {
-    let harness = FlowConfigHarness::make().await;
-    harness.create_root_dataset().await;
-    let create_derived_result = harness.create_derived_dataset().await;
-
-    let schema = kamu_adapter_graphql::schema_quiet();
-
-    for test_case in [
-        (
-            0,
-            30,
-            "MINUTES",
-            "Minimum records to await must be a positive number",
-        ),
-        (
-            1,
-            0,
-            "MINUTES",
-            "Minimum interval to await should be positive",
-        ),
-        (
-            1,
-            25,
-            "HOURS",
-            "Maximum interval to await should not exceed 24 hours",
-        ),
-    ] {
-        let mutation_code = FlowConfigHarness::set_config_transform_mutation(
-            &create_derived_result.dataset_handle.id,
-            "EXECUTE_TRANSFORM",
-            true,
-            test_case.0,
-            (test_case.1, test_case.2),
-        );
-
-        let response = schema
-            .execute(
-                async_graphql::Request::new(mutation_code.clone())
-                    .data(harness.catalog_authorized.clone()),
-            )
-            .await;
-        assert!(response.is_ok(), "{response:?}");
-        assert_eq!(
-            response.data,
-            value!({
-                    "datasets": {
-                        "byId": {
-                            "flows": {
-                                "configs": {
-                                    "setConfigTransform": {
-                                        "__typename": "FlowInvalidTransformConfig",
-                                        "message": test_case.3,
-                                    }
-                                }
-                            }
-                        }
-                    }
-            })
-        );
-    }
-}
-
-////////////////////////////////////////////////////////////////////////////////////////////////////////////////////////
-
-#[test_log::test(tokio::test)]
-async fn test_compaction_config_validation() {
-    let harness = FlowConfigHarness::make().await;
-    harness.create_root_dataset().await;
-    let create_derived_result = harness.create_derived_dataset().await;
-
-    let schema = kamu_adapter_graphql::schema_quiet();
-
-    for test_case in [
-        (
-            0,
-            1_000_000,
-            false,
-            "Maximum slice size must be a positive number",
-        ),
-        (
-            1_000_000,
-            0,
-            false,
-            "Maximum slice records must be a positive number",
-        ),
-    ] {
-        let mutation_code = FlowConfigHarness::set_config_compaction_full_mutation(
-            &create_derived_result.dataset_handle.id,
-            "HARD_COMPACTION",
-            test_case.0,
-            test_case.1,
-            test_case.2,
-        );
-
-        let response = schema
-            .execute(
-                async_graphql::Request::new(mutation_code.clone())
-                    .data(harness.catalog_authorized.clone()),
-            )
-            .await;
-        assert!(response.is_ok(), "{response:?}");
-        assert_eq!(
-            response.data,
-            value!({
-                    "datasets": {
-                        "byId": {
-                            "flows": {
-                                "configs": {
-                                    "setConfigCompaction": {
-                                        "__typename": "FlowInvalidCompactionConfig",
-                                        "message": test_case.3,
-                                    }
-                                }
-                            }
-                        }
-                    }
-            })
-        );
-    }
-}
-
-////////////////////////////////////////////////////////////////////////////////////////////////////////////////////////
-
-#[test_log::test(tokio::test)]
-async fn test_pause_resume_dataset_flows() {
-    async fn check_flow_config_status(
-        harness: &FlowConfigHarness,
-        schema: &kamu_adapter_graphql::Schema,
-        dataset_id: &DatasetID,
-        dataset_flow_type: &str,
-        expect_paused: bool,
-    ) {
-        let query = FlowConfigHarness::quick_flow_config_query(dataset_id, dataset_flow_type);
-
-        let res = schema
-            .execute(async_graphql::Request::new(query).data(harness.catalog_authorized.clone()))
-            .await;
-        assert!(res.is_ok(), "{res:?}");
-        assert_eq!(
-            res.data,
-            value!({
-                "datasets": {
-                    "byId": {
-                        "flows": {
-                            "configs": {
-                                "byType": {
-                                    "__typename": "FlowConfiguration",
-                                    "paused": expect_paused,
-                                }
-                            }
-                        }
-                    }
-                }
-            })
-        );
-    }
-
-    async fn check_dataset_all_configs_status(
-        harness: &FlowConfigHarness,
-        schema: &kamu_adapter_graphql::Schema,
-        dataset_id: &DatasetID,
-        expect_paused: bool,
-    ) {
-        let query = FlowConfigHarness::all_paused_config_query(dataset_id);
-
-        let res = schema
-            .execute(async_graphql::Request::new(query).data(harness.catalog_authorized.clone()))
-            .await;
-        assert!(res.is_ok(), "{res:?}");
-        assert_eq!(
-            res.data,
-            value!({
-                "datasets": {
-                    "byId": {
-                        "flows": {
-                            "configs": {
-                                "allPaused": expect_paused,
-                            }
-                        }
-                    }
-                }
-            })
-        );
-    }
-
-    // Setup initial flow configs for datasets
-
-    let harness = FlowConfigHarness::make().await;
-    let create_root_result = harness.create_root_dataset().await;
-    let create_derived_result = harness.create_derived_dataset().await;
-
-    let schema = kamu_adapter_graphql::schema_quiet();
-
-    let mutation_set_ingest = FlowConfigHarness::set_ingest_config_time_delta_mutation(
-        &create_root_result.dataset_handle.id,
-        "INGEST",
-        false,
-        1,
-        "DAYS",
-        false,
-    );
-
-    let res = schema
-        .execute(
-            async_graphql::Request::new(mutation_set_ingest)
-                .data(harness.catalog_authorized.clone()),
-        )
-        .await;
-    assert!(res.is_ok(), "{res:?}");
-
-    let mutation_set_transform = FlowConfigHarness::set_config_transform_mutation(
-        &create_derived_result.dataset_handle.id,
-        "EXECUTE_TRANSFORM",
-        false,
-        1,
-        (30, "MINUTES"),
-    );
-
-    let res = schema
-        .execute(
-            async_graphql::Request::new(mutation_set_transform)
-                .data(harness.catalog_authorized.clone()),
-        )
-        .await;
-    assert!(res.is_ok(), "{res:?}");
-
-    let flow_cases = [
-        (&create_root_result.dataset_handle.id, "INGEST"),
-        (
-            &create_derived_result.dataset_handle.id,
-            "EXECUTE_TRANSFORM",
-        ),
-    ];
-
-    let dataset_cases = [
-        &create_root_result.dataset_handle.id,
-        &create_derived_result.dataset_handle.id,
-    ];
-
-    // Ensure all flow configs are not paused
-    for ((dataset_id, dataset_flow_type), expect_paused) in
-        flow_cases.iter().zip(vec![false, false])
-    {
-        check_flow_config_status(
-            &harness,
-            &schema,
-            dataset_id,
-            dataset_flow_type,
-            expect_paused,
-        )
-        .await;
-    }
-    for (dataset_id, expect_paused) in dataset_cases.iter().zip(vec![false, false]) {
-        check_dataset_all_configs_status(&harness, &schema, dataset_id, expect_paused).await;
-    }
-
-    let mutation_pause_root_compaction = FlowConfigHarness::pause_flows_of_type_mutation(
-        &create_derived_result.dataset_handle.id,
-        "EXECUTE_TRANSFORM",
-    );
-
-    let res = schema
-        .execute(
-            async_graphql::Request::new(mutation_pause_root_compaction)
-                .data(harness.catalog_authorized.clone()),
-        )
-        .await;
-    assert!(res.is_ok(), "{res:?}");
-
-    // execute transform should be paused
-
-    for ((dataset_id, dataset_flow_type), expect_paused) in flow_cases.iter().zip(vec![false, true])
-    {
-        check_flow_config_status(
-            &harness,
-            &schema,
-            dataset_id,
-            dataset_flow_type,
-            expect_paused,
-        )
-        .await;
-    }
-    for (dataset_id, expect_paused) in dataset_cases.iter().zip(vec![false, true]) {
-        check_dataset_all_configs_status(&harness, &schema, dataset_id, expect_paused).await;
-    }
-
-    // Pause all the root
-    let mutation_pause_all_root =
-        FlowConfigHarness::pause_all_flows_mutation(&create_root_result.dataset_handle.id);
-
-    let res = schema
-        .execute(
-            async_graphql::Request::new(mutation_pause_all_root)
-                .data(harness.catalog_authorized.clone()),
-        )
-        .await;
-    assert!(res.is_ok(), "{res:?}");
-
-    // Root flows should be paused
-    for ((dataset_id, dataset_flow_type), expect_paused) in flow_cases.iter().zip(vec![true, true])
-    {
-        check_flow_config_status(
-            &harness,
-            &schema,
-            dataset_id,
-            dataset_flow_type,
-            expect_paused,
-        )
-        .await;
-    }
-    for (dataset_id, expect_paused) in dataset_cases.iter().zip(vec![true, true]) {
-        check_dataset_all_configs_status(&harness, &schema, dataset_id, expect_paused).await;
-    }
-
-    // Resume ingestion
-    let mutation_resume_ingest = FlowConfigHarness::resume_flows_of_type_mutation(
-        &create_root_result.dataset_handle.id,
-        "INGEST",
-    );
-
-    let res = schema
-        .execute(
-            async_graphql::Request::new(mutation_resume_ingest)
-                .data(harness.catalog_authorized.clone()),
-        )
-        .await;
-    assert!(res.is_ok(), "{res:?}");
-
-    // Only transform of deriving should be paused
-    for ((dataset_id, dataset_flow_type), expect_paused) in flow_cases.iter().zip(vec![false, true])
-    {
-        check_flow_config_status(
-            &harness,
-            &schema,
-            dataset_id,
-            dataset_flow_type,
-            expect_paused,
-        )
-        .await;
-    }
-    for (dataset_id, expect_paused) in dataset_cases.iter().zip(vec![false, true]) {
-        check_dataset_all_configs_status(&harness, &schema, dataset_id, expect_paused).await;
-    }
-
-    // Pause derived transform
-    let mutation_pause_derived_transform = FlowConfigHarness::pause_flows_of_type_mutation(
-        &create_derived_result.dataset_handle.id,
-        "EXECUTE_TRANSFORM",
-    );
-
-    let res = schema
-        .execute(
-            async_graphql::Request::new(mutation_pause_derived_transform)
-                .data(harness.catalog_authorized.clone()),
-        )
-        .await;
-    assert!(res.is_ok(), "{res:?}");
-
-    // Observe status change
-    for ((dataset_id, dataset_flow_type), expect_paused) in flow_cases.iter().zip(vec![false, true])
-    {
-        check_flow_config_status(
-            &harness,
-            &schema,
-            dataset_id,
-            dataset_flow_type,
-            expect_paused,
-        )
-        .await;
-    }
-    for (dataset_id, expect_paused) in dataset_cases.iter().zip(vec![false, true]) {
-        check_dataset_all_configs_status(&harness, &schema, dataset_id, expect_paused).await;
-    }
-
-    // Resume all derived
-    let mutation_resume_derived_all =
-        FlowConfigHarness::resume_all_flows_mutation(&create_derived_result.dataset_handle.id);
-
-    let res = schema
-        .execute(
-            async_graphql::Request::new(mutation_resume_derived_all)
-                .data(harness.catalog_authorized.clone()),
-        )
-        .await;
-    assert!(res.is_ok(), "{res:?}");
-
-    // Observe status change
-    for ((dataset_id, dataset_flow_type), expect_paused) in
-        flow_cases.iter().zip(vec![false, false])
-    {
-        check_flow_config_status(
-            &harness,
-            &schema,
-            dataset_id,
-            dataset_flow_type,
-            expect_paused,
-        )
-        .await;
-    }
-    for (dataset_id, expect_paused) in dataset_cases.iter().zip(vec![false, false]) {
-        check_dataset_all_configs_status(&harness, &schema, dataset_id, expect_paused).await;
-    }
-}
-
-////////////////////////////////////////////////////////////////////////////////////////////////////////////////////////
-
-#[test_log::test(tokio::test)]
-async fn test_conditions_not_met_for_flows() {
-    let harness = FlowConfigHarness::make().await;
-    let create_root_result = harness.create_root_dataset_no_source().await;
-    let create_derived_result = harness.create_derived_dataset_no_transform().await;
-
-    ////
-
-    let mutation_code = FlowConfigHarness::set_config_transform_mutation(
-        &create_derived_result.dataset_handle.id,
-        "EXECUTE_TRANSFORM",
-        false,
-        1,
-        (30, "MINUTES"),
-    );
-
-    let schema = kamu_adapter_graphql::schema_quiet();
-
-    let response = schema
-        .execute(
-            async_graphql::Request::new(mutation_code.clone())
-                .data(harness.catalog_authorized.clone()),
-        )
-        .await;
-
-    assert!(response.is_ok(), "{response:?}");
-    assert_eq!(
-        response.data,
-        value!({
-            "datasets": {
-                "byId": {
-                    "flows": {
-                        "configs": {
-                            "setConfigTransform": {
-                                "__typename": "FlowPreconditionsNotMet",
-                                "message": "Flow didn't met preconditions: 'No SetTransform event defined'",
-                            }
-                        }
-                    }
-                }
-            }
-        })
-    );
-
-    ////
-
-    let mutation_code = FlowConfigHarness::set_ingest_config_cron_expression_mutation(
-        &create_root_result.dataset_handle.id,
-        "INGEST",
-        false,
-        "0 */2 * * *",
-        false,
-    );
-
-    let schema = kamu_adapter_graphql::schema_quiet();
-
-    let response = schema
-        .execute(
-            async_graphql::Request::new(mutation_code.clone())
-                .data(harness.catalog_authorized.clone()),
-        )
-        .await;
-
-    assert!(response.is_ok(), "{response:?}");
-    assert_eq!(
-        response.data,
-        value!({
-            "datasets": {
-                "byId": {
-                    "flows": {
-                        "configs": {
-                            "setConfigIngest": {
-                                "__typename": "FlowPreconditionsNotMet",
-                                "message": "Flow didn't met preconditions: 'No SetPollingSource event defined'",
-                            }
-                        }
-                    }
-                }
-            }
-        })
-    );
-}
-
-////////////////////////////////////////////////////////////////////////////////////////////////////////////////////////
-
-#[test_log::test(tokio::test)]
-async fn test_incorrect_dataset_kinds_for_flow_type() {
-    let harness = FlowConfigHarness::make().await;
-    let create_root_result = harness.create_root_dataset().await;
-    let create_derived_result = harness.create_derived_dataset().await;
-
-    ////
-
-    let mutation_code = FlowConfigHarness::set_config_transform_mutation(
-        &create_root_result.dataset_handle.id,
-        "EXECUTE_TRANSFORM",
-        false,
-        1,
-        (30, "MINUTES"),
-    );
-
-    let schema = kamu_adapter_graphql::schema_quiet();
-
-    let res = schema
-        .execute(
-            async_graphql::Request::new(mutation_code.clone())
-                .data(harness.catalog_authorized.clone()),
-        )
-        .await;
-
-    assert!(res.is_ok(), "{res:?}");
-    assert_eq!(
-        res.data,
-        value!({
-            "datasets": {
-                "byId": {
-                    "flows": {
-                        "configs": {
-                            "setConfigTransform": {
-                                "__typename": "FlowIncompatibleDatasetKind",
-                                "message": "Expected a Derivative dataset, but a Root dataset was provided",
-                            }
-                        }
-                    }
-                }
-            }
-        })
-    );
-
-    ////
-
-    let mutation_code = FlowConfigHarness::set_ingest_config_cron_expression_mutation(
-        &create_derived_result.dataset_handle.id,
-        "INGEST",
-        false,
-        "0 */2 * * *",
-        false,
-    );
-
-    let res = schema
-        .execute(
-            async_graphql::Request::new(mutation_code.clone())
-                .data(harness.catalog_authorized.clone()),
-        )
-        .await;
-
-    assert!(res.is_ok(), "{res:?}");
-    assert_eq!(
-        res.data,
-        value!({
-            "datasets": {
-                "byId": {
-                    "flows": {
-                        "configs": {
-                            "setConfigIngest": {
-                                "__typename": "FlowIncompatibleDatasetKind",
-                                "message": "Expected a Root dataset, but a Derivative dataset was provided",
-                            }
-                        }
-                    }
-                }
-            }
-        })
-    );
-
-    ////
-
-    let mutation_code = FlowConfigHarness::set_ingest_config_time_delta_mutation(
-        &create_derived_result.dataset_handle.id,
-        "INGEST",
-        false,
-        2,
-        "HOURS",
-        false,
-    );
-
-    let res = schema
-        .execute(
-            async_graphql::Request::new(mutation_code.clone())
-                .data(harness.catalog_authorized.clone()),
-        )
-        .await;
-
-    assert!(res.is_ok(), "{res:?}");
-    assert_eq!(
-        res.data,
-        value!({
-            "datasets": {
-                "byId": {
-                    "flows": {
-                        "configs": {
-                            "setConfigIngest": {
-                                "__typename": "FlowIncompatibleDatasetKind",
-                                "message": "Expected a Root dataset, but a Derivative dataset was provided",
-                            }
-                        }
-                    }
-                }
-            }
-        })
-    );
-
-    ////
-
-    let mutation_code = FlowConfigHarness::set_config_compaction_full_mutation(
-        &create_derived_result.dataset_handle.id,
-        "HARD_COMPACTION",
-        1000,
-        1000,
-        false,
-    );
-
-    let res = schema
-        .execute(
-            async_graphql::Request::new(mutation_code.clone())
-                .data(harness.catalog_authorized.clone()),
-        )
-        .await;
-
-    assert!(res.is_ok(), "{res:?}");
-    assert_eq!(
-        res.data,
-        value!({
-            "datasets": {
-                "byId": {
-                    "flows": {
-                        "configs": {
-                            "setConfigCompaction": {
-                                "__typename": "FlowIncompatibleDatasetKind",
-                                "message": "Expected a Root dataset, but a Derivative dataset was provided",
-                            }
-                        }
-                    }
-                }
-            }
-        })
-    );
-}
-
-#[test_log::test(tokio::test)]
-async fn test_set_metadataonly_compaction_config_form_derivative() {
-    let harness = FlowConfigHarness::make().await;
-    harness.create_root_dataset().await;
-    let create_derived_result = harness.create_derived_dataset().await;
-
-    let mutation_code = FlowConfigHarness::set_config_compaction_metadata_only_mutation(
-        &create_derived_result.dataset_handle.id,
-        "HARD_COMPACTION",
-        false,
-    );
-
-    let schema = kamu_adapter_graphql::schema_quiet();
-    let res = schema
-        .execute(
-            async_graphql::Request::new(mutation_code.clone())
-                .data(harness.catalog_authorized.clone()),
-        )
-        .await;
-
-    assert!(res.is_ok(), "{res:?}");
-    assert_eq!(
-        res.data,
-        value!({
-            "datasets": {
-                "byId": {
-                    "flows": {
-                        "configs": {
-                            "setConfigCompaction": {
->>>>>>> 603bf088
                                 "__typename": "SetFlowConfigSuccess",
                                 "message": "Success",
                                 "config": {
@@ -1581,24 +624,6 @@
                     .kind(DatasetKind::Root)
                     .name("foo")
                     .push_event(MetadataFactory::set_polling_source().build())
-                    .build(),
-                Default::default(),
-            )
-            .await
-            .unwrap()
-    }
-
-    async fn create_root_dataset_no_source(&self) -> CreateDatasetResult {
-        let create_dataset_from_snapshot = self
-            .catalog_authorized
-            .get_one::<dyn CreateDatasetFromSnapshotUseCase>()
-            .unwrap();
-
-        create_dataset_from_snapshot
-            .execute(
-                MetadataFactory::dataset_snapshot()
-                    .kind(DatasetKind::Root)
-                    .name("foo")
                     .build(),
                 Default::default(),
             )
@@ -1629,39 +654,7 @@
             .unwrap()
     }
 
-<<<<<<< HEAD
     fn set_ingest_config_mutation(
-=======
-    async fn create_derived_dataset_no_transform(&self) -> CreateDatasetResult {
-        let create_dataset_from_snapshot = self
-            .catalog_authorized
-            .get_one::<dyn CreateDatasetFromSnapshotUseCase>()
-            .unwrap();
-
-        create_dataset_from_snapshot
-            .execute(
-                MetadataFactory::dataset_snapshot()
-                    .name("bar")
-                    .kind(DatasetKind::Derivative)
-                    .build(),
-                Default::default(),
-            )
-            .await
-            .unwrap()
-    }
-
-    fn extract_time_delta_from_response(response_json: &serde_json::Value) -> (u64, &str) {
-        let schedule_json = &response_json["datasets"]["byId"]["flows"]["configs"]
-            ["setConfigIngest"]["config"]["ingest"]["schedule"];
-
-        (
-            schedule_json["every"].as_u64().unwrap(),
-            schedule_json["unit"].as_str().unwrap(),
-        )
-    }
-
-    fn set_ingest_config_time_delta_mutation(
->>>>>>> 603bf088
         id: &DatasetID,
         dataset_flow_type: &str,
         fetch_uncacheable: bool,
