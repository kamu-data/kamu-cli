// Copyright Kamu Data, Inc. and contributors. All rights reserved.
//
// Use of this software is governed by the Business Source License
// included in the LICENSE file.
//
// As of the Change Date specified in that file, in accordance with
// the Business Source License, use of this software will be governed
// by the Apache License, Version 2.0.

use database_common::NoOpDatabasePlugin;
use dill::Component;
use indoc::indoc;
use kamu::testing::MetadataFactory;
use kamu::*;
use kamu_accounts::testing::MockAuthenticationService;
use kamu_accounts::*;
use kamu_auth_rebac_inmem::InMemoryRebacRepository;
use kamu_auth_rebac_services::{MultiTenantRebacDatasetLifecycleMessageConsumer, RebacServiceImpl};
use kamu_core::*;
use kamu_datasets_inmem::InMemoryDatasetDependencyRepository;
use kamu_datasets_services::DependencyGraphServiceImpl;
use messaging_outbox::{register_message_dispatcher, Outbox, OutboxImmediateImpl};
use mockall::predicate::eq;
use opendatafabric::serde::yaml::YamlDatasetSnapshotSerializer;
use opendatafabric::serde::DatasetSnapshotSerializer;
use opendatafabric::*;
use time_source::SystemTimeSourceDefault;

use crate::utils::{authentication_catalogs, expect_anonymous_access_error};

////////////////////////////////////////////////////////////////////////////////////////////////////////////////////////
// Implementations
////////////////////////////////////////////////////////////////////////////////////////////////////////////////////////

macro_rules! test_dataset_create_empty_without_visibility {
    ($tenancy_config:expr) => {
        let harness = GraphQLDatasetsHarness::new($tenancy_config).await;

        let request_code = indoc::indoc!(
            r#"
            mutation {
              datasets {
                createEmpty(datasetKind: ROOT, datasetAlias: "foo") {
                  ... on CreateDatasetResultSuccess {
                    dataset {
                      name
                      alias
                    }
                  }
                }
              }
            }
            "#
        );

        expect_anonymous_access_error(harness.execute_anonymous_query(request_code).await);

        let res = harness.execute_authorized_query(request_code).await;

        assert!(res.is_ok(), "{res:?}");
        pretty_assertions::assert_eq!(
            async_graphql::value!({
                "datasets": {
                    "createEmpty": {
                        "dataset": {
                            "name": "foo",
                            "alias": "foo",
                        }
                    }
                }
            }),
            res.data,
        );
    };
}

////////////////////////////////////////////////////////////////////////////////////////////////////////////////////////

macro_rules! test_dataset_create_empty_public {
    ($tenancy_config:expr) => {
        let harness = GraphQLDatasetsHarness::new($tenancy_config).await;

        let request_code = indoc::indoc!(
            r#"
            mutation {
              datasets {
                createEmpty(datasetKind: ROOT, datasetAlias: "foo", datasetVisibility: PUBLIC) {
                  ... on CreateDatasetResultSuccess {
                    dataset {
                      name
                      alias
                    }
                  }
                }
              }
            }
            "#
        );

        expect_anonymous_access_error(harness.execute_anonymous_query(request_code).await);

        let res = harness.execute_authorized_query(request_code).await;

        assert!(res.is_ok(), "{res:?}");
        pretty_assertions::assert_eq!(
            async_graphql::value!({
                "datasets": {
                    "createEmpty": {
                        "dataset": {
                            "name": "foo",
                            "alias": "foo",
                        }
                    }
                }
            }),
            res.data,
        );
    };
}

////////////////////////////////////////////////////////////////////////////////////////////////////////////////////////
// Tests
////////////////////////////////////////////////////////////////////////////////////////////////////////////////////////

#[test_log::test(tokio::test)]
async fn test_dataset_by_id_does_not_exist() {
    let harness = GraphQLDatasetsHarness::new(TenancyConfig::SingleTenant).await;
    let res = harness.execute_anonymous_query(indoc!(
            r#"
            {
                datasets {
                    byId (datasetId: "did:odf:fed012126262ba49e1ba8392c26f7a39e1ba8d756c7469786d3365200c68402ff65dc") {
                        name
                    }
                }
            }
            "#
        ))
        .await;

    assert!(res.is_ok(), "{res:?}");
    pretty_assertions::assert_eq!(
        async_graphql::value!({
            "datasets": {
                "byId": null,
            }
        }),
        res.data,
    );
}

////////////////////////////////////////////////////////////////////////////////////////////////////////////////////////

#[test_log::test(tokio::test)]
async fn test_dataset_by_id() {
    let harness = GraphQLDatasetsHarness::new(TenancyConfig::SingleTenant).await;

    let foo_result = harness
        .create_root_dataset(None, DatasetName::new_unchecked("foo"))
        .await;

    let res = harness
        .execute_anonymous_query(
            indoc!(
                r#"
                {
                    datasets {
                        byId (datasetId: "<id>") {
                            name
                        }
                    }
                }
                "#
            )
            .replace(
                "<id>",
                &foo_result.dataset_handle.id.as_did_str().to_stack_string(),
            ),
        )
        .await;

    assert!(res.is_ok(), "{res:?}");
    pretty_assertions::assert_eq!(
        async_graphql::value!({
            "datasets": {
                "byId": {
                    "name": "foo",
                }
            }
        }),
        res.data,
    );
}

////////////////////////////////////////////////////////////////////////////////////////////////////////////////////////

#[test_log::test(tokio::test)]
async fn test_dataset_by_account_and_name_case_insensitive() {
    let account_name = AccountName::new_unchecked("KaMu");

    let mut mock_authentication_service = MockAuthenticationService::new();
    mock_authentication_service
        .expect_account_by_name()
        .with(eq(account_name.clone()))
        .returning(|_| Ok(Some(Account::dummy())));

    let harness = GraphQLDatasetsHarness::new_custom_authentication(
        mock_authentication_service,
        TenancyConfig::MultiTenant,
    )
    .await;

    harness
        .create_root_dataset(
            Some(account_name.clone()),
            DatasetName::new_unchecked("Foo"),
        )
        .await;

    let res = harness
        .execute_anonymous_query(
            indoc!(
                r#"
                {
                    datasets {
                        byOwnerAndName(accountName: "kAmU", datasetName: "<name>") {
                            name,
                            owner { accountName },
                        }
                    }
                }
                "#
            )
            .replace("<name>", "FoO"),
        )
        .await;

    assert!(res.is_ok(), "{res:?}");
    pretty_assertions::assert_eq!(
        async_graphql::value!({
            "datasets": {
                "byOwnerAndName": {
                    "name": "Foo",
                    "owner": {
                       "accountName": DEFAULT_ACCOUNT_NAME_STR,
                    }
                }
            }
        }),
        res.data,
    );
}

////////////////////////////////////////////////////////////////////////////////////////////////////////////////////////

#[test_log::test(tokio::test)]
async fn test_dataset_by_account_id() {
    let mut mock_authentication_service = MockAuthenticationService::new();
    mock_authentication_service
        .expect_find_account_name_by_id()
        .with(eq(DEFAULT_ACCOUNT_ID.clone()))
        .returning(|_| Ok(Some(DEFAULT_ACCOUNT_NAME.clone())));

    let harness = GraphQLDatasetsHarness::new_custom_authentication(
        mock_authentication_service,
        TenancyConfig::SingleTenant,
    )
    .await;
    harness
        .create_root_dataset(None, DatasetName::new_unchecked("Foo"))
        .await;

    let res = harness
        .execute_anonymous_query(
            indoc!(
                r#"
                {
                    datasets {
                        byAccountId(accountId: "<accountId>") {
                            nodes {
                                name,
                                owner { accountName }
                            }
                        }
                    }
                }
                "#
            )
            .replace("<accountId>", DEFAULT_ACCOUNT_ID.to_string().as_str()),
        )
        .await;

    assert!(res.is_ok(), "{res:?}");
    pretty_assertions::assert_eq!(
        async_graphql::value!({
            "datasets": {
                "byAccountId": {
                    "nodes": [
                        {
                            "name": "Foo",
                            "owner": {
                               "accountName": DEFAULT_ACCOUNT_NAME_STR,
                            }
                        }
                    ]

                }
            }
        }),
        res.data,
    );
}

////////////////////////////////////////////////////////////////////////////////////////////////////////////////////////

#[test_log::test(tokio::test)]
async fn test_dataset_create_empty_without_visibility_st() {
    test_dataset_create_empty_without_visibility!(TenancyConfig::SingleTenant);
}

////////////////////////////////////////////////////////////////////////////////////////////////////////////////////////

#[test_log::test(tokio::test)]
async fn test_dataset_create_empty_without_visibility_mt() {
    test_dataset_create_empty_without_visibility!(TenancyConfig::MultiTenant);
}

////////////////////////////////////////////////////////////////////////////////////////////////////////////////////////

#[test_log::test(tokio::test)]
async fn test_dataset_create_empty_public_st() {
    test_dataset_create_empty_public!(TenancyConfig::SingleTenant);
}

////////////////////////////////////////////////////////////////////////////////////////////////////////////////////////

#[test_log::test(tokio::test)]
async fn test_dataset_create_empty_public_mt() {
    test_dataset_create_empty_public!(TenancyConfig::MultiTenant);
}

////////////////////////////////////////////////////////////////////////////////////////////////////////////////////////

#[test_log::test(tokio::test)]
<<<<<<< HEAD
async fn test_dataset_create_from_snapshot() {
    let harness = GraphQLDatasetsHarness::new(TenancyConfig::MultiTenant).await;
=======
async fn dataset_create_from_snapshot() {
    let mut mock_authentication_service = MockAuthenticationService::built_in();
    mock_authentication_service
        .expect_account_by_name()
        .returning(|_| {
            Ok(Some(Account::test(
                AccountID::new(DidOdf::new_seeded_ed25519(&[1, 2, 3])),
                "kamu",
            )))
        });
    let harness = GraphQLDatasetsHarness::new_custom_authentication(
        mock_authentication_service,
        TenancyConfig::MultiTenant,
    )
    .await;
>>>>>>> de7c879c

    let snapshot = MetadataFactory::dataset_snapshot()
        .name("foo")
        .kind(DatasetKind::Root)
        .push_event(MetadataFactory::set_polling_source().build())
        .build();

    let snapshot_yaml = String::from_utf8_lossy(
        &YamlDatasetSnapshotSerializer
            .write_manifest(&snapshot)
            .unwrap(),
    )
    .to_string();

    let request_code = indoc!(
        r#"
        mutation {
            datasets {
                createFromSnapshot (snapshot: "<content>", snapshotFormat: YAML) {
                    ... on CreateDatasetResultSuccess {
                        dataset {
                            name
                            kind
                        }
                    }
                }
            }
        }
        "#
    )
    .replace("<content>", &snapshot_yaml.escape_default().to_string());

    expect_anonymous_access_error(harness.execute_anonymous_query(request_code.clone()).await);

    let res = harness.execute_authorized_query(request_code).await;

    assert!(res.is_ok(), "{res:?}");
    pretty_assertions::assert_eq!(
        async_graphql::value!({
            "datasets": {
                "createFromSnapshot": {
                    "dataset": {
                        "name": "foo",
                        "kind": "ROOT",
                    }
                }
            }
        }),
        res.data,
    );
}

////////////////////////////////////////////////////////////////////////////////////////////////////////////////////////

#[test_log::test(tokio::test)]
async fn test_dataset_create_from_snapshot_malformed() {
    let harness = GraphQLDatasetsHarness::new(TenancyConfig::SingleTenant).await;

    let res = harness
        .execute_authorized_query(indoc!(
            r#"
        mutation {
            datasets {
                createFromSnapshot(snapshot: "version: 1", snapshotFormat: YAML) {
                    ... on MetadataManifestMalformed {
                        __typename
                    }
                }
            }
        }
        "#
        ))
        .await;

    assert!(res.is_ok(), "{res:?}");
    pretty_assertions::assert_eq!(
        async_graphql::value!({
            "datasets": {
                "createFromSnapshot": {
                    "__typename": "MetadataManifestMalformed",
                }
            }
        }),
        res.data,
    );
}

////////////////////////////////////////////////////////////////////////////////////////////////////////////////////////

#[test_log::test(tokio::test)]
async fn test_dataset_rename_success() {
    let harness = GraphQLDatasetsHarness::new(TenancyConfig::SingleTenant).await;

    let foo_result = harness
        .create_root_dataset(None, DatasetName::new_unchecked("foo"))
        .await;

    let request_code = indoc!(
        r#"
        mutation {
            datasets {
                byId (datasetId: "<id>") {
                    rename(newName: "<newName>") {
                        __typename
                        message
                        ... on RenameResultSuccess {
                            oldName
                            newName
                        }
                    }
                }
            }
        }
        "#
    )
    .replace("<id>", &foo_result.dataset_handle.id.to_string())
    .replace("<newName>", "bar");

    expect_anonymous_access_error(harness.execute_anonymous_query(request_code.clone()).await);

    let res = harness.execute_authorized_query(request_code).await;

    assert!(res.is_ok(), "{res:?}");
    pretty_assertions::assert_eq!(
        async_graphql::value!({
            "datasets": {
                "byId": {
                    "rename": {
                        "__typename": "RenameResultSuccess",
                        "message": "Success",
                        "oldName": "foo",
                        "newName": "bar"
                    }
                }
            }
        }),
        res.data,
    );
}

////////////////////////////////////////////////////////////////////////////////////////////////////////////////////////

#[test_log::test(tokio::test)]
async fn test_dataset_rename_no_changes() {
    let harness = GraphQLDatasetsHarness::new(TenancyConfig::SingleTenant).await;

    let foo_result = harness
        .create_root_dataset(None, DatasetName::new_unchecked("foo"))
        .await;

    let res = harness
        .execute_authorized_query(
            indoc!(
                r#"
                mutation {
                    datasets {
                        byId (datasetId: "<id>") {
                            rename(newName: "<newName>") {
                                __typename
                                message
                                ... on RenameResultNoChanges {
                                    preservedName
                                }
                            }
                        }
                    }
                }
                "#
            )
            .replace("<id>", &foo_result.dataset_handle.id.to_string())
            .replace("<newName>", "foo"),
        )
        .await;

    assert!(res.is_ok(), "{res:?}");
    pretty_assertions::assert_eq!(
        async_graphql::value!({
            "datasets": {
                "byId": {
                    "rename": {
                        "__typename": "RenameResultNoChanges",
                        "message": "No changes",
                        "preservedName": "foo"
                    }
                }
            }
        }),
        res.data,
    );
}

////////////////////////////////////////////////////////////////////////////////////////////////////////////////////////

#[test_log::test(tokio::test)]
async fn test_dataset_rename_name_collision() {
    let harness = GraphQLDatasetsHarness::new(TenancyConfig::SingleTenant).await;

    let foo_result = harness
        .create_root_dataset(None, DatasetName::new_unchecked("foo"))
        .await;
    let _bar_result = harness
        .create_root_dataset(None, DatasetName::new_unchecked("bar"))
        .await;

    let res = harness
        .execute_authorized_query(
            indoc!(
                r#"
                mutation {
                    datasets {
                        byId (datasetId: "<id>") {
                            rename(newName: "<newName>") {
                                __typename
                                message
                                ... on RenameResultNameCollision {
                                    collidingAlias
                                }
                            }
                        }
                    }
                }
                "#
            )
            .replace("<id>", &foo_result.dataset_handle.id.to_string())
            .replace("<newName>", "bar"),
        )
        .await;

    assert!(res.is_ok(), "{res:?}");
    pretty_assertions::assert_eq!(
        async_graphql::value!({
            "datasets": {
                "byId": {
                    "rename": {
                        "__typename": "RenameResultNameCollision",
                        "message": "Dataset 'bar' already exists",
                        "collidingAlias": "bar"
                    }
                }
            }
        }),
        res.data,
    );
}

////////////////////////////////////////////////////////////////////////////////////////////////////////////////////////

#[test_log::test(tokio::test)]
async fn test_dataset_delete_success() {
    let harness = GraphQLDatasetsHarness::new(TenancyConfig::SingleTenant).await;

    let foo_result = harness
        .create_root_dataset(None, DatasetName::new_unchecked("foo"))
        .await;

    let request_code = indoc!(
        r#"
        mutation {
            datasets {
                byId (datasetId: "<id>") {
                    delete {
                        __typename
                        message
                        ... on DeleteResultSuccess {
                            deletedDataset
                        }
                    }
                }
            }
        }
        "#
    )
    .replace("<id>", &foo_result.dataset_handle.id.to_string());

    expect_anonymous_access_error(harness.execute_anonymous_query(request_code.clone()).await);

    let res = harness.execute_authorized_query(request_code).await;

    assert!(res.is_ok(), "{res:?}");
    pretty_assertions::assert_eq!(
        async_graphql::value!({
            "datasets": {
                "byId": {
                    "delete": {
                        "__typename": "DeleteResultSuccess",
                        "message": "Success",
                        "deletedDataset": "foo"
                    }
                }
            }
        }),
        res.data,
    );
}

////////////////////////////////////////////////////////////////////////////////////////////////////////////////////////

#[test_log::test(tokio::test)]
async fn test_dataset_delete_dangling_ref() {
    let harness = GraphQLDatasetsHarness::new(TenancyConfig::SingleTenant).await;

    let foo_result = harness
        .create_root_dataset(None, DatasetName::new_unchecked("foo"))
        .await;
    let _bar_result = harness
        .create_derived_dataset(
            DatasetName::new_unchecked("bar"),
            &foo_result.dataset_handle,
        )
        .await;

    let res = harness
        .execute_authorized_query(
            indoc!(
                r#"
                mutation {
                    datasets {
                        byId (datasetId: "<id>") {
                            delete {
                                __typename
                                message
                                ... on DeleteResultDanglingReference {
                                    notDeletedDataset
                                    danglingChildRefs
                                }
                            }
                        }
                    }
                }
                "#
            )
            .replace("<id>", &foo_result.dataset_handle.id.to_string()),
        )
        .await;

    assert!(res.is_ok(), "{res:?}");
    pretty_assertions::assert_eq!(
        async_graphql::value!({
            "datasets": {
                "byId": {
                    "delete": {
                        "__typename": "DeleteResultDanglingReference",
                        "message": "Dataset 'foo' has 1 dangling reference(s)",
                        "notDeletedDataset": "foo",
                        "danglingChildRefs": ["bar"]
                    }
                }
            }
        }),
        res.data,
    );
}

////////////////////////////////////////////////////////////////////////////////////////////////////////////////////////

#[test_log::test(tokio::test)]
async fn test_dataset_view_permissions() {
    let harness = GraphQLDatasetsHarness::new(TenancyConfig::SingleTenant).await;

    let foo_result = harness
        .create_root_dataset(None, DatasetName::new_unchecked("foo"))
        .await;

    let request_code = indoc!(
        r#"
        query {
            datasets {
                byId (datasetId: "<id>") {
                    permissions {
                        canView
                        canDelete
                        canRename
                        canCommit
                        canSchedule
                    }
                }
            }
        }
        "#
    )
    .replace("<id>", &foo_result.dataset_handle.id.to_string());

    let res = harness.execute_authorized_query(request_code).await;

    assert!(res.is_ok(), "{res:?}");
    pretty_assertions::assert_eq!(
        async_graphql::value!({
            "datasets": {
                "byId": {
                    "permissions": {
                        "canView": true,
                        "canDelete": true,
                        "canRename": true,
                        "canCommit": true,
                        "canSchedule": true,
                    }
                }
            }
        }),
        res.data,
    );
}

////////////////////////////////////////////////////////////////////////////////////////////////////////////////////////
// Harness
////////////////////////////////////////////////////////////////////////////////////////////////////////////////////////

struct GraphQLDatasetsHarness {
    _tempdir: tempfile::TempDir,
    catalog_authorized: dill::Catalog,
    catalog_anonymous: dill::Catalog,
}

impl GraphQLDatasetsHarness {
    pub async fn new(tenancy_config: TenancyConfig) -> Self {
        Self::new_custom_authentication(MockAuthenticationService::built_in(), tenancy_config).await
    }

    pub async fn new_custom_authentication(
        mock_authentication_service: MockAuthenticationService,
        tenancy_config: TenancyConfig,
    ) -> Self {
        let tempdir = tempfile::tempdir().unwrap();
        let datasets_dir = tempdir.path().join("datasets");
        std::fs::create_dir(&datasets_dir).unwrap();

        let base_catalog = {
            let mut b = dill::CatalogBuilder::new();

            b.add::<SystemTimeSourceDefault>()
                .add_builder(
                    OutboxImmediateImpl::builder()
                        .with_consumer_filter(messaging_outbox::ConsumerFilter::AllConsumers),
                )
                .bind::<dyn Outbox, OutboxImmediateImpl>()
                .add::<CreateDatasetFromSnapshotUseCaseImpl>()
                .add::<RenameDatasetUseCaseImpl>()
                .add::<DeleteDatasetUseCaseImpl>()
                .add::<DependencyGraphServiceImpl>()
                .add::<InMemoryDatasetDependencyRepository>()
                .add_value(tenancy_config)
                .add_builder(DatasetRepositoryLocalFs::builder().with_root(datasets_dir))
                .bind::<dyn DatasetRepository, DatasetRepositoryLocalFs>()
                .bind::<dyn DatasetRepositoryWriter, DatasetRepositoryLocalFs>()
                .add::<DatasetRegistryRepoBridge>()
                .add_value(mock_authentication_service)
                .bind::<dyn AuthenticationService, MockAuthenticationService>()
                .add::<auth::AlwaysHappyDatasetActionAuthorizer>()
                .add::<RebacServiceImpl>()
                .add::<InMemoryRebacRepository>();

            if tenancy_config == TenancyConfig::MultiTenant {
                b.add::<MultiTenantRebacDatasetLifecycleMessageConsumer>();
            }

            NoOpDatabasePlugin::init_database_components(&mut b);

            register_message_dispatcher::<DatasetLifecycleMessage>(
                &mut b,
                MESSAGE_PRODUCER_KAMU_CORE_DATASET_SERVICE,
            );

            b.build()
        };

        let (catalog_anonymous, catalog_authorized) = authentication_catalogs(&base_catalog).await;

        Self {
            _tempdir: tempdir,
            catalog_anonymous,
            catalog_authorized,
        }
    }

    pub async fn create_root_dataset(
        &self,
        account_name: Option<AccountName>,
        name: DatasetName,
    ) -> CreateDatasetResult {
        let create_dataset = self
            .catalog_authorized
            .get_one::<dyn CreateDatasetFromSnapshotUseCase>()
            .unwrap();

        create_dataset
            .execute(
                MetadataFactory::dataset_snapshot()
                    .name(DatasetAlias::new(account_name, name))
                    .kind(DatasetKind::Root)
                    .push_event(MetadataFactory::set_polling_source().build())
                    .build(),
                Default::default(),
            )
            .await
            .unwrap()
    }

    pub async fn create_derived_dataset(
        &self,
        name: DatasetName,
        input_dataset: &DatasetHandle,
    ) -> CreateDatasetResult {
        let create_dataset = self
            .catalog_authorized
            .get_one::<dyn CreateDatasetFromSnapshotUseCase>()
            .unwrap();

        create_dataset
            .execute(
                MetadataFactory::dataset_snapshot()
                    .name(DatasetAlias::new(None, name))
                    .kind(DatasetKind::Derivative)
                    .push_event(
                        MetadataFactory::set_transform()
                            .inputs_from_refs(vec![input_dataset.alias.clone()])
                            .build(),
                    )
                    .build(),
                Default::default(),
            )
            .await
            .unwrap()
    }

    pub async fn execute_authorized_query(
        &self,
        query: impl Into<async_graphql::Request>,
    ) -> async_graphql::Response {
        kamu_adapter_graphql::schema_quiet()
            .execute(query.into().data(self.catalog_authorized.clone()))
            .await
    }

    pub async fn execute_anonymous_query(
        &self,
        query: impl Into<async_graphql::Request>,
    ) -> async_graphql::Response {
        kamu_adapter_graphql::schema_quiet()
            .execute(query.into().data(self.catalog_anonymous.clone()))
            .await
    }
}

////////////////////////////////////////////////////////////////////////////////////////////////////////////////////////<|MERGE_RESOLUTION|>--- conflicted
+++ resolved
@@ -342,11 +342,7 @@
 ////////////////////////////////////////////////////////////////////////////////////////////////////////////////////////
 
 #[test_log::test(tokio::test)]
-<<<<<<< HEAD
 async fn test_dataset_create_from_snapshot() {
-    let harness = GraphQLDatasetsHarness::new(TenancyConfig::MultiTenant).await;
-=======
-async fn dataset_create_from_snapshot() {
     let mut mock_authentication_service = MockAuthenticationService::built_in();
     mock_authentication_service
         .expect_account_by_name()
@@ -361,7 +357,6 @@
         TenancyConfig::MultiTenant,
     )
     .await;
->>>>>>> de7c879c
 
     let snapshot = MetadataFactory::dataset_snapshot()
         .name("foo")
