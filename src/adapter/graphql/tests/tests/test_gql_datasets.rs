// Copyright Kamu Data, Inc. and contributors. All rights reserved.
//
// Use of this software is governed by the Business Source License
// included in the LICENSE file.
//
// As of the Change Date specified in that file, in accordance with
// the Business Source License, use of this software will be governed
// by the Apache License, Version 2.0.

<<<<<<< HEAD
use bon::bon;
use database_common::NoOpDatabasePlugin;
use dill::Component;
=======
>>>>>>> e6ce9636
use indoc::indoc;
use kamu::testing::MockDatasetActionAuthorizer;
use kamu_accounts::*;
use kamu_auth_rebac_inmem::InMemoryRebacRepository;
use kamu_auth_rebac_services::{RebacDatasetLifecycleMessageConsumer, RebacServiceImpl};
use kamu_core::auth::{DatasetAction, DatasetActionAuthorizer};
use kamu_core::*;
use kamu_datasets::*;
use kamu_datasets_services::*;
use odf::metadata::testing::MetadataFactory;

use crate::utils::{authentication_catalogs, expect_anonymous_access_error, BaseGQLDatasetHarness};

////////////////////////////////////////////////////////////////////////////////////////////////////////////////////////
// Implementations
////////////////////////////////////////////////////////////////////////////////////////////////////////////////////////

macro_rules! test_dataset_create_empty_without_visibility {
    ($tenancy_config:expr) => {
        let harness = GraphQLDatasetsHarness::builder()
            .tenancy_config($tenancy_config)
            .build()
            .await;

        let request_code = indoc::indoc!(
            r#"
            mutation {
              datasets {
                createEmpty(datasetKind: ROOT, datasetAlias: "foo") {
                  ... on CreateDatasetResultSuccess {
                    dataset {
                      name
                    }
                  }
                }
              }
            }
            "#
        );

        expect_anonymous_access_error(harness.execute_anonymous_query(request_code).await);

        let res = harness.execute_authorized_query(request_code).await;

        assert!(res.is_ok(), "{res:?}");
        pretty_assertions::assert_eq!(
            async_graphql::value!({
                "datasets": {
                    "createEmpty": {
                        "dataset": {
                            "name": "foo",
                        }
                    }
                }
            }),
            res.data,
        );
    };
}

////////////////////////////////////////////////////////////////////////////////////////////////////////////////////////

macro_rules! test_dataset_create_empty_public {
    ($tenancy_config:expr) => {
        let harness = GraphQLDatasetsHarness::builder()
            .tenancy_config($tenancy_config)
            .build()
            .await;

        let request_code = indoc::indoc!(
            r#"
            mutation {
              datasets {
                createEmpty(datasetKind: ROOT, datasetAlias: "foo", datasetVisibility: PUBLIC) {
                  ... on CreateDatasetResultSuccess {
                    dataset {
                      name
                    }
                  }
                }
              }
            }
            "#
        );

        expect_anonymous_access_error(harness.execute_anonymous_query(request_code).await);

        let res = harness.execute_authorized_query(request_code).await;

        assert!(res.is_ok(), "{res:?}");
        pretty_assertions::assert_eq!(
            async_graphql::value!({
                "datasets": {
                    "createEmpty": {
                        "dataset": {
                            "name": "foo",
                        }
                    }
                }
            }),
            res.data,
        );
    };
}

////////////////////////////////////////////////////////////////////////////////////////////////////////////////////////
// Tests
////////////////////////////////////////////////////////////////////////////////////////////////////////////////////////

#[test_log::test(tokio::test)]
async fn test_dataset_by_id_does_not_exist() {
    let harness = GraphQLDatasetsHarness::builder()
        .tenancy_config(TenancyConfig::SingleTenant)
        .build()
        .await;

    let res = harness.execute_anonymous_query(indoc!(
            r#"
            {
                datasets {
                    byId (datasetId: "did:odf:fed012126262ba49e1ba8392c26f7a39e1ba8d756c7469786d3365200c68402ff65dc") {
                        name
                    }
                }
            }
            "#
        ))
        .await;

    assert!(res.is_ok(), "{res:?}");
    pretty_assertions::assert_eq!(
        async_graphql::value!({
            "datasets": {
                "byId": null,
            }
        }),
        res.data,
    );
}

////////////////////////////////////////////////////////////////////////////////////////////////////////////////////////

#[test_log::test(tokio::test)]
async fn test_dataset_by_id() {
    let harness = GraphQLDatasetsHarness::builder()
        .tenancy_config(TenancyConfig::SingleTenant)
        .build()
        .await;

    let foo_result = harness
        .create_root_dataset(None, odf::DatasetName::new_unchecked("foo"))
        .await;

    let res = harness
        .execute_anonymous_query(
            indoc!(
                r#"
                {
                    datasets {
                        byId (datasetId: "<id>") {
                            name
                        }
                    }
                }
                "#
            )
            .replace(
                "<id>",
                &foo_result.dataset_handle.id.as_did_str().to_stack_string(),
            ),
        )
        .await;

    assert!(res.is_ok(), "{res:?}");
    pretty_assertions::assert_eq!(
        async_graphql::value!({
            "datasets": {
                "byId": {
                    "name": "foo",
                }
            }
        }),
        res.data,
    );
}

////////////////////////////////////////////////////////////////////////////////////////////////////////////////////////

#[test_log::test(tokio::test)]
async fn test_dataset_by_account_and_name_case_insensitive() {
    let harness = GraphQLDatasetsHarness::builder()
        .tenancy_config(TenancyConfig::MultiTenant)
        .build()
        .await;

    let account_name = odf::AccountName::new_unchecked("KaMu");

    harness
        .create_root_dataset(
            Some(account_name.clone()),
            odf::DatasetName::new_unchecked("Foo"),
        )
        .await;

    let res = harness
        .execute_anonymous_query(
            indoc!(
                r#"
                {
                    datasets {
                        byOwnerAndName(accountName: "kAmU", datasetName: "<name>") {
                            name,
                            owner { accountName },
                        }
                    }
                }
                "#
            )
            .replace("<name>", "FoO"),
        )
        .await;

    assert!(res.is_ok(), "{res:?}");
    pretty_assertions::assert_eq!(
        async_graphql::value!({
            "datasets": {
                "byOwnerAndName": {
                    "name": "Foo",
                    "owner": {
                       "accountName": DEFAULT_ACCOUNT_NAME_STR,
                    }
                }
            }
        }),
        res.data,
    );
}

////////////////////////////////////////////////////////////////////////////////////////////////////////////////////////

#[test_log::test(tokio::test)]
async fn test_dataset_by_account_id() {
    let harness = GraphQLDatasetsHarness::builder()
        .tenancy_config(TenancyConfig::SingleTenant)
        .build()
        .await;

    harness
        .create_root_dataset(None, odf::DatasetName::new_unchecked("Foo"))
        .await;

    let res = harness
        .execute_anonymous_query(
            indoc!(
                r#"
                {
                    datasets {
                        byAccountId(accountId: "<accountId>") {
                            nodes {
                                name,
                                owner { accountName }
                            }
                        }
                    }
                }
                "#
            )
            .replace("<accountId>", DEFAULT_ACCOUNT_ID.to_string().as_str()),
        )
        .await;

    assert!(res.is_ok(), "{res:?}");
    pretty_assertions::assert_eq!(
        async_graphql::value!({
            "datasets": {
                "byAccountId": {
                    "nodes": [
                        {
                            "name": "Foo",
                            "owner": {
                               "accountName": DEFAULT_ACCOUNT_NAME_STR,
                            }
                        }
                    ]

                }
            }
        }),
        res.data,
    );
}

////////////////////////////////////////////////////////////////////////////////////////////////////////////////////////

#[test_log::test(tokio::test)]
async fn test_dataset_create_empty_without_visibility_st() {
    test_dataset_create_empty_without_visibility!(TenancyConfig::SingleTenant);
}

////////////////////////////////////////////////////////////////////////////////////////////////////////////////////////

#[test_log::test(tokio::test)]
async fn test_dataset_create_empty_without_visibility_mt() {
    test_dataset_create_empty_without_visibility!(TenancyConfig::MultiTenant);
}

////////////////////////////////////////////////////////////////////////////////////////////////////////////////////////

#[test_log::test(tokio::test)]
async fn test_dataset_create_empty_public_st() {
    test_dataset_create_empty_public!(TenancyConfig::SingleTenant);
}

////////////////////////////////////////////////////////////////////////////////////////////////////////////////////////

#[test_log::test(tokio::test)]
async fn test_dataset_create_empty_public_mt() {
    test_dataset_create_empty_public!(TenancyConfig::MultiTenant);
}

////////////////////////////////////////////////////////////////////////////////////////////////////////////////////////

#[test_log::test(tokio::test)]
async fn test_dataset_create_from_snapshot() {
    let harness = GraphQLDatasetsHarness::builder()
        .tenancy_config(TenancyConfig::MultiTenant)
        .build()
        .await;

    let snapshot = MetadataFactory::dataset_snapshot()
        .name("foo")
        .kind(odf::DatasetKind::Root)
        .push_event(MetadataFactory::set_polling_source().build())
        .build();

    use odf::metadata::serde::yaml::YamlDatasetSnapshotSerializer;
    use odf::metadata::serde::DatasetSnapshotSerializer;

    let snapshot_yaml = String::from_utf8_lossy(
        &YamlDatasetSnapshotSerializer
            .write_manifest(&snapshot)
            .unwrap(),
    )
    .to_string();

    let request_code = indoc!(
        r#"
        mutation {
            datasets {
                createFromSnapshot (snapshot: "<content>", snapshotFormat: YAML) {
                    ... on CreateDatasetResultSuccess {
                        dataset {
                            name
                            kind
                        }
                    }
                }
            }
        }
        "#
    )
    .replace("<content>", &snapshot_yaml.escape_default().to_string());

    expect_anonymous_access_error(harness.execute_anonymous_query(request_code.clone()).await);

    let res = harness.execute_authorized_query(request_code).await;

    assert!(res.is_ok(), "{res:?}");
    pretty_assertions::assert_eq!(
        async_graphql::value!({
            "datasets": {
                "createFromSnapshot": {
                    "dataset": {
                        "name": "foo",
                        "kind": "ROOT",
                    }
                }
            }
        }),
        res.data,
    );
}

////////////////////////////////////////////////////////////////////////////////////////////////////////////////////////

#[test_log::test(tokio::test)]
async fn test_dataset_create_from_snapshot_malformed() {
    let harness = GraphQLDatasetsHarness::builder()
        .tenancy_config(TenancyConfig::SingleTenant)
        .build()
        .await;

    let res = harness
        .execute_authorized_query(indoc!(
            r#"
        mutation {
            datasets {
                createFromSnapshot(snapshot: "version: 1", snapshotFormat: YAML) {
                    ... on MetadataManifestMalformed {
                        __typename
                    }
                }
            }
        }
        "#
        ))
        .await;

    assert!(res.is_ok(), "{res:?}");
    pretty_assertions::assert_eq!(
        async_graphql::value!({
            "datasets": {
                "createFromSnapshot": {
                    "__typename": "MetadataManifestMalformed",
                }
            }
        }),
        res.data,
    );
}

////////////////////////////////////////////////////////////////////////////////////////////////////////////////////////

#[test_log::test(tokio::test)]
async fn test_dataset_rename_success() {
    let harness = GraphQLDatasetsHarness::builder()
        .tenancy_config(TenancyConfig::SingleTenant)
        .build()
        .await;

    let foo_result = harness
        .create_root_dataset(None, odf::DatasetName::new_unchecked("foo"))
        .await;

    let request_code = indoc!(
        r#"
        mutation {
            datasets {
                byId (datasetId: "<id>") {
                    rename(newName: "<newName>") {
                        __typename
                        message
                        ... on RenameResultSuccess {
                            oldName
                            newName
                        }
                    }
                }
            }
        }
        "#
    )
    .replace("<id>", &foo_result.dataset_handle.id.to_string())
    .replace("<newName>", "bar");

    expect_anonymous_access_error(harness.execute_anonymous_query(request_code.clone()).await);

    let res = harness.execute_authorized_query(request_code).await;

    assert!(res.is_ok(), "{res:?}");
    pretty_assertions::assert_eq!(
        async_graphql::value!({
            "datasets": {
                "byId": {
                    "rename": {
                        "__typename": "RenameResultSuccess",
                        "message": "Success",
                        "oldName": "foo",
                        "newName": "bar"
                    }
                }
            }
        }),
        res.data,
    );
}

////////////////////////////////////////////////////////////////////////////////////////////////////////////////////////

#[test_log::test(tokio::test)]
async fn test_dataset_rename_no_changes() {
    let harness = GraphQLDatasetsHarness::builder()
        .tenancy_config(TenancyConfig::SingleTenant)
        .build()
        .await;

    let foo_result = harness
        .create_root_dataset(None, odf::DatasetName::new_unchecked("foo"))
        .await;

    let res = harness
        .execute_authorized_query(
            indoc!(
                r#"
                mutation {
                    datasets {
                        byId (datasetId: "<id>") {
                            rename(newName: "<newName>") {
                                __typename
                                message
                                ... on RenameResultNoChanges {
                                    preservedName
                                }
                            }
                        }
                    }
                }
                "#
            )
            .replace("<id>", &foo_result.dataset_handle.id.to_string())
            .replace("<newName>", "foo"),
        )
        .await;

    assert!(res.is_ok(), "{res:?}");
    pretty_assertions::assert_eq!(
        async_graphql::value!({
            "datasets": {
                "byId": {
                    "rename": {
                        "__typename": "RenameResultNoChanges",
                        "message": "No changes",
                        "preservedName": "foo"
                    }
                }
            }
        }),
        res.data,
    );
}

////////////////////////////////////////////////////////////////////////////////////////////////////////////////////////

#[test_log::test(tokio::test)]
async fn test_dataset_rename_name_collision() {
    let harness = GraphQLDatasetsHarness::builder()
        .tenancy_config(TenancyConfig::SingleTenant)
        .build()
        .await;

    let foo_result = harness
        .create_root_dataset(None, odf::DatasetName::new_unchecked("foo"))
        .await;
    let _bar_result = harness
        .create_root_dataset(None, odf::DatasetName::new_unchecked("bar"))
        .await;

    let res = harness
        .execute_authorized_query(
            indoc!(
                r#"
                mutation {
                    datasets {
                        byId (datasetId: "<id>") {
                            rename(newName: "<newName>") {
                                __typename
                                message
                                ... on RenameResultNameCollision {
                                    collidingAlias
                                }
                            }
                        }
                    }
                }
                "#
            )
            .replace("<id>", &foo_result.dataset_handle.id.to_string())
            .replace("<newName>", "bar"),
        )
        .await;

    assert!(res.is_ok(), "{res:?}");
    pretty_assertions::assert_eq!(
        async_graphql::value!({
            "datasets": {
                "byId": {
                    "rename": {
                        "__typename": "RenameResultNameCollision",
                        "message": "Dataset 'bar' already exists",
                        "collidingAlias": "bar"
                    }
                }
            }
        }),
        res.data,
    );
}

////////////////////////////////////////////////////////////////////////////////////////////////////////////////////////

#[test_log::test(tokio::test)]
async fn test_dataset_delete_success() {
    let harness = GraphQLDatasetsHarness::builder()
        .tenancy_config(TenancyConfig::SingleTenant)
        .build()
        .await;

    let foo_result = harness
        .create_root_dataset(None, odf::DatasetName::new_unchecked("foo"))
        .await;

    let request_code = indoc!(
        r#"
        mutation {
            datasets {
                byId (datasetId: "<id>") {
                    delete {
                        __typename
                        message
                        ... on DeleteResultSuccess {
                            deletedDataset
                        }
                    }
                }
            }
        }
        "#
    )
    .replace("<id>", &foo_result.dataset_handle.id.to_string());

    expect_anonymous_access_error(harness.execute_anonymous_query(request_code.clone()).await);

    let res = harness.execute_authorized_query(request_code).await;

    assert!(res.is_ok(), "{res:?}");
    pretty_assertions::assert_eq!(
        async_graphql::value!({
            "datasets": {
                "byId": {
                    "delete": {
                        "__typename": "DeleteResultSuccess",
                        "message": "Success",
                        "deletedDataset": "foo"
                    }
                }
            }
        }),
        res.data,
    );
}

////////////////////////////////////////////////////////////////////////////////////////////////////////////////////////

#[test_log::test(tokio::test)]
async fn test_dataset_delete_dangling_ref() {
    let harness = GraphQLDatasetsHarness::builder()
        .tenancy_config(TenancyConfig::SingleTenant)
        .build()
        .await;

    let foo_result = harness
        .create_root_dataset(None, odf::DatasetName::new_unchecked("foo"))
        .await;
    let _bar_result = harness
        .create_derived_dataset(
            odf::DatasetName::new_unchecked("bar"),
            &foo_result.dataset_handle,
        )
        .await;

    let res = harness
        .execute_authorized_query(
            indoc!(
                r#"
                mutation {
                    datasets {
                        byId (datasetId: "<id>") {
                            delete {
                                __typename
                                message
                                ... on DeleteResultDanglingReference {
                                    notDeletedDataset
                                    danglingChildRefs
                                }
                            }
                        }
                    }
                }
                "#
            )
            .replace("<id>", &foo_result.dataset_handle.id.to_string()),
        )
        .await;

    assert!(res.is_ok(), "{res:?}");
    pretty_assertions::assert_eq!(
        async_graphql::value!({
            "datasets": {
                "byId": {
                    "delete": {
                        "__typename": "DeleteResultDanglingReference",
                        "message": "Dataset 'foo' has 1 dangling reference(s)",
                        "notDeletedDataset": "foo",
                        "danglingChildRefs": ["bar"]
                    }
                }
            }
        }),
        res.data,
    );
}

////////////////////////////////////////////////////////////////////////////////////////////////////////////////////////

#[test_log::test(tokio::test)]
async fn test_dataset_view_permissions_for_a_reader() {
    test_dataset_view_permissions(
        &[DatasetAction::Read],
        async_graphql::value!({
            "collaboration": {
                "canView": false,
                "canUpdate": false,
            },
            "envVars": {
                "canView": true,
                "canUpdate": false,
            },
            "flows": {
                "canView": true,
                "canRun": false,
            },
            "general": {
                "canRename": false,
                "canSetVisibility": false,
                "canDelete": false,
            },
            "metadata": {
                "canCommit": false,
            },
        }),
    )
    .await;
}

////////////////////////////////////////////////////////////////////////////////////////////////////////////////////////

#[test_log::test(tokio::test)]
async fn test_dataset_view_permissions_for_an_editor() {
    test_dataset_view_permissions(
        &[DatasetAction::Read, DatasetAction::Write],
        async_graphql::value!({
            "collaboration": {
                "canView": false,
                "canUpdate": false,
            },
            "envVars": {
                "canView": true,
                "canUpdate": false,
            },
            "flows": {
                "canView": true,
                "canRun": false,
            },
            "general": {
                "canRename": false,
                "canSetVisibility": false,
                "canDelete": false,
            },
            "metadata": {
                "canCommit": true,
            },
        }),
    )
    .await;
}

////////////////////////////////////////////////////////////////////////////////////////////////////////////////////////

#[test_log::test(tokio::test)]
async fn test_dataset_view_permissions_for_a_maintainer() {
    test_dataset_view_permissions(
        &[
            DatasetAction::Read,
            DatasetAction::Write,
            DatasetAction::Maintain,
        ],
        async_graphql::value!({
            "collaboration": {
                "canView": true,
                "canUpdate": true,
            },
            "envVars": {
                "canView": true,
                "canUpdate": true,
            },
            "flows": {
                "canView": true,
                "canRun": true,
            },
            "general": {
                "canRename": true,
                "canSetVisibility": true,
                "canDelete": false,
            },
            "metadata": {
                "canCommit": true,
            },
        }),
    )
    .await;
}

////////////////////////////////////////////////////////////////////////////////////////////////////////////////////////

#[test_log::test(tokio::test)]
async fn test_dataset_view_permissions_for_an_owner() {
    test_dataset_view_permissions(
        &[
            DatasetAction::Read,
            DatasetAction::Write,
            DatasetAction::Maintain,
            DatasetAction::Own,
        ],
        async_graphql::value!({
            "collaboration": {
                "canView": true,
                "canUpdate": true,
            },
            "envVars": {
                "canView": true,
                "canUpdate": true,
            },
            "flows": {
                "canView": true,
                "canRun": true,
            },
            "general": {
                "canRename": true,
                "canSetVisibility": true,
                "canDelete": true,
            },
            "metadata": {
                "canCommit": true,
            },
        }),
    )
    .await;
}

////////////////////////////////////////////////////////////////////////////////////////////////////////////////////////
// Implementations
////////////////////////////////////////////////////////////////////////////////////////////////////////////////////////

async fn test_dataset_view_permissions(
    allowed_actions: &[DatasetAction],
    expected_permission: async_graphql::Value,
) {
    let harness = GraphQLDatasetsHarness::builder()
        .tenancy_config(TenancyConfig::SingleTenant)
        .mock_dataset_action_authorizer(
            MockDatasetActionAuthorizer::new()
                .expect_check_read_a_dataset(1, true)
                .make_expect_get_allowed_actions(allowed_actions, 1),
        )
        .build()
        .await;

    let foo_result = harness
        .create_root_dataset(None, odf::DatasetName::new_unchecked("foo"))
        .await;

    let request_code = indoc!(
        r#"
        query {
            datasets {
                byId (datasetId: "<id>") {
                    permissions {
                        collaboration {
                            canView
                            canUpdate
                        }
                        envVars {
                            canView
                            canUpdate
                        }
                        flows {
                            canView
                            canRun
                        }
                        general {
                            canRename
                            canSetVisibility
                            canDelete
                        }
                        metadata {
                            canCommit
                        }
                    }
                }
            }
        }
        "#
    )
    .replace("<id>", &foo_result.dataset_handle.id.to_string());

    let res = harness.execute_authorized_query(request_code).await;

    assert!(res.is_ok(), "{res:?}");
    pretty_assertions::assert_eq!(
        async_graphql::value!({
            "datasets": {
                "byId": {
                    "permissions": expected_permission
                }
            }
        }),
        res.data,
    );
}

////////////////////////////////////////////////////////////////////////////////////////////////////////////////////////
// Harness
////////////////////////////////////////////////////////////////////////////////////////////////////////////////////////

#[oop::extend(BaseGQLDatasetHarness, base_gql_harness)]
struct GraphQLDatasetsHarness {
    base_gql_harness: BaseGQLDatasetHarness,
    catalog_anonymous: dill::Catalog,
    catalog_authorized: dill::Catalog,
}

#[bon]
impl GraphQLDatasetsHarness {
<<<<<<< HEAD
    #[builder]
    pub async fn new(
        tenancy_config: TenancyConfig,
        mock_dataset_action_authorizer: Option<MockDatasetActionAuthorizer>,
    ) -> Self {
        let tempdir = tempfile::tempdir().unwrap();
        let datasets_dir = tempdir.path().join("datasets");
        std::fs::create_dir(&datasets_dir).unwrap();
=======
    pub async fn new(tenancy_config: TenancyConfig) -> Self {
        let base_gql_harness = BaseGQLDatasetHarness::new(tenancy_config);
>>>>>>> e6ce9636

        let base_catalog = {
            let mut b = dill::CatalogBuilder::new_chained(base_gql_harness.catalog());

            b.add::<RenameDatasetUseCaseImpl>()
                .add::<DeleteDatasetUseCaseImpl>()
<<<<<<< HEAD
                .add::<ViewDatasetUseCaseImpl>()
                .add::<DependencyGraphServiceImpl>()
                .add::<InMemoryDatasetDependencyRepository>()
                .add_value(tenancy_config)
                .add_builder(
                    odf::dataset::DatasetStorageUnitLocalFs::builder().with_root(datasets_dir),
                )
                .bind::<dyn odf::DatasetStorageUnit, odf::dataset::DatasetStorageUnitLocalFs>()
                .bind::<dyn odf::DatasetStorageUnitWriter, odf::dataset::DatasetStorageUnitLocalFs>(
                )
=======
>>>>>>> e6ce9636
                .add::<RebacServiceImpl>()
                .add_value(kamu_auth_rebac_services::DefaultAccountProperties { is_admin: false })
                .add_value(kamu_auth_rebac_services::DefaultDatasetProperties {
                    allows_anonymous_read: false,
                    allows_public_read: false,
                })
                .add::<InMemoryRebacRepository>()
                .add::<RebacDatasetLifecycleMessageConsumer>();

<<<<<<< HEAD
            if let Some(mock) = mock_dataset_action_authorizer {
                b.add_value(mock)
                    .bind::<dyn DatasetActionAuthorizer, MockDatasetActionAuthorizer>();
            } else {
                b.add::<auth::AlwaysHappyDatasetActionAuthorizer>();
            }

            NoOpDatabasePlugin::init_database_components(&mut b);

=======
>>>>>>> e6ce9636
            b.build()
        };

        let (catalog_anonymous, catalog_authorized) = authentication_catalogs(&base_catalog).await;

        Self {
            base_gql_harness,
            catalog_anonymous,
            catalog_authorized,
        }
    }

    pub async fn create_root_dataset(
        &self,
        account_name: Option<odf::AccountName>,
        name: odf::DatasetName,
    ) -> CreateDatasetResult {
        let create_dataset = self
            .catalog_authorized
            .get_one::<dyn CreateDatasetFromSnapshotUseCase>()
            .unwrap();

        create_dataset
            .execute(
                MetadataFactory::dataset_snapshot()
                    .name(odf::DatasetAlias::new(account_name, name))
                    .kind(odf::DatasetKind::Root)
                    .push_event(MetadataFactory::set_polling_source().build())
                    .build(),
                Default::default(),
            )
            .await
            .unwrap()
    }

    pub async fn create_derived_dataset(
        &self,
        name: odf::DatasetName,
        input_dataset: &odf::DatasetHandle,
    ) -> CreateDatasetResult {
        let create_dataset = self
            .catalog_authorized
            .get_one::<dyn CreateDatasetFromSnapshotUseCase>()
            .unwrap();

        create_dataset
            .execute(
                MetadataFactory::dataset_snapshot()
                    .name(odf::DatasetAlias::new(None, name))
                    .kind(odf::DatasetKind::Derivative)
                    .push_event(
                        MetadataFactory::set_transform()
                            .inputs_from_refs(vec![input_dataset.alias.clone()])
                            .build(),
                    )
                    .build(),
                Default::default(),
            )
            .await
            .unwrap()
    }

    pub async fn execute_authorized_query(
        &self,
        query: impl Into<async_graphql::Request>,
    ) -> async_graphql::Response {
        kamu_adapter_graphql::schema_quiet()
            .execute(query.into().data(self.catalog_authorized.clone()))
            .await
    }

    pub async fn execute_anonymous_query(
        &self,
        query: impl Into<async_graphql::Request>,
    ) -> async_graphql::Response {
        kamu_adapter_graphql::schema_quiet()
            .execute(query.into().data(self.catalog_anonymous.clone()))
            .await
    }
}

////////////////////////////////////////////////////////////////////////////////////////////////////////////////////////<|MERGE_RESOLUTION|>--- conflicted
+++ resolved
@@ -7,12 +7,7 @@
 // the Business Source License, use of this software will be governed
 // by the Apache License, Version 2.0.
 
-<<<<<<< HEAD
 use bon::bon;
-use database_common::NoOpDatabasePlugin;
-use dill::Component;
-=======
->>>>>>> e6ce9636
 use indoc::indoc;
 use kamu::testing::MockDatasetActionAuthorizer;
 use kamu_accounts::*;
@@ -936,38 +931,18 @@
 
 #[bon]
 impl GraphQLDatasetsHarness {
-<<<<<<< HEAD
     #[builder]
     pub async fn new(
         tenancy_config: TenancyConfig,
         mock_dataset_action_authorizer: Option<MockDatasetActionAuthorizer>,
     ) -> Self {
-        let tempdir = tempfile::tempdir().unwrap();
-        let datasets_dir = tempdir.path().join("datasets");
-        std::fs::create_dir(&datasets_dir).unwrap();
-=======
-    pub async fn new(tenancy_config: TenancyConfig) -> Self {
         let base_gql_harness = BaseGQLDatasetHarness::new(tenancy_config);
->>>>>>> e6ce9636
 
         let base_catalog = {
             let mut b = dill::CatalogBuilder::new_chained(base_gql_harness.catalog());
 
             b.add::<RenameDatasetUseCaseImpl>()
                 .add::<DeleteDatasetUseCaseImpl>()
-<<<<<<< HEAD
-                .add::<ViewDatasetUseCaseImpl>()
-                .add::<DependencyGraphServiceImpl>()
-                .add::<InMemoryDatasetDependencyRepository>()
-                .add_value(tenancy_config)
-                .add_builder(
-                    odf::dataset::DatasetStorageUnitLocalFs::builder().with_root(datasets_dir),
-                )
-                .bind::<dyn odf::DatasetStorageUnit, odf::dataset::DatasetStorageUnitLocalFs>()
-                .bind::<dyn odf::DatasetStorageUnitWriter, odf::dataset::DatasetStorageUnitLocalFs>(
-                )
-=======
->>>>>>> e6ce9636
                 .add::<RebacServiceImpl>()
                 .add_value(kamu_auth_rebac_services::DefaultAccountProperties { is_admin: false })
                 .add_value(kamu_auth_rebac_services::DefaultDatasetProperties {
@@ -977,7 +952,6 @@
                 .add::<InMemoryRebacRepository>()
                 .add::<RebacDatasetLifecycleMessageConsumer>();
 
-<<<<<<< HEAD
             if let Some(mock) = mock_dataset_action_authorizer {
                 b.add_value(mock)
                     .bind::<dyn DatasetActionAuthorizer, MockDatasetActionAuthorizer>();
@@ -985,10 +959,6 @@
                 b.add::<auth::AlwaysHappyDatasetActionAuthorizer>();
             }
 
-            NoOpDatabasePlugin::init_database_components(&mut b);
-
-=======
->>>>>>> e6ce9636
             b.build()
         };
 
