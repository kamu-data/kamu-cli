--- conflicted
+++ resolved
@@ -32,12 +32,8 @@
     DependencyGraphServiceInMemory,
 };
 use kamu_accounts::{JwtAuthenticationConfig, DEFAULT_ACCOUNT_NAME, DEFAULT_ACCOUNT_NAME_STR};
-<<<<<<< HEAD
-use kamu_accounts_inmem::{AccessTokenRepositoryInMemory, AccountRepositoryInMemory};
+use kamu_accounts_inmem::AccessTokenRepositoryInMemory;
 use kamu_accounts_services::{AccessTokenServiceImpl, AuthenticationServiceImpl};
-=======
-use kamu_accounts_services::AuthenticationServiceImpl;
->>>>>>> fb7ed366
 use kamu_core::*;
 use kamu_flow_system::FlowServiceRunConfig;
 use kamu_flow_system_inmem::{FlowConfigurationEventStoreInMem, FlowEventStoreInMem};
@@ -652,45 +648,6 @@
         let mock_dataset_action_authorizer =
             overrides.mock_dataset_action_authorizer.unwrap_or_default();
 
-<<<<<<< HEAD
-        let catalog_base = dill::CatalogBuilder::new()
-            .add::<EventBus>()
-            .add_builder(
-                DatasetRepositoryLocalFs::builder()
-                    .with_root(datasets_dir)
-                    .with_multi_tenant(true),
-            )
-            .bind::<dyn DatasetRepository, DatasetRepositoryLocalFs>()
-            .add_value(dataset_changes_mock)
-            .bind::<dyn DatasetChangesService, MockDatasetChangesService>()
-            .add::<SystemTimeSourceDefault>()
-            .add_value(mock_dataset_action_authorizer)
-            .add::<AuthenticationServiceImpl>()
-            .add::<AccountRepositoryInMemory>()
-            .add_value(JwtAuthenticationConfig::default())
-            .bind::<dyn kamu::domain::auth::DatasetActionAuthorizer, MockDatasetActionAuthorizer>()
-            .add::<DependencyGraphServiceInMemory>()
-            .add_value(dependency_graph_mock)
-            .bind::<dyn DependencyGraphRepository, MockDependencyGraphRepository>()
-            .add::<FlowConfigurationServiceImpl>()
-            .add::<FlowConfigurationEventStoreInMem>()
-            .add::<FlowServiceImpl>()
-            .add::<FlowEventStoreInMem>()
-            .add_value(FlowServiceRunConfig::new(
-                Duration::try_seconds(1).unwrap(),
-                Duration::try_minutes(1).unwrap(),
-            ))
-            .add::<TaskSchedulerImpl>()
-            .add::<TaskSystemEventStoreInMemory>()
-            .add::<AccessTokenServiceImpl>()
-            .add::<AccessTokenRepositoryInMemory>()
-            .add_value(transform_service_mock)
-            .bind::<dyn TransformService, MockTransformService>()
-            .add_value(polling_service_mock)
-            .bind::<dyn PollingIngestService, MockPollingIngestService>()
-            .add::<DatasetOwnershipServiceInMemory>()
-            .build();
-=======
         let catalog_base = {
             let mut b = dill::CatalogBuilder::new();
 
@@ -706,6 +663,8 @@
                 .add::<SystemTimeSourceDefault>()
                 .add_value(mock_dataset_action_authorizer)
                 .add::<AuthenticationServiceImpl>()
+                .add::<AccessTokenServiceImpl>()
+                .add::<AccessTokenRepositoryInMemory>()
                 .add_value(JwtAuthenticationConfig::default())
                 .bind::<dyn kamu::domain::auth::DatasetActionAuthorizer, MockDatasetActionAuthorizer>()
                 .add::<DependencyGraphServiceInMemory>()
@@ -733,7 +692,6 @@
 
             b.build()
         };
->>>>>>> fb7ed366
 
         // Init dataset with no sources
         let (catalog_anonymous, catalog_authorized) = authentication_catalogs(&catalog_base).await;
