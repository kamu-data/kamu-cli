--- conflicted
+++ resolved
@@ -30,34 +30,25 @@
     base_catalog: &dill::Catalog,
     predefined_account_opts: PredefinedAccountOpts,
 ) -> (dill::Catalog, dill::Catalog) {
-    authentication_catalogs_ext(base_catalog, None).await
+    authentication_catalogs_ext(base_catalog, None, predefined_account_opts).await
 }
 
 pub async fn authentication_catalogs_ext(
     base_catalog: &dill::Catalog,
     subject: Option<CurrentAccountSubject>,
+    predefined_account_opts: PredefinedAccountOpts,
 ) -> (dill::Catalog, dill::Catalog) {
     let current_account_subject = subject.unwrap_or_else(CurrentAccountSubject::new_test);
     let mut predefined_accounts_config = PredefinedAccountsConfig::new();
 
-<<<<<<< HEAD
     let CurrentAccountSubject::Logged(logged_account) = &current_account_subject else {
-=======
-    if let CurrentAccountSubject::Logged(logged_account) = &current_account_subject {
-        predefined_accounts_config.predefined.push(
-            AccountConfig::test_config_from_name(logged_account.account_name.clone())
-                .set_properties(predefined_account_opts.into()),
-        );
-    } else {
->>>>>>> d6f95314
         unreachable!();
     };
 
-    predefined_accounts_config
-        .predefined
-        .push(AccountConfig::test_config_from_subject(
-            logged_account.clone(),
-        ));
+    predefined_accounts_config.predefined.push(
+        AccountConfig::test_config_from_subject(logged_account.clone())
+            .set_properties(predefined_account_opts.into()),
+    );
 
     let base_auth_catalog = dill::CatalogBuilder::new_chained(base_catalog)
         .add::<LoginPasswordAuthProvider>()
