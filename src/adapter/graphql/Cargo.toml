[package]
name = "kamu-adapter-graphql"
description = "GraphQL adapter for Kamu's domain model"
version = { workspace = true }
homepage = { workspace = true }
repository = { workspace = true }
authors = { workspace = true }
readme = { workspace = true }
license-file = { workspace = true }
keywords = { workspace = true }
include = { workspace = true }
edition = { workspace = true }
publish = { workspace = true }


[lints]
workspace = true


[lib]
doctest = false


[features]
default = []
testing = []


[dependencies]
common-macros = { workspace = true }
database-common = { workspace = true }
email-utils = { workspace = true }
event-sourcing = { workspace = true }
internal-error = { workspace = true }
kamu = { workspace = true }
kamu-accounts = { workspace = true }
kamu-accounts-services = { workspace = true }
kamu-auth-rebac = { workspace = true }
kamu-auth-web3 = { workspace = true }
kamu-core = { workspace = true }
kamu-datasets = { workspace = true }
kamu-flow-system = { workspace = true }
kamu-flow-system-services = { workspace = true }
kamu-search = { workspace = true }
<<<<<<< HEAD
kamu-task-system = { workspace = true }
observability = { workspace = true }
odf = { workspace = true, default-features = false, features = [
    "arrow",
    "http",
    "lfs",
    "s3",
] }
random-strings = { workspace = true }
=======
kamu-webhooks = { workspace = true }
>>>>>>> 0ab5d5a1

async-graphql = { version = "7", default-features = false, features = [
    "chrono",
    "url",
    "apollo_tracing",
] }
async-trait = { version = "0.1", default-features = false }
base64 = { version = "0.22", default-features = false }
bytes = { version = "1", default-features = false }
chrono = "0.4"
# TODO: Currently needed for type conversions but ideally should be encapsulated by kamu-core
datafusion = { version = "47", default-features = false, features = ["serde"] }
dill = { version = "0.13", default-features = false }
futures = { version = "0.3", default-features = false, features = ["alloc"] }
humansize = { version = "2", default-features = false }
indoc = "2"
jsonschema = { version = "0.30", default-features = false }
lazy_static = { version = "1" }
nutype = { version = "0.6", default-features = false }
secrecy = "0.10"
serde = { version = "1", default-features = false }
serde_json = "1"
sha3 = "0.10"
tokio = { version = "1", default-features = false, features = [] }
tracing = "0.1"
url = { version = "2", default-features = false }
uuid = { version = "1", default-features = false, features = ["v4"] }


[dev-dependencies]
file-utils = { workspace = true }
init-on-startup = { workspace = true }
kamu = { workspace = true, features = ["testing"] }
kamu-accounts = { workspace = true, features = ["testing"] }
kamu-accounts-inmem = { workspace = true }
kamu-accounts-services = { workspace = true }
kamu-adapter-auth-oso-rebac = { workspace = true }
kamu-adapter-graphql = { workspace = true, features = ["testing"] }
kamu-auth-rebac-inmem = { workspace = true }
kamu-auth-rebac-services = { workspace = true }
kamu-datasets-inmem = { workspace = true }
kamu-datasets-services = { workspace = true }
kamu-flow-system-inmem = { workspace = true }
kamu-flow-system-services = { workspace = true }
kamu-task-system-inmem = { workspace = true }
kamu-task-system-services = { workspace = true }
kamu-webhooks = { workspace = true, features = ["testing"] }
kamu-webhooks-inmem = { workspace = true }
kamu-webhooks-services = { workspace = true }
messaging-outbox = { workspace = true }
odf = { workspace = true, default-features = false, features = ["testing"] }
time-source = { workspace = true }

bon = { version = "3", default-features = false }
oop = "0.0.2"
pretty_assertions = { version = "1" }
tempfile = "3"
test-group = { version = "1" }
test-log = { version = "0.2", features = ["trace"] }
thiserror = "2"
tokio = { version = "1", default-features = false, features = [] }<|MERGE_RESOLUTION|>--- conflicted
+++ resolved
@@ -42,7 +42,7 @@
 kamu-flow-system = { workspace = true }
 kamu-flow-system-services = { workspace = true }
 kamu-search = { workspace = true }
-<<<<<<< HEAD
+kamu-webhooks = { workspace = true }
 kamu-task-system = { workspace = true }
 observability = { workspace = true }
 odf = { workspace = true, default-features = false, features = [
@@ -52,9 +52,6 @@
     "s3",
 ] }
 random-strings = { workspace = true }
-=======
-kamu-webhooks = { workspace = true }
->>>>>>> 0ab5d5a1
 
 async-graphql = { version = "7", default-features = false, features = [
     "chrono",
