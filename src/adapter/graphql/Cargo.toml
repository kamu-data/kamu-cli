[package]
name = "kamu-adapter-graphql"
description = "GraphQL adapter for Kamu's domain model"
version = { workspace = true }
homepage = { workspace = true }
repository = { workspace = true }
authors = { workspace = true }
readme = { workspace = true }
license-file = { workspace = true }
keywords = { workspace = true }
include = { workspace = true }
edition = { workspace = true }
publish = { workspace = true }


[lints]
workspace = true


[lib]
doctest = false


[dependencies]
common-macros = { workspace = true }
database-common = { workspace = true }
email-utils = { workspace = true }
<<<<<<< HEAD
=======
internal-error = { workspace = true }
observability = { workspace = true }
odf = { workspace = true, default-features = false, features = [
    "arrow",
    "http",
    "lfs",
    "s3",
] }
random-strings = { workspace = true }

>>>>>>> 4a0b6482
event-sourcing = { workspace = true }
internal-error = { workspace = true }
kamu = { workspace = true }
kamu-accounts = { workspace = true }
kamu-auth-rebac = { workspace = true }
kamu-auth-web3 = { workspace = true }
kamu-core = { workspace = true }
kamu-datasets = { workspace = true }
kamu-flow-system = { workspace = true }
kamu-flow-system-services = { workspace = true }
kamu-search = { workspace = true }
kamu-task-system = { workspace = true }
observability = { workspace = true }
odf = { workspace = true, default-features = false, features = [
    "arrow",
    "http",
    "lfs",
    "s3",
] }

async-graphql = { version = "7", default-features = false, features = [
    "chrono",
    "url",
    "apollo_tracing",
] }
async-trait = { version = "0.1", default-features = false }
base64 = { version = "0.22", default-features = false }
bytes = { version = "1", default-features = false }
chrono = "0.4"
# TODO: Currently needed for type conversions but ideally should be encapsulated by kamu-core
datafusion = { version = "47", default-features = false, features = ["serde"] }
dill = { version = "0.13", default-features = false }
futures = { version = "0.3", default-features = false, features = ["alloc"] }
humansize = { version = "2", default-features = false }
secrecy = "0.10"
serde = { version = "1", default-features = false }
serde_json = "1"
sha3 = "0.10"
tokio = { version = "1", default-features = false, features = [] }
tracing = "0.1"
url = { version = "2", default-features = false }
uuid = { version = "1", default-features = false, features = ["v4"] }


[dev-dependencies]
file-utils = { workspace = true }
init-on-startup = { workspace = true }
kamu = { workspace = true, features = ["testing"] }
kamu-accounts = { workspace = true, features = ["testing"] }
kamu-accounts-inmem = { workspace = true }
kamu-accounts-services = { workspace = true }
kamu-auth-rebac-inmem = { workspace = true }
kamu-auth-rebac-services = { workspace = true }
kamu-datasets-inmem = { workspace = true }
kamu-datasets-services = { workspace = true }
kamu-flow-system-inmem = { workspace = true }
kamu-flow-system-services = { workspace = true }
kamu-task-system-inmem = { workspace = true }
kamu-task-system-services = { workspace = true }
messaging-outbox = { workspace = true }
odf = { workspace = true, default-features = false, features = ["testing"] }
time-source = { workspace = true }

bon = { version = "3", default-features = false }
indoc = "2"
oop = "0.0.2"
pretty_assertions = { version = "1" }
tempfile = "3"
test-group = { version = "1" }
test-log = { version = "0.2", features = ["trace"] }
thiserror = "2"
tokio = { version = "1", default-features = false, features = [] }<|MERGE_RESOLUTION|>--- conflicted
+++ resolved
@@ -25,19 +25,6 @@
 common-macros = { workspace = true }
 database-common = { workspace = true }
 email-utils = { workspace = true }
-<<<<<<< HEAD
-=======
-internal-error = { workspace = true }
-observability = { workspace = true }
-odf = { workspace = true, default-features = false, features = [
-    "arrow",
-    "http",
-    "lfs",
-    "s3",
-] }
-random-strings = { workspace = true }
-
->>>>>>> 4a0b6482
 event-sourcing = { workspace = true }
 internal-error = { workspace = true }
 kamu = { workspace = true }
@@ -57,6 +44,7 @@
     "lfs",
     "s3",
 ] }
+random-strings = { workspace = true }
 
 async-graphql = { version = "7", default-features = false, features = [
     "chrono",
