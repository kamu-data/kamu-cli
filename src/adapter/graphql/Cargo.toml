--- conflicted
+++ resolved
@@ -52,13 +52,9 @@
 async-trait = { version = "0.1", default-features = false }
 chrono = "0.4"
 # TODO: Currently needed for type conversions but ideally should be encapsulated by kamu-core
-<<<<<<< HEAD
-datafusion = { version = "45", default-features = false, features = ["serde"] }
-=======
 datafusion = { version = "46", default-features = false, features = [
     "serde",
 ] }
->>>>>>> 5088e222
 dill = "0.11"
 futures = { version = "0.3", default-features = false, features = ["alloc"] }
 secrecy = "0.10"
