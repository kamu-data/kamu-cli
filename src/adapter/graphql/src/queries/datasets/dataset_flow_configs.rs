// Copyright Kamu Data, Inc. and contributors. All rights reserved.
//
// Use of this software is governed by the Business Source License
// included in the LICENSE file.
//
// As of the Change Date specified in that file, in accordance with
// the Business Source License, use of this software will be governed
// by the Apache License, Version 2.0.

use kamu_flow_system::{FlowConfigurationService, FlowKeyDataset};
use opendatafabric as odf;

use crate::prelude::*;
use crate::utils::check_dataset_read_access;

////////////////////////////////////////////////////////////////////////////////////////////////////////////////////////

pub struct DatasetFlowConfigs {
    dataset_handle: odf::DatasetHandle,
}

#[Object]
impl DatasetFlowConfigs {
    #[graphql(skip)]
    pub fn new(dataset_handle: odf::DatasetHandle) -> Self {
        Self { dataset_handle }
    }

    /// Returns defined configuration for a flow of specified type
    async fn by_type(
        &self,
        ctx: &Context<'_>,
        dataset_flow_type: DatasetFlowType,
    ) -> Result<Option<FlowConfiguration>> {
        check_dataset_read_access(ctx, &self.dataset_handle).await?;

        let flow_config_service = from_catalog_n!(ctx, dyn FlowConfigurationService);
        let maybe_flow_config = flow_config_service
            .find_configuration(
                FlowKeyDataset::new(self.dataset_handle.id.clone(), dataset_flow_type.into())
                    .into(),
            )
            .await
            .int_err()?;

        Ok(maybe_flow_config.map(Into::into))
    }
<<<<<<< HEAD
=======

    /// Checks if all configs of this dataset are disabled
    async fn all_paused(&self, ctx: &Context<'_>) -> Result<bool> {
        check_dataset_read_access(ctx, &self.dataset_handle).await?;

        let flow_config_service = from_catalog_n!(ctx, dyn FlowConfigurationService);
        for dataset_flow_type in kamu_flow_system::DatasetFlowType::all() {
            let maybe_flow_config = flow_config_service
                .find_configuration(
                    FlowKeyDataset::new(self.dataset_handle.id.clone(), *dataset_flow_type).into(),
                )
                .await
                .int_err()?;

            if let Some(flow_config) = maybe_flow_config
                && flow_config.is_active()
            {
                return Ok(false);
            }
        }

        Ok(true)
    }
>>>>>>> 603bf088
}

////////////////////////////////////////////////////////////////////////////////////////////////////////////////////////<|MERGE_RESOLUTION|>--- conflicted
+++ resolved
@@ -45,32 +45,6 @@
 
         Ok(maybe_flow_config.map(Into::into))
     }
-<<<<<<< HEAD
-=======
-
-    /// Checks if all configs of this dataset are disabled
-    async fn all_paused(&self, ctx: &Context<'_>) -> Result<bool> {
-        check_dataset_read_access(ctx, &self.dataset_handle).await?;
-
-        let flow_config_service = from_catalog_n!(ctx, dyn FlowConfigurationService);
-        for dataset_flow_type in kamu_flow_system::DatasetFlowType::all() {
-            let maybe_flow_config = flow_config_service
-                .find_configuration(
-                    FlowKeyDataset::new(self.dataset_handle.id.clone(), *dataset_flow_type).into(),
-                )
-                .await
-                .int_err()?;
-
-            if let Some(flow_config) = maybe_flow_config
-                && flow_config.is_active()
-            {
-                return Ok(false);
-            }
-        }
-
-        Ok(true)
-    }
->>>>>>> 603bf088
 }
 
 ////////////////////////////////////////////////////////////////////////////////////////////////////////////////////////