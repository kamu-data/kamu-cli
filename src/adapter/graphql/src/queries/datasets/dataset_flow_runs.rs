--- conflicted
+++ resolved
@@ -140,11 +140,7 @@
         let account_service = from_catalog_n!(ctx, dyn AccountService);
 
         let matched_flow_initiators: Vec<_> = account_service
-<<<<<<< HEAD
-            .accounts_by_ids(&flow_initiator_ids)
-=======
             .get_accounts_by_ids(&flow_initiator_ids)
->>>>>>> e6ce9636
             .await?
             .into_iter()
             .map(Account::from_account)
