--- conflicted
+++ resolved
@@ -13,10 +13,7 @@
 use super::ViewDatasetEnvVar;
 use crate::prelude::*;
 use crate::queries::DatasetRequestState;
-<<<<<<< HEAD
-=======
 use crate::utils;
->>>>>>> e6ce9636
 
 ////////////////////////////////////////////////////////////////////////////////////////////////////////////////////////
 
@@ -30,19 +27,12 @@
     const DEFAULT_PER_PAGE: usize = 15;
 
     #[graphql(skip)]
-<<<<<<< HEAD
-    pub fn new(dataset_request_state: &'a DatasetRequestState) -> Self {
-        Self {
-            dataset_request_state,
-        }
-=======
     pub fn new(ctx: &Context<'_>, dataset_request_state: &'a DatasetRequestState) -> Result<Self> {
         utils::ensure_dataset_env_vars_enabled(ctx)?;
 
         Ok(Self {
             dataset_request_state,
         })
->>>>>>> e6ce9636
     }
 
     #[tracing::instrument(level = "info", name = DatasetEnvVars_exposed_value, skip_all)]
