--- conflicted
+++ resolved
@@ -9,12 +9,8 @@
 
 use chrono::prelude::*;
 use kamu_auth_rebac::{RebacDatasetRefUnresolvedError, RebacDatasetRegistryFacade};
-<<<<<<< HEAD
-use kamu_core::{ServerUrlConfig, auth};
+use kamu_core::{ResolvedDataset, ServerUrlConfig, auth};
 use kamu_datasets::{CONTENT_HASH_COLUMN_NAME, VERSION_COLUMN_NAME};
-=======
-use kamu_core::{ResolvedDataset, ServerUrlConfig, auth};
->>>>>>> 99290a88
 use odf::dataset::MetadataChainExt;
 
 use crate::prelude::*;
@@ -78,7 +74,8 @@
     pub(crate) async fn is_versioned_file(dataset: &ResolvedDataset) -> Result<bool> {
         // TODO: Currently guessing whether its OK to cast by push source. Replace with
         // some archetype metadata on ODF layer.
-        Self::push_source_has_columns(dataset, &["version", "content_hash"]).await
+        Self::push_source_has_columns(dataset, &[VERSION_COLUMN_NAME, CONTENT_HASH_COLUMN_NAME])
+            .await
     }
 
     pub(crate) async fn is_collection(dataset: &ResolvedDataset) -> Result<bool> {
@@ -316,15 +313,7 @@
     /// Downcast a dataset to a versioned file interface
     #[tracing::instrument(level = "info", name = Dataset_as_versioned_file, skip_all)]
     async fn as_versioned_file(&self, ctx: &Context<'_>) -> Result<Option<VersionedFile>> {
-<<<<<<< HEAD
-        // TODO: Currently guessing whether its OK to cast by push source. Replace with
-        // some archetype metadata on ODF layer.
-        if !self
-            .push_source_has_columns(ctx, &[VERSION_COLUMN_NAME, CONTENT_HASH_COLUMN_NAME])
-            .await?
-=======
         if !Self::is_versioned_file(self.dataset_request_state.resolved_dataset(ctx).await?).await?
->>>>>>> 99290a88
         {
             return Ok(None);
         }
