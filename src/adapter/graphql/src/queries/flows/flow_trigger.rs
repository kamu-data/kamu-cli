// Copyright Kamu Data, Inc. and contributors. All rights reserved.
//
// Use of this software is governed by the Business Source License
// included in the LICENSE file.
//
// As of the Change Date specified in that file, in accordance with
// the Business Source License, use of this software will be governed
// by the Apache License, Version 2.0.

use kamu_core::DatasetRegistry;
use kamu_flow_system as fs;

use crate::prelude::*;
use crate::queries::{Account, Dataset};

////////////////////////////////////////////////////////////////////////////////////////////////////////////////////////

#[derive(Union)]
pub(crate) enum FlowTriggerType {
    Manual(FlowTriggerManual),
    AutoPolling(FlowTriggerAutoPolling),
    Push(FlowTriggerPush),
    InputDatasetFlow(FlowTriggerInputDatasetFlow),
}

impl FlowTriggerType {
    pub async fn build(
        trigger: &fs::FlowTriggerType,
        ctx: &Context<'_>,
    ) -> Result<Self, InternalError> {
        Ok(match &trigger {
            fs::FlowTriggerType::Manual(manual) => {
                let initiator =
                    Account::from_account_id(ctx, manual.initiator_account_id.clone()).await?;
                Self::Manual(FlowTriggerManual { initiator })
            }
<<<<<<< HEAD
            fs::FlowTriggerType::AutoPolling(auto_polling) => {
                Self::AutoPolling(auto_polling.clone().into())
            }
            fs::FlowTriggerType::Push(push) => Self::Push(push.clone().into()),
            fs::FlowTriggerType::InputDatasetFlow(input) => {
                let dataset_registry = from_catalog::<dyn DatasetRegistry>(ctx).unwrap();
=======
            fs::FlowTrigger::AutoPolling(auto_polling) => Self::AutoPolling(auto_polling.into()),
            fs::FlowTrigger::Push(push) => Self::Push(push.into()),
            fs::FlowTrigger::InputDatasetFlow(input) => {
                let dataset_registry = from_catalog_n!(ctx, dyn DatasetRegistry);
>>>>>>> 603bf088
                let hdl = dataset_registry
                    .resolve_dataset_handle_by_ref(&input.dataset_id.as_local_ref())
                    .await
                    .int_err()?;
                let account = Account::from_dataset_alias(ctx, &hdl.alias)
                    .await?
                    .expect("Account must exist");
                Self::InputDatasetFlow(FlowTriggerInputDatasetFlow::new(
                    Dataset::new(account, hdl),
                    input.flow_type.into(),
                    input.flow_id.into(),
                ))
            }
        })
    }
}

#[derive(SimpleObject)]
pub(crate) struct FlowTriggerManual {
    initiator: Account,
}

#[derive(SimpleObject)]
pub(crate) struct FlowTriggerAutoPolling {
    dummy: bool,
}

impl From<fs::FlowTriggerAutoPolling> for FlowTriggerAutoPolling {
    fn from(_: fs::FlowTriggerAutoPolling) -> Self {
        Self { dummy: true }
    }
}

#[derive(SimpleObject)]
pub(crate) struct FlowTriggerPush {
    dummy: bool,
}

impl From<fs::FlowTriggerPush> for FlowTriggerPush {
    fn from(_: fs::FlowTriggerPush) -> Self {
        Self { dummy: true }
    }
}

#[derive(SimpleObject)]
pub(crate) struct FlowTriggerInputDatasetFlow {
    dataset: Dataset,
    flow_type: DatasetFlowType,
    flow_id: FlowID,
}

impl FlowTriggerInputDatasetFlow {
    pub fn new(dataset: Dataset, flow_type: DatasetFlowType, flow_id: FlowID) -> Self {
        Self {
            dataset,
            flow_type,
            flow_id,
        }
    }
}

////////////////////////////////////////////////////////////////////////////////////////////////////////////////////////<|MERGE_RESOLUTION|>--- conflicted
+++ resolved
@@ -34,19 +34,13 @@
                     Account::from_account_id(ctx, manual.initiator_account_id.clone()).await?;
                 Self::Manual(FlowTriggerManual { initiator })
             }
-<<<<<<< HEAD
             fs::FlowTriggerType::AutoPolling(auto_polling) => {
                 Self::AutoPolling(auto_polling.clone().into())
             }
             fs::FlowTriggerType::Push(push) => Self::Push(push.clone().into()),
             fs::FlowTriggerType::InputDatasetFlow(input) => {
-                let dataset_registry = from_catalog::<dyn DatasetRegistry>(ctx).unwrap();
-=======
-            fs::FlowTrigger::AutoPolling(auto_polling) => Self::AutoPolling(auto_polling.into()),
-            fs::FlowTrigger::Push(push) => Self::Push(push.into()),
-            fs::FlowTrigger::InputDatasetFlow(input) => {
                 let dataset_registry = from_catalog_n!(ctx, dyn DatasetRegistry);
->>>>>>> 603bf088
+
                 let hdl = dataset_registry
                     .resolve_dataset_handle_by_ref(&input.dataset_id.as_local_ref())
                     .await
