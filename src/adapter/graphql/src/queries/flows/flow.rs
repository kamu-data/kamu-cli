--- conflicted
+++ resolved
@@ -314,8 +314,9 @@
         if let Some(outcome) = maybe_outcome {
             match outcome {
                 fs::FlowOutcome::Success(result) => match result {
-<<<<<<< HEAD
-                    fs::FlowResult::Empty | fs::FlowResult::DatasetCompact(_) => Ok(None),
+                    fs::FlowResult::Empty
+                    | fs::FlowResult::DatasetCompact(_)
+                    | fs::FlowResult::DatasetReset(_) => Ok(None),
                     fs::FlowResult::DatasetUpdate(update) => match update {
                         FlowResultDatasetUpdate::Changed(update_result) => {
                             let increment = dataset_changes_service
@@ -339,27 +340,6 @@
                             })))
                         }
                     },
-=======
-                    fs::FlowResult::Empty
-                    | fs::FlowResult::DatasetCompact(_)
-                    | fs::FlowResult::DatasetReset(_) => Ok(None),
-                    fs::FlowResult::DatasetUpdate(update) => {
-                        let increment = dataset_changes_service
-                            .get_increment_between(
-                                dataset_id,
-                                update.old_head.as_ref(),
-                                &update.new_head,
-                            )
-                            .await
-                            .int_err()?;
-
-                        Ok(Some(Self {
-                            num_blocks: increment.num_blocks,
-                            num_records: increment.num_records,
-                            updated_watermark: increment.updated_watermark,
-                        }))
-                    }
->>>>>>> 5402c330
                 },
                 _ => Ok(None),
             }
