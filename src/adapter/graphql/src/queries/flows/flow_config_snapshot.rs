--- conflicted
+++ resolved
@@ -18,11 +18,8 @@
     Batching(FlowConfigurationBatching),
     Schedule(FlowConfigurationScheduleRule),
     Compaction(FlowConfigurationCompactionRule),
-<<<<<<< HEAD
     Ingest(FlowConfigurationIngest),
-=======
     Reset(FlowConfigurationReset),
->>>>>>> 5402c330
 }
 
 #[derive(SimpleObject)]
