--- conflicted
+++ resolved
@@ -11,30 +11,18 @@
 use kamu_flow_system as fs;
 
 use super::FlowNotFound;
-use crate::mutations::DatasetMutRequestState;
 use crate::prelude::*;
-<<<<<<< HEAD
-=======
 use crate::queries::DatasetRequestState;
 use crate::utils;
->>>>>>> e6ce9636
 
 ////////////////////////////////////////////////////////////////////////////////////////////////////////////////////////
 
 pub(crate) async fn ensure_scheduling_permission(
     ctx: &Context<'_>,
-<<<<<<< HEAD
-    dataset_mut_request_state: &DatasetMutRequestState,
-) -> Result<()> {
-    dataset_mut_request_state
-        .check_dataset_maintain_access(ctx)
-        .await
-=======
     dataset_request_state: &DatasetRequestState,
 ) -> Result<()> {
     // TODO: Private Datasets: use check_dataset_maintain_access()
     utils::check_dataset_write_access(ctx, dataset_request_state).await
->>>>>>> e6ce9636
 }
 
 ////////////////////////////////////////////////////////////////////////////////////////////////////////////////////////
@@ -80,11 +68,7 @@
 
 pub(crate) async fn ensure_expected_dataset_kind(
     ctx: &Context<'_>,
-<<<<<<< HEAD
-    dataset_mut_request_state: &DatasetMutRequestState,
-=======
     dataset_request_state: &DatasetRequestState,
->>>>>>> e6ce9636
     dataset_flow_type: DatasetFlowType,
     flow_run_configuration_maybe: Option<&FlowRunConfiguration>,
 ) -> Result<Option<FlowIncompatibleDatasetKind>> {
@@ -96,11 +80,7 @@
     let dataset_flow_type: kamu_flow_system::DatasetFlowType = dataset_flow_type.into();
     match dataset_flow_type.dataset_kind_restriction() {
         Some(expected_kind) => {
-<<<<<<< HEAD
-            let dataset_summary = dataset_mut_request_state.dataset_summary(ctx).await?;
-=======
             let dataset_summary = dataset_request_state.dataset_summary(ctx).await?;
->>>>>>> e6ce9636
             let dataset_kind = dataset_summary.kind;
 
             if dataset_kind != expected_kind {
@@ -121,19 +101,11 @@
 // Check flow preconditions and set default configurations if needed
 pub(crate) async fn ensure_flow_preconditions(
     ctx: &Context<'_>,
-<<<<<<< HEAD
-    dataset_mut_request_state: &DatasetMutRequestState,
-    dataset_flow_type: DatasetFlowType,
-    flow_run_configuration: Option<&FlowRunConfiguration>,
-) -> Result<Option<FlowPreconditionsNotMet>> {
-    let resolved_dataset = dataset_mut_request_state.resolved_dataset(ctx).await?;
-=======
     dataset_request_state: &DatasetRequestState,
     dataset_flow_type: DatasetFlowType,
     flow_run_configuration: Option<&FlowRunConfiguration>,
 ) -> Result<Option<FlowPreconditionsNotMet>> {
     let resolved_dataset = dataset_request_state.resolved_dataset(ctx).await?;
->>>>>>> e6ce9636
 
     match dataset_flow_type {
         DatasetFlowType::Ingest => {
