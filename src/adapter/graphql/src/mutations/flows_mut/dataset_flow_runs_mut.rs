// Copyright Kamu Data, Inc. and contributors. All rights reserved.
//
// Use of this software is governed by the Business Source License
// included in the LICENSE file.
//
// As of the Change Date specified in that file, in accordance with
// the Business Source License, use of this software will be governed
// by the Apache License, Version 2.0.

use chrono::Utc;
use kamu_flow_system as fs;

use super::{
    check_if_flow_belongs_to_dataset,
    ensure_expected_dataset_kind,
    ensure_flow_preconditions,
    FlowInDatasetError,
    FlowIncompatibleDatasetKind,
    FlowNotFound,
    FlowPreconditionsNotMet,
};
use crate::mutations::DatasetMutRequestState;
use crate::prelude::*;
use crate::queries::{DatasetRequestState, Flow};
use crate::{utils, LoggedInGuard};

////////////////////////////////////////////////////////////////////////////////////////////////////////////////////////

pub struct DatasetFlowRunsMut<'a> {
<<<<<<< HEAD
    dataset_mut_request_state: &'a DatasetMutRequestState,
=======
    dataset_request_state: &'a DatasetRequestState,
>>>>>>> e6ce9636
}

#[common_macros::method_names_consts(const_value_prefix = "GQL: ")]
#[Object]
impl<'a> DatasetFlowRunsMut<'a> {
    #[graphql(skip)]
<<<<<<< HEAD
    pub fn new(dataset_mut_request_state: &'a DatasetMutRequestState) -> Self {
        Self {
            dataset_mut_request_state,
=======
    pub fn new(dataset_request_state: &'a DatasetRequestState) -> Self {
        Self {
            dataset_request_state,
>>>>>>> e6ce9636
        }
    }

    #[tracing::instrument(level = "info", name = DatasetFlowRunsMut_trigger_flow, skip_all)]
    #[graphql(guard = "LoggedInGuard::new()")]
    async fn trigger_flow(
        &self,
        ctx: &Context<'_>,
        dataset_flow_type: DatasetFlowType,
        flow_run_configuration: Option<FlowRunConfiguration>,
    ) -> Result<TriggerFlowResult> {
        ensure_scheduling_permission(ctx, self.dataset_mut_request_state).await?;

        if let Some(e) = ensure_expected_dataset_kind(
            ctx,
<<<<<<< HEAD
            self.dataset_mut_request_state,
=======
            self.dataset_request_state,
>>>>>>> e6ce9636
            dataset_flow_type,
            flow_run_configuration.as_ref(),
        )
        .await?
        {
            return Ok(TriggerFlowResult::IncompatibleDatasetKind(e));
        }

        if let Some(e) = ensure_flow_preconditions(
            ctx,
<<<<<<< HEAD
            self.dataset_mut_request_state,
=======
            self.dataset_request_state,
>>>>>>> e6ce9636
            dataset_flow_type,
            flow_run_configuration.as_ref(),
        )
        .await?
        {
            return Ok(TriggerFlowResult::PreconditionsNotMet(e));
        }

        // TODO: for some datasets launching manually might not be an option:
        //   i.e., root datasets with push sources require input data to arrive

        let flow_query_service = from_catalog_n!(ctx, dyn fs::FlowQueryService);
        let logged_account = utils::get_logged_account(ctx);
<<<<<<< HEAD
        let dataset_handle = self.dataset_mut_request_state.dataset_handle();
=======
        let dataset_handle = self.dataset_request_state.dataset_handle();
>>>>>>> e6ce9636

        let flow_run_snapshot = match FlowRunConfiguration::try_into_snapshot(
            ctx,
            &dataset_flow_type,
            dataset_handle,
            flow_run_configuration.as_ref(),
        )
        .await
        {
            Ok(snapshot) => snapshot,
            Err(err) => return Ok(TriggerFlowResult::InvalidRunConfigurations(err)),
        };

        let flow_state = flow_query_service
            .trigger_manual_flow(
                Utc::now(),
                fs::FlowKeyDataset::new(dataset_handle.id.clone(), dataset_flow_type.into()).into(),
                logged_account.account_id,
                flow_run_snapshot,
            )
            .await
            .int_err()?;

        Ok(TriggerFlowResult::Success(TriggerFlowSuccess {
            flow: Flow::build_batch(vec![flow_state], ctx)
                .await?
                .pop()
                .unwrap(),
        }))
    }

    #[tracing::instrument(level = "info", name = DatasetFlowRunsMut_cancel_scheduled_tasks, skip_all)]
    #[graphql(guard = "LoggedInGuard::new()")]
    async fn cancel_scheduled_tasks(
        &self,
        ctx: &Context<'_>,
        flow_id: FlowID,
    ) -> Result<CancelScheduledTasksResult> {
<<<<<<< HEAD
        ensure_scheduling_permission(ctx, self.dataset_mut_request_state).await?;

        let dataset_handle = self.dataset_mut_request_state.dataset_handle();
=======
        let dataset_handle = self.dataset_request_state.dataset_handle();
>>>>>>> e6ce9636

        if let Some(error) =
            check_if_flow_belongs_to_dataset(ctx, flow_id, &dataset_handle.id).await?
        {
            return Ok(match error {
                FlowInDatasetError::NotFound(e) => CancelScheduledTasksResult::NotFound(e),
            });
        }

        // Attempt cancelling scheduled tasks
        let flow_query_service = from_catalog_n!(ctx, dyn fs::FlowQueryService);
        let flow_state = flow_query_service
            .cancel_scheduled_tasks(flow_id.into())
            .await
            .map_err(|e| match e {
                fs::CancelScheduledTasksError::NotFound(_) => unreachable!("Flow checked already"),
                fs::CancelScheduledTasksError::Internal(e) => GqlError::Internal(e),
            })?;

        // Pause flow triggers regardless of current state.
        // Duplicate requests are auto-ignored.
        let flow_trigger_service = from_catalog_n!(ctx, dyn fs::FlowTriggerService);
        flow_trigger_service
            .pause_flow_trigger(Utc::now(), flow_state.flow_key.clone())
            .await?;

        Ok(CancelScheduledTasksResult::Success(
            CancelScheduledTasksSuccess {
                flow: Flow::build_batch(vec![flow_state], ctx)
                    .await?
                    .pop()
                    .unwrap(),
            },
        ))
    }
}

////////////////////////////////////////////////////////////////////////////////////////////////////////////////////////

#[derive(Interface)]
#[graphql(field(name = "message", ty = "String"))]
enum TriggerFlowResult {
    Success(TriggerFlowSuccess),
    IncompatibleDatasetKind(FlowIncompatibleDatasetKind),
    PreconditionsNotMet(FlowPreconditionsNotMet),
    InvalidRunConfigurations(FlowInvalidRunConfigurations),
}

#[derive(SimpleObject)]
#[graphql(complex)]
struct TriggerFlowSuccess {
    pub flow: Flow,
}

#[ComplexObject]
impl TriggerFlowSuccess {
    pub async fn message(&self) -> String {
        "Success".to_string()
    }
}

////////////////////////////////////////////////////////////////////////////////////////////////////////////////////////

#[derive(Interface)]
#[graphql(field(name = "message", ty = "String"))]
enum CancelScheduledTasksResult {
    Success(CancelScheduledTasksSuccess),
    NotFound(FlowNotFound),
}

#[derive(SimpleObject)]
#[graphql(complex)]
struct CancelScheduledTasksSuccess {
    pub flow: Flow,
}

#[ComplexObject]
impl CancelScheduledTasksSuccess {
    pub async fn message(&self) -> String {
        "Success".to_string()
    }
}

////////////////////////////////////////////////////////////////////////////////////////////////////////////////////////

#[derive(SimpleObject)]
#[graphql(complex)]
pub struct FlowInvalidRunConfigurations {
    pub error: String,
}

#[ComplexObject]
impl FlowInvalidRunConfigurations {
    pub async fn message(&self) -> String {
        format!("Invalid flow configuration provided: '{}'", self.error)
    }
}

////////////////////////////////////////////////////////////////////////////////////////////////////////////////////////<|MERGE_RESOLUTION|>--- conflicted
+++ resolved
@@ -19,7 +19,6 @@
     FlowNotFound,
     FlowPreconditionsNotMet,
 };
-use crate::mutations::DatasetMutRequestState;
 use crate::prelude::*;
 use crate::queries::{DatasetRequestState, Flow};
 use crate::{utils, LoggedInGuard};
@@ -27,26 +26,16 @@
 ////////////////////////////////////////////////////////////////////////////////////////////////////////////////////////
 
 pub struct DatasetFlowRunsMut<'a> {
-<<<<<<< HEAD
-    dataset_mut_request_state: &'a DatasetMutRequestState,
-=======
     dataset_request_state: &'a DatasetRequestState,
->>>>>>> e6ce9636
 }
 
 #[common_macros::method_names_consts(const_value_prefix = "GQL: ")]
 #[Object]
 impl<'a> DatasetFlowRunsMut<'a> {
     #[graphql(skip)]
-<<<<<<< HEAD
-    pub fn new(dataset_mut_request_state: &'a DatasetMutRequestState) -> Self {
-        Self {
-            dataset_mut_request_state,
-=======
     pub fn new(dataset_request_state: &'a DatasetRequestState) -> Self {
         Self {
             dataset_request_state,
->>>>>>> e6ce9636
         }
     }
 
@@ -58,15 +47,9 @@
         dataset_flow_type: DatasetFlowType,
         flow_run_configuration: Option<FlowRunConfiguration>,
     ) -> Result<TriggerFlowResult> {
-        ensure_scheduling_permission(ctx, self.dataset_mut_request_state).await?;
-
         if let Some(e) = ensure_expected_dataset_kind(
             ctx,
-<<<<<<< HEAD
-            self.dataset_mut_request_state,
-=======
             self.dataset_request_state,
->>>>>>> e6ce9636
             dataset_flow_type,
             flow_run_configuration.as_ref(),
         )
@@ -77,11 +60,7 @@
 
         if let Some(e) = ensure_flow_preconditions(
             ctx,
-<<<<<<< HEAD
-            self.dataset_mut_request_state,
-=======
             self.dataset_request_state,
->>>>>>> e6ce9636
             dataset_flow_type,
             flow_run_configuration.as_ref(),
         )
@@ -95,11 +74,7 @@
 
         let flow_query_service = from_catalog_n!(ctx, dyn fs::FlowQueryService);
         let logged_account = utils::get_logged_account(ctx);
-<<<<<<< HEAD
-        let dataset_handle = self.dataset_mut_request_state.dataset_handle();
-=======
         let dataset_handle = self.dataset_request_state.dataset_handle();
->>>>>>> e6ce9636
 
         let flow_run_snapshot = match FlowRunConfiguration::try_into_snapshot(
             ctx,
@@ -138,13 +113,7 @@
         ctx: &Context<'_>,
         flow_id: FlowID,
     ) -> Result<CancelScheduledTasksResult> {
-<<<<<<< HEAD
-        ensure_scheduling_permission(ctx, self.dataset_mut_request_state).await?;
-
-        let dataset_handle = self.dataset_mut_request_state.dataset_handle();
-=======
         let dataset_handle = self.dataset_request_state.dataset_handle();
->>>>>>> e6ce9636
 
         if let Some(error) =
             check_if_flow_belongs_to_dataset(ctx, flow_id, &dataset_handle.id).await?
