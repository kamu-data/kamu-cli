--- conflicted
+++ resolved
@@ -17,7 +17,6 @@
     FlowPreconditionsNotMet,
     FlowTypeIsNotSupported,
 };
-use crate::mutations::DatasetMutRequestState;
 use crate::prelude::*;
 use crate::queries::DatasetRequestState;
 use crate::LoggedInGuard;
@@ -25,26 +24,16 @@
 ////////////////////////////////////////////////////////////////////////////////////////////////////////////////////////
 
 pub struct DatasetFlowTriggersMut<'a> {
-<<<<<<< HEAD
-    dataset_mut_request_state: &'a DatasetMutRequestState,
-=======
     dataset_request_state: &'a DatasetRequestState,
->>>>>>> e6ce9636
 }
 
 #[common_macros::method_names_consts(const_value_prefix = "GQL: ")]
 #[Object]
 impl<'a> DatasetFlowTriggersMut<'a> {
     #[graphql(skip)]
-<<<<<<< HEAD
-    pub fn new(dataset_mut_request_state: &'a DatasetMutRequestState) -> Self {
-        Self {
-            dataset_mut_request_state,
-=======
     pub fn new(dataset_request_state: &'a DatasetRequestState) -> Self {
         Self {
             dataset_request_state,
->>>>>>> e6ce9636
         }
     }
 
@@ -57,25 +46,13 @@
         paused: bool,
         trigger_input: FlowTriggerInput,
     ) -> Result<SetFlowTriggerResult> {
-        ensure_scheduling_permission(ctx, self.dataset_mut_request_state).await?;
-
         if let Err(err) = trigger_input.check_type_compatible(dataset_flow_type) {
             return Ok(SetFlowTriggerResult::TypeIsNotSupported(err));
         };
 
-<<<<<<< HEAD
-        if let Some(e) = ensure_expected_dataset_kind(
-            ctx,
-            self.dataset_mut_request_state,
-            dataset_flow_type,
-            None,
-        )
-        .await?
-=======
         if let Some(e) =
             ensure_expected_dataset_kind(ctx, self.dataset_request_state, dataset_flow_type, None)
                 .await?
->>>>>>> e6ce9636
         {
             return Ok(SetFlowTriggerResult::IncompatibleDatasetKind(e));
         }
@@ -86,22 +63,14 @@
         };
 
         if let Some(e) =
-<<<<<<< HEAD
-            ensure_flow_preconditions(ctx, self.dataset_mut_request_state, dataset_flow_type, None)
-=======
             ensure_flow_preconditions(ctx, self.dataset_request_state, dataset_flow_type, None)
->>>>>>> e6ce9636
                 .await?
         {
             return Ok(SetFlowTriggerResult::PreconditionsNotMet(e));
         }
 
         let flow_trigger_service = from_catalog_n!(ctx, dyn FlowTriggerService);
-<<<<<<< HEAD
-        let dataset_handle = self.dataset_mut_request_state.dataset_handle();
-=======
         let dataset_handle = self.dataset_request_state.dataset_handle();
->>>>>>> e6ce9636
 
         let res = flow_trigger_service
             .set_trigger(
@@ -125,17 +94,9 @@
         ctx: &Context<'_>,
         dataset_flow_type: Option<DatasetFlowType>,
     ) -> Result<bool> {
-<<<<<<< HEAD
-        ensure_scheduling_permission(ctx, self.dataset_mut_request_state).await?;
-
-        let flow_trigger_service = from_catalog_n!(ctx, dyn FlowTriggerService);
-
-        let dataset_handle = self.dataset_mut_request_state.dataset_handle();
-=======
         let flow_trigger_service = from_catalog_n!(ctx, dyn FlowTriggerService);
 
         let dataset_handle = self.dataset_request_state.dataset_handle();
->>>>>>> e6ce9636
 
         flow_trigger_service
             .pause_dataset_flows(
@@ -155,17 +116,9 @@
         ctx: &Context<'_>,
         dataset_flow_type: Option<DatasetFlowType>,
     ) -> Result<bool> {
-<<<<<<< HEAD
-        ensure_scheduling_permission(ctx, self.dataset_mut_request_state).await?;
-
-        let flow_trigger_service = from_catalog_n!(ctx, dyn FlowTriggerService);
-
-        let dataset_handle = self.dataset_mut_request_state.dataset_handle();
-=======
         let flow_trigger_service = from_catalog_n!(ctx, dyn FlowTriggerService);
 
         let dataset_handle = self.dataset_request_state.dataset_handle();
->>>>>>> e6ce9636
 
         flow_trigger_service
             .resume_dataset_flows(
