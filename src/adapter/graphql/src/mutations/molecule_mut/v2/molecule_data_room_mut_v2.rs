// Copyright Kamu Data, Inc. and contributors. All rights reserved.
//
// Use of this software is governed by the Business Source License
// included in the LICENSE file.
//
// As of the Change Date specified in that file, in accordance with
// the Business Source License, use of this software will be governed
// by the Apache License, Version 2.0.

use std::sync::Arc;

use datafusion::logical_expr::{col, lit};
use file_utils::MediaType;
use kamu::domain;
use kamu_accounts::CurrentAccountSubject;
use kamu_datasets::{
    CollectionUpdateOperation,
    ContentArgs,
    CreateDatasetUseCaseOptions,
    DatasetRegistry,
    DatasetRegistryExt,
    ExtraDataFields,
    ResolvedDataset,
    UpdateCollectionEntriesResult,
    UpdateCollectionEntriesUseCase,
    UpdateCollectionEntriesUseCaseError,
    UpdateVersionFileUseCase,
    WriteCheckedDataset,
};
use kamu_molecule_domain::{
    MoleculeAppendDataRoomActivityError,
    MoleculeAppendGlobalDataRoomActivityUseCase,
    MoleculeDataRoomActivityEntity,
    MoleculeDataRoomFileActivityType,
    MoleculeDatasetSnapshots,
};
use odf::utils::data::DataFrameExt;

use crate::molecule::molecule_subject;
use crate::mutations::{
    StartUploadVersionErrorTooLarge,
    StartUploadVersionResult,
    StartUploadVersionSuccess,
    UpdateVersionErrorCasFailed,
    UpdateVersionErrorInvalidExtraData,
    map_get_content_args_error,
};
use crate::prelude::*;
use crate::queries::molecule::v2::{
    EncryptionMetadata,
    MoleculeAccessLevel,
    MoleculeCategory,
    MoleculeDataRoomEntry,
    MoleculeProjectV2,
    MoleculeTag,
    MoleculeVersionedFileEntry,
    MoleculeVersionedFileEntryBasicInfo,
    MoleculeVersionedFileEntryDetailedInfo,
    MoleculeVersionedFilePrefetch,
};
use crate::queries::{Account, CollectionEntry, DatasetRequestState, VersionedFileEntry};
use crate::utils::{ContentSource, get_content_args};

////////////////////////////////////////////////////////////////////////////////////////////////////////////////////////

pub struct MoleculeDataRoomMutV2 {
    project: Arc<MoleculeProjectV2>,
    data_room_writable_state: DatasetRequestState,
}

impl MoleculeDataRoomMutV2 {
    pub fn new(
        project: Arc<MoleculeProjectV2>,
        data_room_writable_state: DatasetRequestState,
    ) -> Self {
        Self {
            project,
            data_room_writable_state,
        }
    }

    // TODO: Specialize error handling
    async fn finish_upload_file_new_file(
        &self,
        ctx: &Context<'_>,
        content_args: ContentArgs,
        path: CollectionPath,
        access_level: MoleculeAccessLevel,
        change_by: String,
        description: Option<String>,
        categories: Option<Vec<MoleculeCategory>>,
        tags: Option<Vec<MoleculeTag>>,
        content_text: Option<String>,
        encryption_metadata: Option<EncryptionMetadata>,
    ) -> Result<MoleculeDataRoomFinishUploadFileResult> {
        let molecule_subject = molecule_subject(ctx)?;

        // TODO: Align timestamps with ingest
        let now = chrono::Utc::now();

        let (
            create_dataset_from_snapshot_use_case,
            update_version_file_use_case,
            update_entries_use_case,
            rebac_service,
            append_global_data_room_activity_use_case,
        ) = from_catalog_n!(
            ctx,
            dyn kamu_datasets::CreateDatasetFromSnapshotUseCase,
            dyn UpdateVersionFileUseCase,
            dyn UpdateCollectionEntriesUseCase,
            dyn kamu_auth_rebac::RebacService,
            dyn MoleculeAppendGlobalDataRoomActivityUseCase
        );

        // 1. Create an empty versioned dataset.
        let alias = self.build_new_file_dataset_alias(ctx, &path).await;
        let versioned_file_snapshot = MoleculeDatasetSnapshots::versioned_file_v2(alias);

        let versioned_file_dataset = ResolvedDataset::from_created(
            &create_dataset_from_snapshot_use_case
                .execute(
                    versioned_file_snapshot,
                    CreateDatasetUseCaseOptions::default(),
                )
                .await
                .int_err()?,
        );

        // Give maintainer permissions to molecule
        rebac_service
            .set_account_dataset_relation(
                &molecule_subject.account_id,
                kamu_auth_rebac::AccountToDatasetRelation::Maintainer,
                &create_versioned_file_res.dataset_handle.id,
            )
            .await
            .int_err()?;

        // 2. Upload the first version to just created dataset.
        // NOTE: Version and content hash get updated to correct values below
        let content_type = content_args.content_type.clone();
        let content_length = content_args.content_length;
        let content_hash = create_versioned_file_res.head.clone();

        let mut versioned_file_entry = MoleculeVersionedFileEntry {
            entry: VersionedFileEntry {
                dataset: versioned_file_dataset.clone(),
                system_time: now,
                event_time: now,
                version: 0,
                content_type: content_args
                    .content_type
                    .as_ref()
                    .map(|ct| ct.0.clone())
                    .unwrap_or_default(),
                content_length: content_args.content_length,
                content_hash: create_versioned_file_res.head.into(),
                extra_data: ExtraData::default(),
            },
            basic_info: MoleculeVersionedFileEntryBasicInfo {
                access_level: access_level.clone(),
                change_by: change_by.clone(),
                description: description.clone(),
                categories: categories.clone().unwrap_or_default(),
                tags: tags.clone().unwrap_or_default(),
            },
            detailed_info: tokio::sync::OnceCell::new_with(Some(
                MoleculeVersionedFileEntryDetailedInfo {
                    content_text,
                    encryption_metadata,
                },
            )),
        };

        let update_version_result = update_version_file_use_case
            .execute(
                WriteCheckedDataset(&versioned_file_dataset),
                Some(content_args),
                None,
                Some(versioned_file_entry.to_versioned_file_extra_data()),
            )
            .await
            .int_err()?;

        versioned_file_entry.entry.version = update_version_result.new_version;
        versioned_file_entry.entry.content_hash = update_version_result.content_hash.into();

        // 3. Add the file to the data room.

        // TODO: extract to domain layer
        let data_room_entry = MoleculeDataRoomEntry {
            entry: CollectionEntry {
                system_time: now,
                event_time: now,
<<<<<<< HEAD
                path: path.clone(),
                reference: create_versioned_file_res.dataset_handle.id.clone().into(),
=======
                path,
                reference: versioned_file_dataset.get_id().clone().into(),
>>>>>>> f8db8537
                extra_data: ExtraData::default(),
            },
            project: self.project.clone(),
            denormalized_latest_file_info: versioned_file_entry.to_denormalized(),
        };

        let data_room_writable_dataset =
            self.data_room_writable_state.resolved_dataset(ctx).await?;

        match update_entries_use_case
            .execute(
                WriteCheckedDataset(data_room_writable_dataset),
                vec![CollectionUpdateOperation::add(
                    data_room_entry.entry.path.to_string(),
                    data_room_entry.entry.reference.as_ref().clone(),
                    ExtraDataFields::new(data_room_entry.to_collection_extra_data().into()),
                )],
                None,
            )
            .await
        {
            Ok(UpdateCollectionEntriesResult::Success(_)) => Ok(()),
            Ok(
                UpdateCollectionEntriesResult::UpToDate
                | UpdateCollectionEntriesResult::NotFound(_),
            ) => {
                unreachable!()
            }
            Err(UpdateCollectionEntriesUseCaseError::Access(e)) => Err(e.into()),
            Err(UpdateCollectionEntriesUseCaseError::RefCASFailed(_)) => {
                Err(GqlError::gql("Data room linking: CAS failed"))
            }
            Err(e @ UpdateCollectionEntriesUseCaseError::Internal(_)) => Err(e.int_err().into()),
        }?;

        // 4. Log the activity.
        {
            let data_room_activity = MoleculeDataRoomActivityEntity {
                system_time: now,
                event_time: now,
                activity_type: MoleculeDataRoomFileActivityType::Added,
                ipnft_uid: self.project.entity.ipnft_uid.clone(),
                path: path.into(),
                r#ref: create_versioned_file_res.dataset_handle.id,
                version: update_version_result.new_version,
                change_by,
                access_level,
                content_type,
                content_length,
                content_hash,
                description,
                categories: categories.unwrap_or_default(),
                tags: tags.unwrap_or_default(),
            };

            append_global_data_room_activity_use_case
                .execute(&molecule_subject, data_room_activity)
                .await
                .map_err(|e| -> GqlError {
                    use MoleculeAppendDataRoomActivityError as E;

                    match e {
                        E::Access(e) => e.into(),
                        e @ E::Internal(_) => e.int_err().into(),
                    }
                })?;
        }

        Ok(MoleculeDataRoomFinishUploadFileResultSuccess {
            entry: data_room_entry,
        }
        .into())
    }

    // TODO: Specialize error handling
    async fn finish_upload_file_new_file_version(
        &self,
        ctx: &Context<'_>,
        content_args: ContentArgs,
        reference: DatasetID<'static>,
        access_level: MoleculeAccessLevel,
        change_by: String,
        description: Option<String>,
        categories: Option<Vec<MoleculeCategory>>,
        tags: Option<Vec<MoleculeTag>>,
        content_text: Option<String>,
        encryption_metadata: Option<EncryptionMetadata>,
    ) -> Result<MoleculeDataRoomFinishUploadFileResult> {
        let molecule_subject = molecule_subject(ctx)?;

        // TODO: Align timestamps with ingest
        let now = chrono::Utc::now();

        let (
            update_version_file_use_case,
            dataset_registry,
            update_entries_use_case,
            append_global_data_room_activity_use_case,
        ) = from_catalog_n!(
            ctx,
            dyn UpdateVersionFileUseCase,
<<<<<<< HEAD
            dyn kamu_core::DatasetRegistry,
            dyn UpdateCollectionEntriesUseCase,
            dyn MoleculeAppendGlobalDataRoomActivityUseCase
=======
            dyn DatasetRegistry,
            dyn UpdateCollectionEntriesUseCase
>>>>>>> f8db8537
        );

        // 1. Get the existing versioned dataset entry -- we need to know `path`;
        let Some(collection_entry) = self.get_data_room_entry(ctx, reference.as_ref()).await?
        else {
            //
            todo!();
        };

        // 2. Upload the next version to the specified dataset.

        // NOTE: Access rights will be checked inside the use case.
        let file_dataset = dataset_registry
            .get_dataset_by_ref(&reference.as_ref().as_local_ref())
            .await
            .int_err()?;

        // NOTE: Version and content hash get updated to correct values below
        let file_dataset_id = file_dataset.get_handle().id.clone();
        let content_type = content_args.content_type.clone();
        let content_length = content_args.content_length;

        let mut versioned_file_entry = MoleculeVersionedFileEntry {
            entry: VersionedFileEntry {
                dataset: file_dataset.clone(),
                system_time: now,
                event_time: now,
                version: 0,
                content_type: content_args
                    .content_type
                    .as_ref()
                    .map(|ct| ct.0.clone())
                    .unwrap_or_default(),
                content_length: content_args.content_length,
                content_hash: odf::Multihash::from_digest_sha3_256(b"").into(),
                extra_data: ExtraData::default(),
            },
            basic_info: MoleculeVersionedFileEntryBasicInfo {
                access_level: access_level.clone(),
                change_by: change_by.clone(),
                description: description.clone(),
                categories: categories.clone().unwrap_or_default(),
                tags: tags.clone().unwrap_or_default(),
            },
            detailed_info: tokio::sync::OnceCell::new_with(Some(
                MoleculeVersionedFileEntryDetailedInfo {
                    content_text,
                    encryption_metadata,
                },
            )),
        };

        let update_version_result = update_version_file_use_case
            .execute(
                WriteCheckedDataset(&file_dataset),
                Some(content_args),
                None,
                Some(versioned_file_entry.to_versioned_file_extra_data()),
            )
            .await
            .int_err()?;

        versioned_file_entry.entry.version = update_version_result.new_version;
        versioned_file_entry.entry.content_hash = update_version_result.content_hash.clone().into();

        // 3. Update the file state in the data room.

        let path = collection_entry.path.clone();
        let data_room_entry = MoleculeDataRoomEntry {
            entry: collection_entry,
            project: self.project.clone(),
            denormalized_latest_file_info: versioned_file_entry.to_denormalized(),
        };

        let writable_data_room_dataset =
            self.data_room_writable_state.resolved_dataset(ctx).await?;

        match update_entries_use_case
            .execute(
                WriteCheckedDataset(writable_data_room_dataset),
                vec![CollectionUpdateOperation::add(
                    data_room_entry.entry.path.to_string(),
                    data_room_entry.entry.reference.as_ref().clone(),
                    ExtraDataFields::new(data_room_entry.to_collection_extra_data().into()),
                )],
                None,
            )
            .await
        {
            Ok(UpdateCollectionEntriesResult::Success(_)) => Ok(()),
            Ok(
                UpdateCollectionEntriesResult::UpToDate
                | UpdateCollectionEntriesResult::NotFound(_),
            ) => {
                unreachable!()
            }
            Err(UpdateCollectionEntriesUseCaseError::Access(e)) => Err(e.into()),
            Err(UpdateCollectionEntriesUseCaseError::RefCASFailed(_)) => {
                Err(GqlError::gql("Data room linking: CAS failed"))
            }
            Err(e @ UpdateCollectionEntriesUseCaseError::Internal(_)) => Err(e.int_err().into()),
        }?;

        // 4. Log the activity.
        {
            let data_room_activity = MoleculeDataRoomActivityEntity {
                system_time: now,
                event_time: now,
                activity_type: MoleculeDataRoomFileActivityType::Updated,
                ipnft_uid: self.project.entity.ipnft_uid.clone(),
                path: path.into(),
                r#ref: file_dataset_id,
                version: update_version_result.new_version,
                change_by,
                access_level,
                content_type,
                content_length,
                content_hash: update_version_result.content_hash,
                description,
                categories: categories.unwrap_or_default(),
                tags: tags.unwrap_or_default(),
            };

            append_global_data_room_activity_use_case
                .execute(&molecule_subject, data_room_activity)
                .await
                .map_err(|e| -> GqlError {
                    use MoleculeAppendDataRoomActivityError as E;

                    match e {
                        E::Access(e) => e.into(),
                        e @ E::Internal(_) => e.int_err().into(),
                    }
                })?;
        }

        Ok(MoleculeDataRoomFinishUploadFileResultSuccess {
            entry: data_room_entry,
        }
        .into())
    }

    async fn get_data_room_projection(
        &self,
        ctx: &Context<'_>,
    ) -> Result<(ResolvedDataset, Option<DataFrameExt>)> {
        let query_service = from_catalog_n!(ctx, dyn domain::QueryService);

        let resolved_dataset = self.data_room_writable_state.resolved_dataset(ctx).await?;

        let res = query_service
            .get_changelog_projection(
                resolved_dataset.clone(),
                domain::GetChangelogProjectionOptions {
                    block_hash: None,
                    // TODO: Maybe we don't need hints here. Added for performance reasons.
                    hints: domain::ChangelogProjectionHints {
                        // TODO: Extract "path" to constant
                        primary_key: Some(vec!["path".to_string()]),
                        dataset_vocabulary: Some(odf::metadata::DatasetVocabulary::default()),
                    },
                },
            )
            .await
            .map_err(|e| -> GqlError {
                use domain::QueryError as E;
                match e {
                    E::Access(e) => e.into(),
                    _ => e.int_err().into(),
                }
            })?;

        Ok((res.source, res.df))
    }

    // TODO: return typed collection entry
    async fn get_data_room_entry(
        &self,
        ctx: &Context<'_>,
        reference: &odf::DatasetID,
    ) -> Result<Option<CollectionEntry>> {
        // ) -> Result<Option<MoleculeDataRoomEntry>> {
        let (_, maybe_projection_df) = self.get_data_room_projection(ctx).await?;

        let Some(df) = maybe_projection_df else {
            return Ok(None);
        };

        let df = df
            .filter(col("ref").eq(lit(reference.to_string())))
            .int_err()?;

        let records = df.collect_json_aos().await.int_err()?;
        if records.is_empty() {
            return Ok(None);
        }

        assert_eq!(records.len(), 1);

        let entry = CollectionEntry::from_json(records.into_iter().next().unwrap())?;

        Ok(Some(entry))
    }

    // TODO: Test with different paths
    async fn build_new_file_dataset_alias(
        &self,
        ctx: &Context<'_>,
        file_path: &CollectionPath,
    ) -> odf::DatasetAlias {
        // TODO: PERF: Add AccountRequestState similar to DatasetRequestState and reuse
        //             possibly resolved account?
        let project_account = Account::from_account_id(ctx, self.project.entity.account_id.clone())
            .await
            .unwrap_or_else(|e| {
                panic!(
                    "Failed to load project account [{}]: {e}",
                    self.project.entity.account_id
                )
            });
        let project_account_name = project_account.account_name_internal().clone();

        let new_file_name = {
            use std::borrow::Borrow;

            // NOTE: We assume that `file_path` has already validated via `CollectionPath`
            //       scalar.
            let file_path_as_str: &String = file_path.borrow();
            let filename_encoded = file_path_as_str.rsplit('/').next().unwrap();
            odf::DatasetName::new_unchecked(filename_encoded)
        };

        odf::DatasetAlias::new(Some(project_account_name), new_file_name)
    }
}

////////////////////////////////////////////////////////////////////////////////////////////////////////////////////////

#[common_macros::method_names_consts(const_value_prefix = "Gql::")]
#[Object]
impl MoleculeDataRoomMutV2 {
    /// Allows creating a file, upload a new version, and link a file into the
    /// data room via a single transaction. Uploads a new version of content
    /// in-band, so should be used only for very small files.
    #[graphql(guard = "LoggedInGuard")]
    #[tracing::instrument(level = "info", name = MoleculeDataRoomMutV2_finish_upload_file, skip_all)]
    async fn upload_file(
        &self,
        ctx: &Context<'_>,
        #[graphql(desc = "Base64-encoded file content (url-safe, no padding)")] content: Base64Usnp,
        #[graphql(name = "ref")] reference: Option<DatasetID<'static>>,
        path: Option<CollectionPath>,
        #[graphql(desc = "Media type of content (e.g. application/pdf)")] content_type: Option<
            String,
        >,
        access_level: MoleculeAccessLevel,
        change_by: String,
        description: Option<String>,
        categories: Option<Vec<MoleculeCategory>>,
        tags: Option<Vec<MoleculeTag>>,
        content_text: Option<String>,
        encryption_metadata: Option<EncryptionMetadata>,
    ) -> Result<MoleculeDataRoomFinishUploadFileResult> {
        let content_args = get_content_args(
            ctx,
            ContentSource::Bytes(&content),
            content_type.map(Into::into),
        )
        .await
        .map_err(map_get_content_args_error)?;

        match (path, reference) {
            (Some(path), None) => {
                self.finish_upload_file_new_file(
                    ctx,
                    content_args,
                    path,
                    access_level,
                    change_by,
                    description,
                    categories,
                    tags,
                    content_text,
                    encryption_metadata,
                )
                .await
            }
            (None, Some(reference)) => {
                self.finish_upload_file_new_file_version(
                    ctx,
                    content_args,
                    reference,
                    access_level,
                    change_by,
                    description,
                    categories,
                    tags,
                    content_text,
                    encryption_metadata,
                )
                .await
            }
            _ => Err(GqlError::gql("Either `path` or `ref` must be specified")),
        }
    }

    /// Starts the process of uploading a file to the data room.
    #[graphql(guard = "LoggedInGuard")]
    #[tracing::instrument(level = "info", name = MoleculeDataRoomMutV2_start_upload_file, skip_all)]
    async fn start_upload_file(
        &self,
        ctx: &Context<'_>,
        #[graphql(desc = "Size of the file being uploaded")] content_length: usize,
        #[graphql(desc = "Media type of content (e.g. application/pdf)")] content_type: Option<
            String,
        >,
    ) -> Result<StartUploadVersionResult> {
        let (subject, upload_svc, limits) = from_catalog_n!(
            ctx,
            CurrentAccountSubject,
            dyn domain::UploadService,
            domain::FileUploadLimitConfig
        );

        let upload_context = match upload_svc
            .make_upload_context(
                subject.account_id(),
                uuid::Uuid::new_v4().to_string(),
                content_type.map(MediaType),
                content_length,
            )
            .await
        {
            Ok(ctx) => ctx,
            Err(domain::MakeUploadContextError::TooLarge(_)) => {
                return Ok(StartUploadVersionResult::TooLarge(
                    StartUploadVersionErrorTooLarge {
                        upload_size: content_length,
                        upload_limit: limits.max_file_size_in_bytes(),
                    },
                ));
            }
            Err(e) => return Err(e.int_err().into()),
        };

        Ok(StartUploadVersionResult::Success(
            StartUploadVersionSuccess {
                upload_context: upload_context.into(),
            },
        ))
    }

    /// Allows creating a file, upload a new version, and link a file into the
    /// data room via a single transaction.
    #[graphql(guard = "LoggedInGuard")]
    #[tracing::instrument(level = "info", name = MoleculeDataRoomMutV2_finish_upload_file, skip_all)]
    async fn finish_upload_file(
        &self,
        ctx: &Context<'_>,
        upload_token: String,
        #[graphql(name = "ref")] reference: Option<DatasetID<'static>>,
        path: Option<CollectionPath>,
        access_level: MoleculeAccessLevel,
        change_by: String,
        description: Option<String>,
        categories: Option<Vec<MoleculeCategory>>,
        tags: Option<Vec<MoleculeTag>>,
        content_text: Option<String>,
        encryption_metadata: Option<EncryptionMetadata>,
    ) -> Result<MoleculeDataRoomFinishUploadFileResult> {
        // IMPORTANT: If after file creation or version update an error occurs,
        //            all DB will be cleared (transaction rollback). Dataset data
        //            (e.g., on S3) will need later cleanup (garbage collection).

        let content_args = get_content_args(ctx, ContentSource::Token(upload_token), None)
            .await
            .map_err(map_get_content_args_error)?;

        match (path, reference) {
            (Some(path), None) => {
                self.finish_upload_file_new_file(
                    ctx,
                    content_args,
                    path,
                    access_level,
                    change_by,
                    description,
                    categories,
                    tags,
                    content_text,
                    encryption_metadata,
                )
                .await
            }
            (None, Some(reference)) => {
                self.finish_upload_file_new_file_version(
                    ctx,
                    content_args,
                    reference,
                    access_level,
                    change_by,
                    description,
                    categories,
                    tags,
                    content_text,
                    encryption_metadata,
                )
                .await
            }
            _ => Err(GqlError::gql("Either `path` or `ref` must be specified")),
        }
    }

    /// Moves an entry in the data room.
    #[tracing::instrument(level = "info", name = MoleculeDataRoomMutV2_move_entry, skip_all)]
    async fn move_entry(
        &self,
        ctx: &Context<'_>,
        from_path: CollectionPath,
        to_path: CollectionPath,
        expected_head: Option<Multihash<'static>>,
    ) -> Result<MoleculeDataRoomMoveEntryResult> {
        // TODO: save update global activity entry

        let update_entries_use_case = from_catalog_n!(ctx, dyn UpdateCollectionEntriesUseCase);

        let data_room_writable_dataset =
            self.data_room_writable_state.resolved_dataset(ctx).await?;

        match update_entries_use_case
            .execute(
                WriteCheckedDataset(data_room_writable_dataset),
                vec![CollectionUpdateOperation::r#move(
                    from_path.clone().into(),
                    to_path.into(),
                    None,
                )],
                expected_head.map(Into::into),
            )
            .await
        {
            Ok(UpdateCollectionEntriesResult::Success(r)) => Ok(MoleculeDataRoomUpdateSuccess {
                old_head: r.old_head.into(),
                new_head: r.new_head.into(),
            }
            .into()),
            Ok(UpdateCollectionEntriesResult::UpToDate) => {
                Ok(MoleculeDataRoomUpdateUpToDate.into())
            }
            Ok(UpdateCollectionEntriesResult::NotFound(_)) => {
                Ok(MoleculeDataRoomUpdateEntryNotFound { path: from_path }.into())
            }
            Err(UpdateCollectionEntriesUseCaseError::Access(e)) => Err(e.into()),
            Err(UpdateCollectionEntriesUseCaseError::RefCASFailed(_)) => {
                Err(GqlError::gql("Data room linking: CAS failed"))
            }
            Err(e @ UpdateCollectionEntriesUseCaseError::Internal(_)) => Err(e.int_err().into()),
        }
    }

    /// Removes an entry from the data room.
    #[tracing::instrument(level = "info", name = MoleculeDataRoomMutV2_remove_entry, skip_all)]
    async fn remove_entry(
        &self,
        ctx: &Context<'_>,
        path: CollectionPath,
        expected_head: Option<Multihash<'static>>,
    ) -> Result<MoleculeDataRoomRemoveEntryResult> {
        // TODO: save remove global activity entry

        let update_entries_use_case = from_catalog_n!(ctx, dyn UpdateCollectionEntriesUseCase);

        let data_room_writable_dataset =
            self.data_room_writable_state.resolved_dataset(ctx).await?;

        match update_entries_use_case
            .execute(
                WriteCheckedDataset(data_room_writable_dataset),
                vec![CollectionUpdateOperation::remove(path.clone().into())],
                expected_head.map(Into::into),
            )
            .await
        {
            Ok(UpdateCollectionEntriesResult::Success(r)) => Ok(MoleculeDataRoomUpdateSuccess {
                old_head: r.old_head.into(),
                new_head: r.new_head.into(),
            }
            .into()),
            Ok(UpdateCollectionEntriesResult::UpToDate) => {
                // No action was performed - there was nothing to act upon
                Ok(MoleculeDataRoomUpdateEntryNotFound { path }.into())
            }
            Ok(UpdateCollectionEntriesResult::NotFound(_)) => {
                // For moving operation
                unreachable!()
            }
            Err(UpdateCollectionEntriesUseCaseError::Access(e)) => Err(e.into()),
            Err(UpdateCollectionEntriesUseCaseError::RefCASFailed(_)) => {
                Err(GqlError::gql("Data room linking: CAS failed"))
            }
            Err(e @ UpdateCollectionEntriesUseCaseError::Internal(_)) => Err(e.int_err().into()),
        }
    }

    /// Updates the metadata of a file in the data room.
    #[tracing::instrument(level = "info", name = MoleculeDataRoomMutV2_update_file_metadata, skip_all)]
    async fn update_file_metadata(
        &self,
        ctx: &Context<'_>,
        #[graphql(name = "ref")] reference: DatasetID<'static>,
        // TODO: not optional?
        access_level: MoleculeAccessLevel,
        change_by: String,
        description: Option<String>,
        categories: Option<Vec<String>>,
        tags: Option<Vec<String>>,
        content_text: Option<String>,
        encryption_metadata: Option<EncryptionMetadata>,
    ) -> Result<MoleculeDataRoomUpdateFileMetadataResult> {
        let (update_version_file_use_case, dataset_registry, update_entries_use_case) = from_catalog_n!(
            ctx,
            dyn UpdateVersionFileUseCase,
            dyn DatasetRegistry,
            dyn UpdateCollectionEntriesUseCase
        );

        // NOTE: Access rights will be checked inside the use case.
        let file_dataset = {
            use odf::DatasetRefUnresolvedError as E;
            match dataset_registry
                .get_dataset_by_ref(&reference.as_ref().as_local_ref())
                .await
            {
                // TODO: Check if the versioned dataset is in data room at all?
                Ok(hdl) => hdl,
                Err(E::NotFound(_)) => {
                    return Ok(MoleculeDataRoomUpdateFileMetadataResult::EntryNotFound(
                        MoleculeDataRoomUpdateFileMetadataResultEntryNotFound { r#ref: reference },
                    ));
                }
                Err(e @ E::Internal(_)) => return Err(e.int_err().into()),
            }
        };

        let Some(collection_entry) = self.get_data_room_entry(ctx, reference.as_ref()).await?
        else {
            // TODO: Should we differentiate between 'file not found'
            //       and 'file not linked to data room'?
            return Ok(MoleculeDataRoomUpdateFileMetadataResult::EntryNotFound(
                MoleculeDataRoomUpdateFileMetadataResultEntryNotFound { r#ref: reference },
            ));
        };

        // 1. Update the versioned dataset.

        let mut data_room_entry =
            MoleculeDataRoomEntry::new_from_collection_entry(&self.project, collection_entry)?;

        data_room_entry.denormalized_latest_file_info.access_level = access_level;

        data_room_entry.denormalized_latest_file_info.change_by = change_by;

        if let Some(description) = description {
            data_room_entry.denormalized_latest_file_info.description = Some(description);
        }
        if let Some(categories) = categories {
            data_room_entry.denormalized_latest_file_info.categories = categories;
        }
        if let Some(tags) = tags {
            data_room_entry.denormalized_latest_file_info.tags = tags;
        }

        let prefetch = MoleculeVersionedFilePrefetch::new_from_data_room_entry(&data_room_entry);
        let mut file_entry =
            MoleculeVersionedFileEntry::new_from_prefetched(file_dataset.clone(), prefetch);

        {
            // Read the current values: content_text & encryption_metadata
            let _ = file_entry.detailed_info(ctx).await?;

            // Safety: we just initialized the value
            let detailed_info = file_entry.detailed_info.get_mut().unwrap();

            if let Some(content_text) = content_text {
                detailed_info.content_text = Some(content_text);
            }
            if let Some(encryption_metadata) = encryption_metadata {
                detailed_info.encryption_metadata = Some(encryption_metadata);
            }
        }

        // TODO: we need to do a retraction if any errors...
        let new_version = update_version_file_use_case
            .execute(
                WriteCheckedDataset(&file_dataset),
                None,
                None,
                Some(file_entry.to_versioned_file_extra_data()),
            )
            .await
            .int_err()?
            .new_version;

        // 2. Update the file state in the data room.

        data_room_entry.denormalized_latest_file_info.version = new_version;
        let data_room_writable_dataset =
            self.data_room_writable_state.resolved_dataset(ctx).await?;

        match update_entries_use_case
            .execute(
                WriteCheckedDataset(data_room_writable_dataset),
                vec![CollectionUpdateOperation::add(
                    data_room_entry.entry.path.to_string(),
                    reference.into(),
                    ExtraDataFields::new(data_room_entry.to_collection_extra_data().into()),
                )],
                None,
            )
            .await
        {
            Ok(UpdateCollectionEntriesResult::Success(_)) => {
                Ok(MoleculeDataRoomUpdateFileMetadataResultSuccess {
                    entry: data_room_entry,
                }
                .into())
            }
            Ok(
                UpdateCollectionEntriesResult::UpToDate
                | UpdateCollectionEntriesResult::NotFound(_),
            ) => {
                unreachable!()
            }
            Err(UpdateCollectionEntriesUseCaseError::Access(e)) => Err(e.into()),
            Err(UpdateCollectionEntriesUseCaseError::RefCASFailed(_)) => {
                Err(GqlError::gql("Data room linking: CAS failed"))
            }
            Err(e @ UpdateCollectionEntriesUseCaseError::Internal(_)) => Err(e.int_err().into()),
        }
    }
}

////////////////////////////////////////////////////////////////////////////////////////////////////////////////////////

// TODO: Should be a mix from UpdateVersionResult & CollectionUpdateResult?
#[derive(Interface)]
#[graphql(
    field(name = "is_success", ty = "bool"),
    field(name = "message", ty = "String")
)]
pub enum MoleculeDataRoomFinishUploadFileResult {
    Success(MoleculeDataRoomFinishUploadFileResultSuccess),
}

#[derive(SimpleObject)]
#[graphql(complex)]
pub struct MoleculeDataRoomFinishUploadFileResultSuccess {
    pub entry: MoleculeDataRoomEntry,
}

#[ComplexObject]
impl MoleculeDataRoomFinishUploadFileResultSuccess {
    pub async fn is_success(&self) -> bool {
        true
    }

    pub async fn message(&self) -> String {
        String::new()
    }
}

////////////////////////////////////////////////////////////////////////////////////////////////////////////////////////

#[derive(Interface)]
#[graphql(
    field(name = "is_success", ty = "bool"),
    field(name = "message", ty = "String")
)]
pub enum MoleculeDataRoomMoveEntryResult {
    Success(MoleculeDataRoomUpdateSuccess),
    EntryNotFound(MoleculeDataRoomUpdateEntryNotFound),
    UpToDate(MoleculeDataRoomUpdateUpToDate),
}

#[derive(SimpleObject)]
#[graphql(complex)]
pub struct MoleculeDataRoomUpdateSuccess {
    pub old_head: Multihash<'static>,
    pub new_head: Multihash<'static>,
}

#[ComplexObject]
impl MoleculeDataRoomUpdateSuccess {
    pub async fn is_success(&self) -> bool {
        true
    }

    pub async fn message(&self) -> String {
        String::new()
    }
}

#[derive(SimpleObject)]
#[graphql(complex)]
pub struct MoleculeDataRoomUpdateEntryNotFound {
    pub path: CollectionPath,
}
#[ComplexObject]
impl MoleculeDataRoomUpdateEntryNotFound {
    pub async fn is_success(&self) -> bool {
        false
    }

    pub async fn message(&self) -> String {
        "Data room entry not found".into()
    }
}

pub struct MoleculeDataRoomUpdateUpToDate;

#[Object]
impl MoleculeDataRoomUpdateUpToDate {
    async fn is_success(&self) -> bool {
        true
    }
    async fn message(&self) -> String {
        String::new()
    }
}

////////////////////////////////////////////////////////////////////////////////////////////////////////////////////////

#[derive(Interface)]
#[graphql(
    field(name = "is_success", ty = "bool"),
    field(name = "message", ty = "String")
)]
pub enum MoleculeDataRoomRemoveEntryResult {
    Success(MoleculeDataRoomUpdateSuccess),
    EntryNotFound(MoleculeDataRoomUpdateEntryNotFound),
}

////////////////////////////////////////////////////////////////////////////////////////////////////////////////////////

// TODO: Should be a mix from UpdateVersionResult & CollectionUpdateResult?
#[derive(Interface)]
#[graphql(
    field(name = "is_success", ty = "bool"),
    field(name = "message", ty = "String")
)]
pub enum MoleculeDataRoomUpdateFileMetadataResult {
    Success(MoleculeDataRoomUpdateFileMetadataResultSuccess),
    EntryNotFound(MoleculeDataRoomUpdateFileMetadataResultEntryNotFound),
    CasFailed(UpdateVersionErrorCasFailed),
    InvalidExtraData(UpdateVersionErrorInvalidExtraData),
}

#[derive(SimpleObject)]
#[graphql(complex)]
pub struct MoleculeDataRoomUpdateFileMetadataResultSuccess {
    pub entry: MoleculeDataRoomEntry,
}

#[ComplexObject]
impl MoleculeDataRoomUpdateFileMetadataResultSuccess {
    pub async fn is_success(&self) -> bool {
        true
    }

    pub async fn message(&self) -> String {
        String::new()
    }
}

#[derive(SimpleObject)]
#[graphql(complex)]
pub struct MoleculeDataRoomUpdateFileMetadataResultEntryNotFound {
    pub r#ref: DatasetID<'static>,
}
#[ComplexObject]
impl MoleculeDataRoomUpdateFileMetadataResultEntryNotFound {
    pub async fn is_success(&self) -> bool {
        false
    }

    pub async fn message(&self) -> String {
        "Data room entry not found".to_string()
    }
}

////////////////////////////////////////////////////////////////////////////////////////////////////////////////////////<|MERGE_RESOLUTION|>--- conflicted
+++ resolved
@@ -117,15 +117,14 @@
         let alias = self.build_new_file_dataset_alias(ctx, &path).await;
         let versioned_file_snapshot = MoleculeDatasetSnapshots::versioned_file_v2(alias);
 
-        let versioned_file_dataset = ResolvedDataset::from_created(
-            &create_dataset_from_snapshot_use_case
-                .execute(
-                    versioned_file_snapshot,
-                    CreateDatasetUseCaseOptions::default(),
-                )
-                .await
-                .int_err()?,
-        );
+        let create_versioned_file_res = create_dataset_from_snapshot_use_case
+            .execute(
+                versioned_file_snapshot,
+                CreateDatasetUseCaseOptions::default(),
+            )
+            .await
+            .int_err()?;
+        let versioned_file_dataset = ResolvedDataset::from_created(&create_versioned_file_res);
 
         // Give maintainer permissions to molecule
         rebac_service
@@ -193,13 +192,8 @@
             entry: CollectionEntry {
                 system_time: now,
                 event_time: now,
-<<<<<<< HEAD
                 path: path.clone(),
-                reference: create_versioned_file_res.dataset_handle.id.clone().into(),
-=======
-                path,
                 reference: versioned_file_dataset.get_id().clone().into(),
->>>>>>> f8db8537
                 extra_data: ExtraData::default(),
             },
             project: self.project.clone(),
@@ -301,20 +295,14 @@
         ) = from_catalog_n!(
             ctx,
             dyn UpdateVersionFileUseCase,
-<<<<<<< HEAD
-            dyn kamu_core::DatasetRegistry,
+            dyn DatasetRegistry,
             dyn UpdateCollectionEntriesUseCase,
             dyn MoleculeAppendGlobalDataRoomActivityUseCase
-=======
-            dyn DatasetRegistry,
-            dyn UpdateCollectionEntriesUseCase
->>>>>>> f8db8537
         );
 
         // 1. Get the existing versioned dataset entry -- we need to know `path`;
         let Some(collection_entry) = self.get_data_room_entry(ctx, reference.as_ref()).await?
         else {
-            //
             todo!();
         };
 
