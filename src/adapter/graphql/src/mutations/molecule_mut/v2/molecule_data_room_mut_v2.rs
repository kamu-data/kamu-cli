// Copyright Kamu Data, Inc. and contributors. All rights reserved.
//
// Use of this software is governed by the Business Source License
// included in the LICENSE file.
//
// As of the Change Date specified in that file, in accordance with
// the Business Source License, use of this software will be governed
// by the Apache License, Version 2.0.

use std::sync::Arc;

use chrono::{DateTime, Utc};
use file_utils::MediaType;
use kamu::domain;
use kamu_accounts::CurrentAccountSubject;
use kamu_datasets::{
    ContentArgs,
    CreateDatasetFromSnapshotUseCase,
    CreateDatasetUseCaseOptions,
    DatasetRegistry,
    DatasetRegistryExt,
    ResolvedDataset,
    UpdateVersionedFileUseCase,
    WriteCheckedDataset,
};
use kamu_molecule_domain::{
    MoleculeAppendDataRoomActivityError,
    MoleculeAppendGlobalDataRoomActivityUseCase,
    MoleculeCreateDataRoomEntryError,
    MoleculeCreateDataRoomEntryUseCase,
    MoleculeDataRoomActivityEntity,
    MoleculeDataRoomFileActivityType,
    MoleculeDatasetSnapshots,
    MoleculeMoveDataRoomEntryError,
    MoleculeMoveDataRoomEntryUseCase,
    MoleculeRemoveDataRoomEntryError,
    MoleculeRemoveDataRoomEntryUseCase,
    MoleculeUpdateDataRoomEntryError,
    MoleculeUpdateDataRoomEntryResult,
    MoleculeUpdateDataRoomEntryUseCase,
};
use time_source::SystemTimeSource;

use crate::molecule::molecule_subject;
use crate::mutations::{
    StartUploadVersionErrorTooLarge,
    StartUploadVersionResult,
    StartUploadVersionSuccess,
    UpdateVersionErrorCasFailed,
    UpdateVersionErrorInvalidExtraData,
    map_get_content_args_error,
};
use crate::prelude::*;
use crate::queries::molecule::v2::{
    MoleculeAccessLevel,
    MoleculeCategory,
    MoleculeDataRoomEntry,
    MoleculeEncryptionMetadataInput,
    MoleculeProjectV2,
    MoleculeTag,
    MoleculeVersionedFileEntry,
    MoleculeVersionedFileEntryBasicInfo,
    MoleculeVersionedFileEntryDetailedInfo,
    MoleculeVersionedFileExtraData,
    MoleculeVersionedFilePrefetch,
};
use crate::queries::{Account, VersionedFileEntry};
use crate::utils::{ContentSource, get_content_args};

////////////////////////////////////////////////////////////////////////////////////////////////////////////////////////

pub struct MoleculeDataRoomMutV2 {
    project: Arc<MoleculeProjectV2>,
}

impl MoleculeDataRoomMutV2 {
    pub fn new(project: Arc<MoleculeProjectV2>) -> Self {
        Self { project }
    }

    // TODO: Specialize error handling
    async fn finish_upload_file_new_file(
        &self,
        ctx: &Context<'_>,
        content_args: ContentArgs,
        path: CollectionPath<'static>,
        access_level: MoleculeAccessLevel,
        change_by: String,
        description: Option<String>,
        categories: Option<Vec<MoleculeCategory>>,
        tags: Option<Vec<MoleculeTag>>,
        content_text: Option<String>,
        encryption_metadata: Option<MoleculeEncryptionMetadataInput>,
    ) -> Result<MoleculeDataRoomFinishUploadFileResult> {
        let molecule_subject = molecule_subject(ctx)?;

        let (
            rebac_service,
            time_source,
            create_dataset_from_snapshot_uc,
            update_versioned_file_uc,
            create_data_room_entry_uc,
            append_global_data_room_activity_uc,
        ) = from_catalog_n!(
            ctx,
            dyn kamu_auth_rebac::RebacService,
            dyn SystemTimeSource,
            dyn CreateDatasetFromSnapshotUseCase,
            dyn UpdateVersionedFileUseCase,
            dyn MoleculeCreateDataRoomEntryUseCase,
            dyn MoleculeAppendGlobalDataRoomActivityUseCase
        );

        let event_time = time_source.now();

        // 1. Create an empty versioned dataset.
        let alias = self.build_new_file_dataset_alias(ctx, &path).await;
        let versioned_file_snapshot = MoleculeDatasetSnapshots::versioned_file_v2(alias);

        let (versioned_file_dataset, versioned_file_head) = {
            let create_versioned_file_res = create_dataset_from_snapshot_uc
                .execute(
                    versioned_file_snapshot,
                    CreateDatasetUseCaseOptions::default(),
                )
                .await
                .int_err()?;

            (
                ResolvedDataset::from_created(&create_versioned_file_res),
                create_versioned_file_res.head,
            )
        };

        // Give maintainer permissions to molecule
        rebac_service
            .set_account_dataset_relation(
                &molecule_subject.account_id,
                kamu_auth_rebac::AccountToDatasetRelation::Maintainer,
                versioned_file_dataset.get_id(),
            )
            .await
            .int_err()?;

        // 2. Upload the first version to just created dataset.
        // NOTE: Version and content hash get updated to correct values below
        let content_type = content_args.content_type.clone();
        let content_length = content_args.content_length;
        let content_hash = versioned_file_head.clone();

        let versioned_file_basic_info = MoleculeVersionedFileEntryBasicInfo {
            access_level: access_level.clone(),
            change_by: change_by.clone(),
            description: description.clone(),
            categories: categories.clone().unwrap_or_default(),
            tags: tags.clone().unwrap_or_default(),
        };

        let versioned_file_detailed_info = MoleculeVersionedFileEntryDetailedInfo {
            content_text,
            encryption_metadata: encryption_metadata.map(Into::into),
        };

        let versioned_file_extra_data = MoleculeVersionedFileExtraData {
            basic_info: &versioned_file_basic_info,
            detailed_info: &versioned_file_detailed_info,
        };

        let update_version_result = update_versioned_file_uc
            .execute(
                WriteCheckedDataset(&versioned_file_dataset),
                Some(event_time),
                Some(content_args),
                None,
                Some(versioned_file_extra_data.to_extra_data_fields()),
            )
            .await
            .int_err()?;

        let versioned_file_entry = MoleculeVersionedFileEntry {
            entry: VersionedFileEntry {
                file_dataset: versioned_file_dataset.clone(),
                entity: kamu_datasets::VersionedFileEntry {
                    system_time: update_version_result.system_time,
                    event_time,
                    version: update_version_result.new_version,
                    content_type: content_type
                        .as_ref()
                        .map(|ct| ct.0.clone())
                        .unwrap_or_default(),
                    content_length,
                    content_hash: update_version_result.content_hash,
                    extra_data: kamu_datasets::ExtraDataFields::default(),
                },
            },
            basic_info: versioned_file_basic_info,
            detailed_info: tokio::sync::OnceCell::new_with(Some(versioned_file_detailed_info)),
        };

        // 3. Add the file to the data room.

        let data_room_entry = create_data_room_entry_uc
            .execute(
                &molecule_subject,
                &self.project.entity,
                Some(event_time),
                path.clone().into(),
                versioned_file_dataset.get_id().clone(),
                versioned_file_entry.to_denormalized().into(),
            )
            .await
<<<<<<< HEAD
        {
            Ok(UpdateCollectionEntriesResult::Success(_)) => Ok(()),
            Ok(
                UpdateCollectionEntriesResult::UpToDate
                | UpdateCollectionEntriesResult::NotFound(_),
            ) => {
                unreachable!()
            }
            Err(UpdateCollectionEntriesUseCaseError::Access(e)) => Err(e.into()),
            Err(UpdateCollectionEntriesUseCaseError::RefCASFailed(_)) => {
                Err(GqlError::gql("Data room linking: CAS failed"))
            }
            Err(UpdateCollectionEntriesUseCaseError::QuotaExceeded(e)) => {
                Err(GqlError::gql(format!("Quota exceeded: {e}")))
            }
            Err(e @ UpdateCollectionEntriesUseCaseError::Internal(_)) => Err(e.int_err().into()),
        }?;
=======
            .map_err(|e| match e {
                MoleculeCreateDataRoomEntryError::Access(e) => e.into(),
                MoleculeCreateDataRoomEntryError::RefCASFailed(_) => {
                    GqlError::gql("Data room linking: CAS failed")
                }
                e @ MoleculeCreateDataRoomEntryError::Internal(_) => e.int_err().into(),
            })?;
>>>>>>> 615eafaf

        // 4. Log the activity.
        // TODO: asynchronous write of activity log
        {
            let data_room_activity = MoleculeDataRoomActivityEntity {
                system_time: event_time, // TODO: take from ingest result
                event_time,
                activity_type: MoleculeDataRoomFileActivityType::Added,
                ipnft_uid: self.project.entity.ipnft_uid.clone(),
                path: path.into(),
                r#ref: versioned_file_dataset.get_id().clone(),
                version: update_version_result.new_version,
                change_by,
                access_level,
                content_type,
                content_length,
                content_hash,
                description,
                categories: categories.unwrap_or_default(),
                tags: tags.unwrap_or_default(),
            };

            append_global_data_room_activity_uc
                .execute(&molecule_subject, Some(event_time), data_room_activity)
                .await
                .map_err(|e| -> GqlError {
                    use MoleculeAppendDataRoomActivityError as E;

                    match e {
                        E::Access(e) => e.into(),
                        e @ E::Internal(_) => e.int_err().into(),
                    }
                })?;
        }

        Ok(MoleculeDataRoomFinishUploadFileResultSuccess {
            entry: MoleculeDataRoomEntry::new_from_data_room_entry(&self.project, data_room_entry),
        }
        .into())
    }

    // TODO: Specialize error handling
    async fn finish_upload_file_new_file_version(
        &self,
        ctx: &Context<'_>,
        content_args: ContentArgs,
        reference: DatasetID<'static>,
        access_level: MoleculeAccessLevel,
        change_by: String,
        description: Option<String>,
        categories: Option<Vec<MoleculeCategory>>,
        tags: Option<Vec<MoleculeTag>>,
        content_text: Option<String>,
        encryption_metadata: Option<MoleculeEncryptionMetadataInput>,
    ) -> Result<MoleculeDataRoomFinishUploadFileResult> {
        let molecule_subject = molecule_subject(ctx)?;

        let (
            dataset_registry,
            time_source,
            update_versioned_file_uc,
            update_data_room_entry_uc,
            append_global_data_room_activity_uc,
        ) = from_catalog_n!(
            ctx,
            dyn DatasetRegistry,
            dyn SystemTimeSource,
            dyn UpdateVersionedFileUseCase,
            dyn MoleculeUpdateDataRoomEntryUseCase,
            dyn MoleculeAppendGlobalDataRoomActivityUseCase
        );

        let event_time = time_source.now();

        // 1. Get the existing versioned dataset entry -- we need to know `path`;
        let Some(existing_data_room_entry) = self
            .get_latest_data_room_entry(ctx, reference.as_ref())
            .await?
        else {
            todo!();
        };

        // 2. Upload the next version to the specified dataset.

        // NOTE: Access rights will be checked inside the use case.
        let file_dataset = dataset_registry
            .get_dataset_by_ref(&reference.as_ref().as_local_ref())
            .await
            .int_err()?;

        // NOTE: Version and content hash get updated to correct values below
        let file_dataset_id = file_dataset.get_handle().id.clone();
        let content_type = content_args.content_type.clone();
        let content_length = content_args.content_length;

        let versioned_file_basic_info = MoleculeVersionedFileEntryBasicInfo {
            access_level: access_level.clone(),
            change_by: change_by.clone(),
            description: description.clone(),
            categories: categories.clone().unwrap_or_default(),
            tags: tags.clone().unwrap_or_default(),
        };

        let versioned_file_detailed_info = MoleculeVersionedFileEntryDetailedInfo {
            content_text,
            encryption_metadata: encryption_metadata.map(Into::into),
        };

        let versioned_file_extra_data = MoleculeVersionedFileExtraData {
            basic_info: &versioned_file_basic_info,
            detailed_info: &versioned_file_detailed_info,
        };

        let update_version_result = update_versioned_file_uc
            .execute(
                WriteCheckedDataset(&file_dataset),
                Some(event_time),
                Some(content_args),
                None,
                Some(versioned_file_extra_data.to_extra_data_fields()),
            )
            .await
            .int_err()?;

        let versioned_file_entry = MoleculeVersionedFileEntry {
            entry: VersionedFileEntry {
                file_dataset: file_dataset.clone(),
                entity: kamu_datasets::VersionedFileEntry {
                    system_time: update_version_result.system_time,
                    event_time,
                    version: update_version_result.new_version,
                    content_type: content_type
                        .as_ref()
                        .map(|ct| ct.0.clone())
                        .unwrap_or_default(),
                    content_length,
                    content_hash: update_version_result.content_hash.clone(),
                    extra_data: kamu_datasets::ExtraDataFields::default(),
                },
            },
            basic_info: versioned_file_basic_info,
            detailed_info: tokio::sync::OnceCell::new_with(Some(versioned_file_detailed_info)),
        };

        // 3. Update the file state in the data room.

        let updated_data_room_entry = update_data_room_entry_uc
            .execute(
                &molecule_subject,
                &self.project.entity,
                Some(event_time),
                existing_data_room_entry.path.clone(),
                existing_data_room_entry.reference.clone(),
                versioned_file_entry.to_denormalized().into(),
            )
            .await
<<<<<<< HEAD
        {
            Ok(UpdateCollectionEntriesResult::Success(_)) => Ok(()),
            Ok(
                UpdateCollectionEntriesResult::UpToDate
                | UpdateCollectionEntriesResult::NotFound(_),
            ) => {
                unreachable!()
            }
            Err(UpdateCollectionEntriesUseCaseError::Access(e)) => Err(e.into()),
            Err(UpdateCollectionEntriesUseCaseError::RefCASFailed(_)) => {
                Err(GqlError::gql("Data room linking: CAS failed"))
            }
            Err(UpdateCollectionEntriesUseCaseError::QuotaExceeded(e)) => {
                Err(GqlError::gql(format!("Quota exceeded: {e}")))
            }
            Err(e @ UpdateCollectionEntriesUseCaseError::Internal(_)) => Err(e.int_err().into()),
        }?;
=======
            .map_err(|e| match e {
                MoleculeUpdateDataRoomEntryError::Access(e) => e.into(),
                MoleculeUpdateDataRoomEntryError::RefCASFailed(_) => {
                    GqlError::gql("Data room linking: CAS failed")
                }
                e @ MoleculeUpdateDataRoomEntryError::Internal(_) => e.int_err().into(),
            })?;
>>>>>>> 615eafaf

        // 4. Log the activity.
        // TODO: asynchronous write of activity log
        {
            let data_room_activity = MoleculeDataRoomActivityEntity {
                system_time: event_time, // TODO: take from ingest result
                event_time,
                activity_type: MoleculeDataRoomFileActivityType::Updated,
                ipnft_uid: self.project.entity.ipnft_uid.clone(),
                path: updated_data_room_entry.path.clone(),
                r#ref: file_dataset_id,
                version: update_version_result.new_version,
                change_by,
                access_level,
                content_type,
                content_length,
                content_hash: update_version_result.content_hash,
                description,
                categories: categories.unwrap_or_default(),
                tags: tags.unwrap_or_default(),
            };

            append_global_data_room_activity_uc
                .execute(&molecule_subject, Some(event_time), data_room_activity)
                .await
                .map_err(|e| -> GqlError {
                    use MoleculeAppendDataRoomActivityError as E;

                    match e {
                        E::Access(e) => e.into(),
                        e @ E::Internal(_) => e.int_err().into(),
                    }
                })?;
        }

        Ok(MoleculeDataRoomFinishUploadFileResultSuccess {
            entry: MoleculeDataRoomEntry::new_from_data_room_entry(
                &self.project,
                updated_data_room_entry,
            ),
        }
        .into())
    }

    async fn get_latest_data_room_entry(
        &self,
        ctx: &Context<'_>,
        reference: &odf::DatasetID,
    ) -> Result<Option<kamu_molecule_domain::MoleculeDataRoomEntry>> {
        let find_data_room_entry_uc = from_catalog_n!(
            ctx,
            dyn kamu_molecule_domain::MoleculeFindDataRoomEntryUseCase
        );

        let maybe_data_room_entry = find_data_room_entry_uc
            .execute_find_by_ref(&self.project.entity, None /* latest */, reference)
            .await
            .map_err(|e| -> GqlError {
                use kamu_molecule_domain::MoleculeFindDataRoomEntryError as E;
                match e {
                    E::Access(e) => e.into(),
                    e @ E::Internal(_) => e.int_err().into(),
                }
            })?;

        Ok(maybe_data_room_entry)
    }

    // TODO: Test with different paths
    async fn build_new_file_dataset_alias(
        &self,
        ctx: &Context<'_>,
        file_path: &CollectionPath<'static>,
    ) -> odf::DatasetAlias {
        // TODO: PERF: Add AccountRequestState similar to DatasetRequestState and reuse
        //             possibly resolved account?
        let project_account = Account::from_account_id(ctx, self.project.entity.account_id.clone())
            .await
            .unwrap_or_else(|e| {
                panic!(
                    "Failed to load project account [{}]: {e}",
                    self.project.entity.account_id
                )
            });
        let project_account_name = project_account.account_name_internal().clone();

        let new_file_name = {
            use std::borrow::Borrow;

            // NOTE: We assume that `file_path` has already validated via `CollectionPath`
            //       scalar.
            let file_path_as_str: &String = file_path.borrow();
            let filename_encoded = file_path_as_str.rsplit('/').next().unwrap();
            odf::DatasetName::new_unchecked(filename_encoded)
        };

        odf::DatasetAlias::new(Some(project_account_name), new_file_name)
    }

    async fn append_global_data_room_activity(
        &self,
        ctx: &Context<'_>,
        event_time: DateTime<Utc>,
        inserted_records: Vec<(
            odf::metadata::OperationType,
            kamu_datasets::CollectionEntryRecord,
        )>,
        activity_type: MoleculeDataRoomFileActivityType,
    ) -> Result<()> {
        match activity_type {
            // Update happens in two records
            MoleculeDataRoomFileActivityType::Updated if inserted_records.len() == 2 => {}
            MoleculeDataRoomFileActivityType::Removed if inserted_records.len() == 1 => {}
            _ => unreachable!(),
        }

        let molecule_subject = molecule_subject(ctx)?;

        let append_global_data_room_activity_uc =
            from_catalog_n!(ctx, dyn MoleculeAppendGlobalDataRoomActivityUseCase);

        let (_op, collection_entry_record) = inserted_records.into_iter().next_back().unwrap();

        let denormalized_latest_file_info =
            kamu_molecule_domain::MoleculeDenormalizeFileToDataRoom::try_from_extra_data_fields(
                collection_entry_record.extra_data,
            )
            .int_err()?;

        let data_room_activity = MoleculeDataRoomActivityEntity {
            system_time: event_time, // TODO: take from ingest result
            event_time,
            activity_type,
            ipnft_uid: self.project.entity.ipnft_uid.clone(),
            path: collection_entry_record.path,
            r#ref: collection_entry_record.reference,
            version: denormalized_latest_file_info.version,
            change_by: denormalized_latest_file_info.change_by,
            access_level: denormalized_latest_file_info.access_level,
            content_type: {
                let s = denormalized_latest_file_info.content_type;
                if !s.is_empty() { Some(s.into()) } else { None }
            },
            content_length: denormalized_latest_file_info.content_length,
            content_hash: denormalized_latest_file_info.content_hash,
            description: denormalized_latest_file_info.description,
            categories: denormalized_latest_file_info.categories,
            tags: denormalized_latest_file_info.tags,
        };

        // TODO: asynchronous write of activity log
        append_global_data_room_activity_uc
            .execute(&molecule_subject, Some(event_time), data_room_activity)
            .await
            .map_err(|e| -> GqlError {
                use MoleculeAppendDataRoomActivityError as E;

                match e {
                    E::Access(e) => e.into(),
                    e @ E::Internal(_) => e.int_err().into(),
                }
            })?;

        Ok(())
    }
}

////////////////////////////////////////////////////////////////////////////////////////////////////////////////////////

#[common_macros::method_names_consts(const_value_prefix = "Gql::")]
#[Object]
impl MoleculeDataRoomMutV2 {
    /// Allows creating a file, upload a new version, and link a file into the
    /// data room via a single transaction. Uploads a new version of content
    /// in-band, so should be used only for very small files.
    #[graphql(guard = "LoggedInGuard")]
    #[tracing::instrument(level = "info", name = MoleculeDataRoomMutV2_finish_upload_file, skip_all)]
    async fn upload_file(
        &self,
        ctx: &Context<'_>,
        #[graphql(desc = "Base64-encoded file content (url-safe, no padding)")] content: Base64Usnp,
        #[graphql(name = "ref")] reference: Option<DatasetID<'static>>,
        path: Option<CollectionPath<'static>>,
        #[graphql(desc = "Media type of content (e.g. application/pdf)")] content_type: Option<
            String,
        >,
        access_level: MoleculeAccessLevel,
        change_by: String,
        description: Option<String>,
        categories: Option<Vec<MoleculeCategory>>,
        tags: Option<Vec<MoleculeTag>>,
        content_text: Option<String>,
        encryption_metadata: Option<MoleculeEncryptionMetadataInput>,
    ) -> Result<MoleculeDataRoomFinishUploadFileResult> {
        let content_args = get_content_args(
            ctx,
            ContentSource::Bytes(&content),
            content_type.map(Into::into),
        )
        .await
        .map_err(map_get_content_args_error)?;

        match (path, reference) {
            (Some(path), None) => {
                self.finish_upload_file_new_file(
                    ctx,
                    content_args,
                    path,
                    access_level,
                    change_by,
                    description,
                    categories,
                    tags,
                    content_text,
                    encryption_metadata,
                )
                .await
            }
            (None, Some(reference)) => {
                self.finish_upload_file_new_file_version(
                    ctx,
                    content_args,
                    reference,
                    access_level,
                    change_by,
                    description,
                    categories,
                    tags,
                    content_text,
                    encryption_metadata,
                )
                .await
            }
            _ => Err(GqlError::gql("Either `path` or `ref` must be specified")),
        }
    }

    /// Starts the process of uploading a file to the data room.
    #[graphql(guard = "LoggedInGuard")]
    #[tracing::instrument(level = "info", name = MoleculeDataRoomMutV2_start_upload_file, skip_all)]
    async fn start_upload_file(
        &self,
        ctx: &Context<'_>,
        #[graphql(desc = "Size of the file being uploaded")] content_length: usize,
        #[graphql(desc = "Media type of content (e.g. application/pdf)")] content_type: Option<
            String,
        >,
    ) -> Result<StartUploadVersionResult> {
        let (subject, upload_svc, limits) = from_catalog_n!(
            ctx,
            CurrentAccountSubject,
            dyn domain::UploadService,
            domain::FileUploadLimitConfig
        );

        let upload_context = match upload_svc
            .make_upload_context(
                subject.account_id(),
                uuid::Uuid::new_v4().to_string(),
                content_type.map(MediaType),
                content_length,
            )
            .await
        {
            Ok(ctx) => ctx,
            Err(domain::MakeUploadContextError::TooLarge(_)) => {
                return Ok(StartUploadVersionResult::TooLarge(
                    StartUploadVersionErrorTooLarge {
                        upload_size: content_length,
                        upload_limit: limits.max_file_size_in_bytes(),
                    },
                ));
            }
            Err(e) => return Err(e.int_err().into()),
        };

        Ok(StartUploadVersionResult::Success(
            StartUploadVersionSuccess {
                upload_context: upload_context.into(),
            },
        ))
    }

    /// Allows creating a file, upload a new version, and link a file into the
    /// data room via a single transaction.
    #[graphql(guard = "LoggedInGuard")]
    #[tracing::instrument(level = "info", name = MoleculeDataRoomMutV2_finish_upload_file, skip_all)]
    async fn finish_upload_file(
        &self,
        ctx: &Context<'_>,
        upload_token: String,
        #[graphql(name = "ref")] reference: Option<DatasetID<'static>>,
        path: Option<CollectionPath<'static>>,
        access_level: MoleculeAccessLevel,
        change_by: String,
        description: Option<String>,
        categories: Option<Vec<MoleculeCategory>>,
        tags: Option<Vec<MoleculeTag>>,
        content_text: Option<String>,
        encryption_metadata: Option<MoleculeEncryptionMetadataInput>,
    ) -> Result<MoleculeDataRoomFinishUploadFileResult> {
        // IMPORTANT: If after file creation or version update an error occurs,
        //            all DB will be cleared (transaction rollback). Dataset data
        //            (e.g., on S3) will need later cleanup (garbage collection).

        let content_args = get_content_args(ctx, ContentSource::Token(upload_token), None)
            .await
            .map_err(map_get_content_args_error)?;

        match (path, reference) {
            (Some(path), None) => {
                self.finish_upload_file_new_file(
                    ctx,
                    content_args,
                    path,
                    access_level,
                    change_by,
                    description,
                    categories,
                    tags,
                    content_text,
                    encryption_metadata,
                )
                .await
            }
            (None, Some(reference)) => {
                self.finish_upload_file_new_file_version(
                    ctx,
                    content_args,
                    reference,
                    access_level,
                    change_by,
                    description,
                    categories,
                    tags,
                    content_text,
                    encryption_metadata,
                )
                .await
            }
            _ => Err(GqlError::gql("Either `path` or `ref` must be specified")),
        }
    }

    /// Moves an entry in the data room.
    #[tracing::instrument(level = "info", name = MoleculeDataRoomMutV2_move_entry, skip_all)]
    async fn move_entry(
        &self,
        ctx: &Context<'_>,
        from_path: CollectionPath<'static>,
        to_path: CollectionPath<'static>,
        expected_head: Option<Multihash<'static>>,
    ) -> Result<MoleculeDataRoomMoveEntryResult> {
        let molecule_subject = molecule_subject(ctx)?;

        let (time_source, move_data_room_entry_uc) = from_catalog_n!(
            ctx,
            dyn SystemTimeSource,
            dyn MoleculeMoveDataRoomEntryUseCase
        );

        let event_time = time_source.now();

        match move_data_room_entry_uc
            .execute(
                &molecule_subject,
                &self.project.entity,
                Some(event_time),
                from_path.clone().into(),
                to_path.into(),
                expected_head.map(Into::into),
            )
            .await
        {
            Ok(MoleculeUpdateDataRoomEntryResult::Success(r)) => {
                // TODO: asynchronous write of activity log
                self.append_global_data_room_activity(
                    ctx,
                    event_time,
                    r.inserted_records,
                    MoleculeDataRoomFileActivityType::Updated,
                )
                .await?;

                Ok(MoleculeDataRoomUpdateSuccess {
                    old_head: r.old_head.into(),
                    new_head: r.new_head.into(),
                }
                .into())
            }
            Ok(MoleculeUpdateDataRoomEntryResult::UpToDate) => {
                Ok(MoleculeDataRoomUpdateUpToDate.into())
            }
            Ok(MoleculeUpdateDataRoomEntryResult::EntryNotFound(path)) => {
                Ok(MoleculeDataRoomUpdateEntryNotFound { path: path.into() }.into())
            }
            Err(MoleculeMoveDataRoomEntryError::Access(e)) => Err(e.into()),
            Err(MoleculeMoveDataRoomEntryError::RefCASFailed(_)) => {
                Err(GqlError::gql("Data room linking: CAS failed"))
            }
<<<<<<< HEAD
            Err(UpdateCollectionEntriesUseCaseError::QuotaExceeded(e)) => {
                Err(GqlError::gql(format!("Quota exceeded: {e}")))
            }
            Err(e @ UpdateCollectionEntriesUseCaseError::Internal(_)) => Err(e.int_err().into()),
=======
            Err(e @ MoleculeMoveDataRoomEntryError::Internal(_)) => Err(e.int_err().into()),
>>>>>>> 615eafaf
        }
    }

    /// Removes an entry from the data room.
    #[tracing::instrument(level = "info", name = MoleculeDataRoomMutV2_remove_entry, skip_all)]
    async fn remove_entry(
        &self,
        ctx: &Context<'_>,
        path: CollectionPath<'static>,
        expected_head: Option<Multihash<'static>>,
    ) -> Result<MoleculeDataRoomRemoveEntryResult> {
        let molecule_subject = molecule_subject(ctx)?;

        let (time_sourcem, remove_data_room_entry_uc) = from_catalog_n!(
            ctx,
            dyn SystemTimeSource,
            dyn MoleculeRemoveDataRoomEntryUseCase
        );

        let event_time = time_sourcem.now();

        match remove_data_room_entry_uc
            .execute(
                &molecule_subject,
                &self.project.entity,
                Some(event_time),
                path.clone().into(),
                expected_head.map(Into::into),
            )
            .await
        {
            Ok(MoleculeUpdateDataRoomEntryResult::Success(r)) => {
                // TODO: asynchronous write of activity log
                self.append_global_data_room_activity(
                    ctx,
                    event_time,
                    r.inserted_records,
                    MoleculeDataRoomFileActivityType::Removed,
                )
                .await?;

                Ok(MoleculeDataRoomUpdateSuccess {
                    old_head: r.old_head.into(),
                    new_head: r.new_head.into(),
                }
                .into())
            }
            Ok(MoleculeUpdateDataRoomEntryResult::UpToDate) => {
                Ok(MoleculeDataRoomUpdateEntryNotFound { path }.into())
            }
            Ok(MoleculeUpdateDataRoomEntryResult::EntryNotFound(_)) => {
                unreachable!(
                    "Removals are idempotent, so UpToDate is returned instead of EntryNotFound"
                )
            }
            Err(MoleculeRemoveDataRoomEntryError::Access(e)) => Err(e.into()),
            Err(MoleculeRemoveDataRoomEntryError::RefCASFailed(_)) => {
                Err(GqlError::gql("Data room linking: CAS failed"))
            }
<<<<<<< HEAD
            Err(UpdateCollectionEntriesUseCaseError::QuotaExceeded(e)) => {
                Err(GqlError::gql(format!("Quota exceeded: {e}")))
            }
            Err(e @ UpdateCollectionEntriesUseCaseError::Internal(_)) => Err(e.int_err().into()),
=======
            Err(e @ MoleculeRemoveDataRoomEntryError::Internal(_)) => Err(e.int_err().into()),
>>>>>>> 615eafaf
        }
    }

    /// Updates the metadata of a file in the data room.
    #[tracing::instrument(level = "info", name = MoleculeDataRoomMutV2_update_file_metadata, skip_all)]
    async fn update_file_metadata(
        &self,
        ctx: &Context<'_>,
        #[graphql(name = "ref")] reference: DatasetID<'static>,
        // TODO: not optional?
        access_level: MoleculeAccessLevel,
        change_by: String,
        description: Option<String>,
        categories: Option<Vec<String>>,
        tags: Option<Vec<String>>,
        content_text: Option<String>,
        encryption_metadata: Option<MoleculeEncryptionMetadataInput>,
    ) -> Result<MoleculeDataRoomUpdateFileMetadataResult> {
        let molecule_subject = molecule_subject(ctx)?;

        let (
            dataset_registry,
            time_source,
            update_versioned_file_uc,
            update_data_room_entry_uc,
            append_global_data_room_activity_uc,
        ) = from_catalog_n!(
            ctx,
            dyn DatasetRegistry,
            dyn SystemTimeSource,
            dyn UpdateVersionedFileUseCase,
            dyn MoleculeUpdateDataRoomEntryUseCase,
            dyn MoleculeAppendGlobalDataRoomActivityUseCase
        );

        let event_time = time_source.now();

        // NOTE: Access rights will be checked inside the use case.
        let file_dataset = {
            use odf::DatasetRefUnresolvedError as E;
            match dataset_registry
                .get_dataset_by_ref(&reference.as_ref().as_local_ref())
                .await
            {
                // TODO: Check if the versioned dataset is in data room at all?
                Ok(hdl) => hdl,
                Err(E::NotFound(_)) => {
                    return Ok(MoleculeDataRoomUpdateFileMetadataResult::EntryNotFound(
                        MoleculeDataRoomUpdateFileMetadataResultEntryNotFound { r#ref: reference },
                    ));
                }
                Err(e @ E::Internal(_)) => return Err(e.int_err().into()),
            }
        };

        let Some(existing_data_room_entry) = self
            .get_latest_data_room_entry(ctx, reference.as_ref())
            .await?
        else {
            // TODO: Should we differentiate between 'file not found'
            //       and 'file not linked to data room'?
            return Ok(MoleculeDataRoomUpdateFileMetadataResult::EntryNotFound(
                MoleculeDataRoomUpdateFileMetadataResultEntryNotFound { r#ref: reference },
            ));
        };

        // 1. Update the versioned dataset.

        let mut new_denormalized_file_info = existing_data_room_entry
            .denormalized_latest_file_info
            .clone();

        new_denormalized_file_info.access_level = access_level;
        new_denormalized_file_info.change_by = change_by;
        if let Some(description) = description {
            new_denormalized_file_info.description = Some(description);
        }
        if let Some(categories) = categories {
            new_denormalized_file_info.categories = categories;
        }
        if let Some(tags) = tags {
            new_denormalized_file_info.tags = tags;
        }

        let prefetch = MoleculeVersionedFilePrefetch {
            system_time: existing_data_room_entry.system_time,
            event_time: existing_data_room_entry.event_time,
            denorm: new_denormalized_file_info.clone().into(),
        };
        let mut file_entry =
            MoleculeVersionedFileEntry::new_from_prefetched(file_dataset.clone(), prefetch);

        {
            // Read the current values: content_text & encryption_metadata
            let _ = file_entry.detailed_info(ctx).await?;

            // Safety: we just initialized the value
            let detailed_info = file_entry.detailed_info.get_mut().unwrap();

            detailed_info.content_text = content_text;
            detailed_info.encryption_metadata = encryption_metadata.map(Into::into);
        }

        // TODO: we need to do a retraction if any errors...
        let new_version = update_versioned_file_uc
            .execute(
                WriteCheckedDataset(&file_dataset),
                Some(event_time),
                None,
                None,
                Some(file_entry.to_versioned_file_extra_data()),
            )
            .await
            .int_err()?
            .new_version;

        new_denormalized_file_info.version = new_version;

        // 2. Update the file state in the data room.

        let updated_data_room_entry = update_data_room_entry_uc
            .execute(
                &molecule_subject,
                &self.project.entity,
                Some(event_time),
                existing_data_room_entry.path.clone(),
                reference.into(),
                new_denormalized_file_info.clone(),
            )
            .await
            .map_err(|e| match e {
                MoleculeUpdateDataRoomEntryError::Access(e) => e.into(),
                MoleculeUpdateDataRoomEntryError::RefCASFailed(_) => {
                    GqlError::gql("Data room linking: CAS failed")
                }
                e @ MoleculeUpdateDataRoomEntryError::Internal(_) => e.int_err().into(),
            })?;

        // 3. Log the activity.
        // TODO: asynchronous write of activity log
        {
            let data_room_activity = MoleculeDataRoomActivityEntity {
                system_time: event_time, // TODO: take from ingest result
                event_time,
                activity_type: MoleculeDataRoomFileActivityType::Updated,
                ipnft_uid: self.project.entity.ipnft_uid.clone(),
                path: updated_data_room_entry.path.clone(),
                r#ref: updated_data_room_entry.reference.clone(),
                version: new_version,
                change_by: new_denormalized_file_info.change_by,
                access_level: new_denormalized_file_info.access_level,
                content_type: Some(MediaType::from(new_denormalized_file_info.content_type)),
                content_length: new_denormalized_file_info.content_length,
                content_hash: new_denormalized_file_info.content_hash,
                description: new_denormalized_file_info.description,
                categories: new_denormalized_file_info.categories,
                tags: new_denormalized_file_info.tags,
            };

<<<<<<< HEAD
                Ok(MoleculeDataRoomUpdateFileMetadataResultSuccess {
                    entry: data_room_entry,
                }
                .into())
            }
            Ok(
                UpdateCollectionEntriesResult::UpToDate
                | UpdateCollectionEntriesResult::NotFound(_),
            ) => {
                unreachable!()
            }
            Err(UpdateCollectionEntriesUseCaseError::Access(e)) => Err(e.into()),
            Err(UpdateCollectionEntriesUseCaseError::RefCASFailed(_)) => {
                Err(GqlError::gql("Data room linking: CAS failed"))
            }
            Err(UpdateCollectionEntriesUseCaseError::QuotaExceeded(e)) => {
                Err(GqlError::gql(format!("Quota exceeded: {e}")))
            }
            Err(e @ UpdateCollectionEntriesUseCaseError::Internal(_)) => Err(e.int_err().into()),
=======
            append_global_data_room_activity_uc
                .execute(&molecule_subject, Some(event_time), data_room_activity)
                .await
                .map_err(|e| -> GqlError {
                    use MoleculeAppendDataRoomActivityError as E;

                    match e {
                        E::Access(e) => e.into(),
                        e @ E::Internal(_) => e.int_err().into(),
                    }
                })?;
>>>>>>> 615eafaf
        }

        Ok(MoleculeDataRoomUpdateFileMetadataResultSuccess {
            entry: MoleculeDataRoomEntry::new_from_data_room_entry(
                &self.project,
                updated_data_room_entry,
            ),
        }
        .into())
    }
}

////////////////////////////////////////////////////////////////////////////////////////////////////////////////////////

// TODO: Should be a mix from UpdateVersionResult & CollectionUpdateResult?
#[derive(Interface)]
#[graphql(
    field(name = "is_success", ty = "bool"),
    field(name = "message", ty = "String")
)]
pub enum MoleculeDataRoomFinishUploadFileResult {
    Success(MoleculeDataRoomFinishUploadFileResultSuccess),
}

#[derive(SimpleObject)]
#[graphql(complex)]
pub struct MoleculeDataRoomFinishUploadFileResultSuccess {
    pub entry: MoleculeDataRoomEntry,
}

#[ComplexObject]
impl MoleculeDataRoomFinishUploadFileResultSuccess {
    pub async fn is_success(&self) -> bool {
        true
    }

    pub async fn message(&self) -> String {
        String::new()
    }
}

////////////////////////////////////////////////////////////////////////////////////////////////////////////////////////

#[derive(Interface)]
#[graphql(
    field(name = "is_success", ty = "bool"),
    field(name = "message", ty = "String")
)]
pub enum MoleculeDataRoomMoveEntryResult {
    Success(MoleculeDataRoomUpdateSuccess),
    EntryNotFound(MoleculeDataRoomUpdateEntryNotFound),
    UpToDate(MoleculeDataRoomUpdateUpToDate),
}

#[derive(SimpleObject)]
#[graphql(complex)]
pub struct MoleculeDataRoomUpdateSuccess {
    pub old_head: Multihash<'static>,
    pub new_head: Multihash<'static>,
}

#[ComplexObject]
impl MoleculeDataRoomUpdateSuccess {
    pub async fn is_success(&self) -> bool {
        true
    }

    pub async fn message(&self) -> String {
        String::new()
    }
}

#[derive(SimpleObject)]
#[graphql(complex)]
pub struct MoleculeDataRoomUpdateEntryNotFound {
    pub path: CollectionPath<'static>,
}
#[ComplexObject]
impl MoleculeDataRoomUpdateEntryNotFound {
    pub async fn is_success(&self) -> bool {
        false
    }

    pub async fn message(&self) -> String {
        "Data room entry not found".into()
    }
}

pub struct MoleculeDataRoomUpdateUpToDate;

#[Object]
impl MoleculeDataRoomUpdateUpToDate {
    async fn is_success(&self) -> bool {
        true
    }
    async fn message(&self) -> String {
        String::new()
    }
}

////////////////////////////////////////////////////////////////////////////////////////////////////////////////////////

#[derive(Interface)]
#[graphql(
    field(name = "is_success", ty = "bool"),
    field(name = "message", ty = "String")
)]
pub enum MoleculeDataRoomRemoveEntryResult {
    Success(MoleculeDataRoomUpdateSuccess),
    EntryNotFound(MoleculeDataRoomUpdateEntryNotFound),
}

////////////////////////////////////////////////////////////////////////////////////////////////////////////////////////

// TODO: Should be a mix from UpdateVersionResult & CollectionUpdateResult?
#[derive(Interface)]
#[graphql(
    field(name = "is_success", ty = "bool"),
    field(name = "message", ty = "String")
)]
pub enum MoleculeDataRoomUpdateFileMetadataResult {
    Success(MoleculeDataRoomUpdateFileMetadataResultSuccess),
    EntryNotFound(MoleculeDataRoomUpdateFileMetadataResultEntryNotFound),
    CasFailed(UpdateVersionErrorCasFailed),
    InvalidExtraData(UpdateVersionErrorInvalidExtraData),
}

#[derive(SimpleObject)]
#[graphql(complex)]
pub struct MoleculeDataRoomUpdateFileMetadataResultSuccess {
    pub entry: MoleculeDataRoomEntry,
}

#[ComplexObject]
impl MoleculeDataRoomUpdateFileMetadataResultSuccess {
    pub async fn is_success(&self) -> bool {
        true
    }

    pub async fn message(&self) -> String {
        String::new()
    }
}

#[derive(SimpleObject)]
#[graphql(complex)]
pub struct MoleculeDataRoomUpdateFileMetadataResultEntryNotFound {
    pub r#ref: DatasetID<'static>,
}
#[ComplexObject]
impl MoleculeDataRoomUpdateFileMetadataResultEntryNotFound {
    pub async fn is_success(&self) -> bool {
        false
    }

    pub async fn message(&self) -> String {
        "Data room entry not found".to_string()
    }
}

////////////////////////////////////////////////////////////////////////////////////////////////////////////////////////<|MERGE_RESOLUTION|>--- conflicted
+++ resolved
@@ -209,33 +209,16 @@
                 versioned_file_entry.to_denormalized().into(),
             )
             .await
-<<<<<<< HEAD
-        {
-            Ok(UpdateCollectionEntriesResult::Success(_)) => Ok(()),
-            Ok(
-                UpdateCollectionEntriesResult::UpToDate
-                | UpdateCollectionEntriesResult::NotFound(_),
-            ) => {
-                unreachable!()
-            }
-            Err(UpdateCollectionEntriesUseCaseError::Access(e)) => Err(e.into()),
-            Err(UpdateCollectionEntriesUseCaseError::RefCASFailed(_)) => {
-                Err(GqlError::gql("Data room linking: CAS failed"))
-            }
-            Err(UpdateCollectionEntriesUseCaseError::QuotaExceeded(e)) => {
-                Err(GqlError::gql(format!("Quota exceeded: {e}")))
-            }
-            Err(e @ UpdateCollectionEntriesUseCaseError::Internal(_)) => Err(e.int_err().into()),
-        }?;
-=======
             .map_err(|e| match e {
                 MoleculeCreateDataRoomEntryError::Access(e) => e.into(),
                 MoleculeCreateDataRoomEntryError::RefCASFailed(_) => {
                     GqlError::gql("Data room linking: CAS failed")
                 }
+                MoleculeCreateDataRoomEntryError::QuotaExceeded(e) => {
+                    GqlError::gql(format!("Quota exceeded: {e}"))
+                }
                 e @ MoleculeCreateDataRoomEntryError::Internal(_) => e.int_err().into(),
             })?;
->>>>>>> 615eafaf
 
         // 4. Log the activity.
         // TODO: asynchronous write of activity log
@@ -392,33 +375,16 @@
                 versioned_file_entry.to_denormalized().into(),
             )
             .await
-<<<<<<< HEAD
-        {
-            Ok(UpdateCollectionEntriesResult::Success(_)) => Ok(()),
-            Ok(
-                UpdateCollectionEntriesResult::UpToDate
-                | UpdateCollectionEntriesResult::NotFound(_),
-            ) => {
-                unreachable!()
-            }
-            Err(UpdateCollectionEntriesUseCaseError::Access(e)) => Err(e.into()),
-            Err(UpdateCollectionEntriesUseCaseError::RefCASFailed(_)) => {
-                Err(GqlError::gql("Data room linking: CAS failed"))
-            }
-            Err(UpdateCollectionEntriesUseCaseError::QuotaExceeded(e)) => {
-                Err(GqlError::gql(format!("Quota exceeded: {e}")))
-            }
-            Err(e @ UpdateCollectionEntriesUseCaseError::Internal(_)) => Err(e.int_err().into()),
-        }?;
-=======
             .map_err(|e| match e {
                 MoleculeUpdateDataRoomEntryError::Access(e) => e.into(),
                 MoleculeUpdateDataRoomEntryError::RefCASFailed(_) => {
                     GqlError::gql("Data room linking: CAS failed")
                 }
+                MoleculeUpdateDataRoomEntryError::QuotaExceeded(e) => {
+                    GqlError::gql(format!("Quota exceeded: {e}"))
+                }
                 e @ MoleculeUpdateDataRoomEntryError::Internal(_) => e.int_err().into(),
             })?;
->>>>>>> 615eafaf
 
         // 4. Log the activity.
         // TODO: asynchronous write of activity log
@@ -819,14 +785,10 @@
             Err(MoleculeMoveDataRoomEntryError::RefCASFailed(_)) => {
                 Err(GqlError::gql("Data room linking: CAS failed"))
             }
-<<<<<<< HEAD
-            Err(UpdateCollectionEntriesUseCaseError::QuotaExceeded(e)) => {
+            Err(MoleculeMoveDataRoomEntryError::QuotaExceeded(e)) => {
                 Err(GqlError::gql(format!("Quota exceeded: {e}")))
             }
-            Err(e @ UpdateCollectionEntriesUseCaseError::Internal(_)) => Err(e.int_err().into()),
-=======
             Err(e @ MoleculeMoveDataRoomEntryError::Internal(_)) => Err(e.int_err().into()),
->>>>>>> 615eafaf
         }
     }
 
@@ -886,14 +848,10 @@
             Err(MoleculeRemoveDataRoomEntryError::RefCASFailed(_)) => {
                 Err(GqlError::gql("Data room linking: CAS failed"))
             }
-<<<<<<< HEAD
-            Err(UpdateCollectionEntriesUseCaseError::QuotaExceeded(e)) => {
+            Err(MoleculeRemoveDataRoomEntryError::QuotaExceeded(e)) => {
                 Err(GqlError::gql(format!("Quota exceeded: {e}")))
             }
-            Err(e @ UpdateCollectionEntriesUseCaseError::Internal(_)) => Err(e.int_err().into()),
-=======
             Err(e @ MoleculeRemoveDataRoomEntryError::Internal(_)) => Err(e.int_err().into()),
->>>>>>> 615eafaf
         }
     }
 
@@ -1028,6 +986,9 @@
                 MoleculeUpdateDataRoomEntryError::Access(e) => e.into(),
                 MoleculeUpdateDataRoomEntryError::RefCASFailed(_) => {
                     GqlError::gql("Data room linking: CAS failed")
+                }
+                MoleculeUpdateDataRoomEntryError::QuotaExceeded(e) => {
+                    GqlError::gql(format!("Quota exceeded: {e}"))
                 }
                 e @ MoleculeUpdateDataRoomEntryError::Internal(_) => e.int_err().into(),
             })?;
@@ -1053,27 +1014,6 @@
                 tags: new_denormalized_file_info.tags,
             };
 
-<<<<<<< HEAD
-                Ok(MoleculeDataRoomUpdateFileMetadataResultSuccess {
-                    entry: data_room_entry,
-                }
-                .into())
-            }
-            Ok(
-                UpdateCollectionEntriesResult::UpToDate
-                | UpdateCollectionEntriesResult::NotFound(_),
-            ) => {
-                unreachable!()
-            }
-            Err(UpdateCollectionEntriesUseCaseError::Access(e)) => Err(e.into()),
-            Err(UpdateCollectionEntriesUseCaseError::RefCASFailed(_)) => {
-                Err(GqlError::gql("Data room linking: CAS failed"))
-            }
-            Err(UpdateCollectionEntriesUseCaseError::QuotaExceeded(e)) => {
-                Err(GqlError::gql(format!("Quota exceeded: {e}")))
-            }
-            Err(e @ UpdateCollectionEntriesUseCaseError::Internal(_)) => Err(e.int_err().into()),
-=======
             append_global_data_room_activity_uc
                 .execute(&molecule_subject, Some(event_time), data_room_activity)
                 .await
@@ -1085,7 +1025,6 @@
                         e @ E::Internal(_) => e.int_err().into(),
                     }
                 })?;
->>>>>>> 615eafaf
         }
 
         Ok(MoleculeDataRoomUpdateFileMetadataResultSuccess {
