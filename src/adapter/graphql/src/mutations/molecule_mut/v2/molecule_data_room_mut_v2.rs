// Copyright Kamu Data, Inc. and contributors. All rights reserved.
//
// Use of this software is governed by the Business Source License
// included in the LICENSE file.
//
// As of the Change Date specified in that file, in accordance with
// the Business Source License, use of this software will be governed
// by the Apache License, Version 2.0.

use std::sync::Arc;

use datafusion::logical_expr::{col, lit};
use file_utils::MediaType;
use kamu::domain;
use kamu_accounts::CurrentAccountSubject;
use kamu_datasets::{
    CollectionUpdateOperation,
    ContentArgs,
    CreateDatasetFromSnapshotUseCase,
    CreateDatasetUseCaseOptions,
    DatasetRegistry,
    DatasetRegistryExt,
    ExtraDataFields,
    ResolvedDataset,
    UpdateCollectionEntriesResult,
    UpdateCollectionEntriesUseCase,
    UpdateCollectionEntriesUseCaseError,
    UpdateVersionedFileUseCase,
    WriteCheckedDataset,
};
use kamu_molecule_domain::{
    MoleculeAppendDataRoomActivityError,
    MoleculeAppendGlobalDataRoomActivityUseCase,
    MoleculeDataRoomActivityEntity,
    MoleculeDataRoomFileActivityType,
    MoleculeDatasetSnapshots,
};
use odf::utils::data::DataFrameExt;

use crate::molecule::molecule_subject;
use crate::mutations::{
    StartUploadVersionErrorTooLarge,
    StartUploadVersionResult,
    StartUploadVersionSuccess,
    UpdateVersionErrorCasFailed,
    UpdateVersionErrorInvalidExtraData,
    map_get_content_args_error,
};
use crate::prelude::*;
use crate::queries::molecule::v2::{
    EncryptionMetadata,
    MoleculeAccessLevel,
    MoleculeCategory,
    MoleculeDataRoomEntry,
    MoleculeProjectV2,
    MoleculeTag,
    MoleculeVersionedFileEntry,
    MoleculeVersionedFileEntryBasicInfo,
    MoleculeVersionedFileEntryDetailedInfo,
    MoleculeVersionedFilePrefetch,
};
use crate::queries::{Account, CollectionEntry, DatasetRequestState, VersionedFileEntry};
use crate::utils::{ContentSource, get_content_args};

////////////////////////////////////////////////////////////////////////////////////////////////////////////////////////

pub struct MoleculeDataRoomMutV2 {
    project: Arc<MoleculeProjectV2>,
    data_room_writable_state: DatasetRequestState,
}

impl MoleculeDataRoomMutV2 {
    pub fn new(
        project: Arc<MoleculeProjectV2>,
        data_room_writable_state: DatasetRequestState,
    ) -> Self {
        Self {
            project,
            data_room_writable_state,
        }
    }

    // TODO: Specialize error handling
    async fn finish_upload_file_new_file(
        &self,
        ctx: &Context<'_>,
        content_args: ContentArgs,
        path: CollectionPath<'static>,
        access_level: MoleculeAccessLevel,
        change_by: String,
        description: Option<String>,
        categories: Option<Vec<MoleculeCategory>>,
        tags: Option<Vec<MoleculeTag>>,
        content_text: Option<String>,
        encryption_metadata: Option<EncryptionMetadata>,
    ) -> Result<MoleculeDataRoomFinishUploadFileResult> {
        let molecule_subject = molecule_subject(ctx)?;

        // TODO: Align timestamps with ingest
        let now = chrono::Utc::now();

<<<<<<< HEAD
        let (create_dataset_from_snapshot, update_versioned_file, update_collection_entries) = from_catalog_n!(
            ctx,
            dyn CreateDatasetFromSnapshotUseCase,
            dyn UpdateVersionedFileUseCase,
            dyn UpdateCollectionEntriesUseCase
=======
        let (
            create_dataset_from_snapshot_use_case,
            update_version_file_use_case,
            update_entries_use_case,
            rebac_service,
            append_global_data_room_activity_use_case,
        ) = from_catalog_n!(
            ctx,
            dyn kamu_datasets::CreateDatasetFromSnapshotUseCase,
            dyn UpdateVersionFileUseCase,
            dyn UpdateCollectionEntriesUseCase,
            dyn kamu_auth_rebac::RebacService,
            dyn MoleculeAppendGlobalDataRoomActivityUseCase
>>>>>>> 1e80c558
        );

        // 1. Create an empty versioned dataset.
        let alias = self.build_new_file_dataset_alias(ctx, &path).await;
        let versioned_file_snapshot = MoleculeDatasetSnapshots::versioned_file_v2(alias);

<<<<<<< HEAD
        let versioned_file_dataset = ResolvedDataset::from_created(
            &create_dataset_from_snapshot
                .execute(
                    versioned_file_snapshot,
                    CreateDatasetUseCaseOptions::default(),
                )
                .await
                .int_err()?,
        );
=======
        let create_versioned_file_res = create_dataset_from_snapshot_use_case
            .execute(
                versioned_file_snapshot,
                CreateDatasetUseCaseOptions::default(),
            )
            .await
            .int_err()?;
        let versioned_file_dataset = ResolvedDataset::from_created(&create_versioned_file_res);

        // Give maintainer permissions to molecule
        rebac_service
            .set_account_dataset_relation(
                &molecule_subject.account_id,
                kamu_auth_rebac::AccountToDatasetRelation::Maintainer,
                &create_versioned_file_res.dataset_handle.id,
            )
            .await
            .int_err()?;
>>>>>>> 1e80c558

        // 2. Upload the first version to just created dataset.
        // NOTE: Version and content hash get updated to correct values below
        let content_type = content_args.content_type.clone();
        let content_length = content_args.content_length;
        let content_hash = create_versioned_file_res.head.clone();

        let mut versioned_file_entry = MoleculeVersionedFileEntry {
            entry: VersionedFileEntry {
<<<<<<< HEAD
                file_dataset: versioned_file_dataset.clone(),
                entity: kamu_datasets::VersionedFileEntry {
                    system_time: now,
                    event_time: now,
                    version: 0,
                    content_type: content_args
                        .content_type
                        .as_ref()
                        .map(|ct| ct.0.clone())
                        .unwrap_or_default(),
                    content_length: content_args.content_length,
                    content_hash: odf::Multihash::from_digest_sha3_256(b""),
                    extra_data: kamu_datasets::ExtraDataFields::default(),
                },
=======
                dataset: versioned_file_dataset.clone(),
                system_time: now,
                event_time: now,
                version: 0,
                content_type: content_args
                    .content_type
                    .as_ref()
                    .map(|ct| ct.0.clone())
                    .unwrap_or_default(),
                content_length: content_args.content_length,
                content_hash: create_versioned_file_res.head.into(),
                extra_data: ExtraData::default(),
>>>>>>> 1e80c558
            },
            basic_info: MoleculeVersionedFileEntryBasicInfo {
                access_level: access_level.clone(),
                change_by: change_by.clone(),
                description: description.clone(),
                categories: categories.clone().unwrap_or_default(),
                tags: tags.clone().unwrap_or_default(),
            },
            detailed_info: tokio::sync::OnceCell::new_with(Some(
                MoleculeVersionedFileEntryDetailedInfo {
                    content_text,
                    encryption_metadata,
                },
            )),
        };

        let update_version_result = update_versioned_file
            .execute(
                WriteCheckedDataset(&versioned_file_dataset),
                Some(content_args),
                None,
                Some(versioned_file_entry.to_versioned_file_extra_data()),
            )
            .await
            .int_err()?;

        versioned_file_entry.entry.entity.version = update_version_result.new_version;
        versioned_file_entry.entry.entity.content_hash = update_version_result.content_hash;

        // 3. Add the file to the data room.

        // TODO: extract to domain layer
        let data_room_entry = MoleculeDataRoomEntry {
            entry: CollectionEntry {
<<<<<<< HEAD
                entity: kamu_datasets::CollectionEntry {
                    system_time: now,
                    event_time: now,
                    path: path.into(),
                    reference: versioned_file_dataset.get_id().clone(),
                    extra_data: kamu_datasets::ExtraDataFields::default(),
                },
=======
                system_time: now,
                event_time: now,
                path: path.clone(),
                reference: versioned_file_dataset.get_id().clone().into(),
                extra_data: ExtraData::default(),
>>>>>>> 1e80c558
            },
            project: self.project.clone(),
            denormalized_latest_file_info: versioned_file_entry.to_denormalized(),
        };

        let data_room_writable_dataset =
            self.data_room_writable_state.resolved_dataset(ctx).await?;

        match update_collection_entries
            .execute(
                WriteCheckedDataset(data_room_writable_dataset),
                vec![CollectionUpdateOperation::add(
                    data_room_entry.entry.entity.path.clone(),
                    data_room_entry.entry.entity.reference.clone(),
                    ExtraDataFields::new(data_room_entry.to_collection_extra_data().into()),
                )],
                None,
            )
            .await
        {
            Ok(UpdateCollectionEntriesResult::Success(_)) => Ok(()),
            Ok(
                UpdateCollectionEntriesResult::UpToDate
                | UpdateCollectionEntriesResult::NotFound(_),
            ) => {
                unreachable!()
            }
            Err(UpdateCollectionEntriesUseCaseError::Access(e)) => Err(e.into()),
            Err(UpdateCollectionEntriesUseCaseError::RefCASFailed(_)) => {
                Err(GqlError::gql("Data room linking: CAS failed"))
            }
            Err(e @ UpdateCollectionEntriesUseCaseError::Internal(_)) => Err(e.int_err().into()),
        }?;

        // 4. Log the activity.
        {
            let data_room_activity = MoleculeDataRoomActivityEntity {
                system_time: now,
                event_time: now,
                activity_type: MoleculeDataRoomFileActivityType::Added,
                ipnft_uid: self.project.entity.ipnft_uid.clone(),
                path: path.into(),
                r#ref: create_versioned_file_res.dataset_handle.id,
                version: update_version_result.new_version,
                change_by,
                access_level,
                content_type,
                content_length,
                content_hash,
                description,
                categories: categories.unwrap_or_default(),
                tags: tags.unwrap_or_default(),
            };

            append_global_data_room_activity_use_case
                .execute(&molecule_subject, data_room_activity)
                .await
                .map_err(|e| -> GqlError {
                    use MoleculeAppendDataRoomActivityError as E;

                    match e {
                        E::Access(e) => e.into(),
                        e @ E::Internal(_) => e.int_err().into(),
                    }
                })?;
        }

        Ok(MoleculeDataRoomFinishUploadFileResultSuccess {
            entry: data_room_entry,
        }
        .into())
    }

    // TODO: Specialize error handling
    async fn finish_upload_file_new_file_version(
        &self,
        ctx: &Context<'_>,
        content_args: ContentArgs,
        reference: DatasetID<'static>,
        access_level: MoleculeAccessLevel,
        change_by: String,
        description: Option<String>,
        categories: Option<Vec<MoleculeCategory>>,
        tags: Option<Vec<MoleculeTag>>,
        content_text: Option<String>,
        encryption_metadata: Option<EncryptionMetadata>,
    ) -> Result<MoleculeDataRoomFinishUploadFileResult> {
        let molecule_subject = molecule_subject(ctx)?;

        // TODO: Align timestamps with ingest
        let now = chrono::Utc::now();

<<<<<<< HEAD
        let (update_versioned_file, dataset_registry, update_collection_entries) = from_catalog_n!(
=======
        let (
            update_version_file_use_case,
            dataset_registry,
            update_entries_use_case,
            append_global_data_room_activity_use_case,
        ) = from_catalog_n!(
>>>>>>> 1e80c558
            ctx,
            dyn UpdateVersionedFileUseCase,
            dyn DatasetRegistry,
            dyn UpdateCollectionEntriesUseCase,
            dyn MoleculeAppendGlobalDataRoomActivityUseCase
        );

        // 1. Get the existing versioned dataset entry -- we need to know `path`;
        let Some(collection_entry) = self.get_data_room_entry(ctx, reference.as_ref()).await?
        else {
            todo!();
        };

        // 2. Upload the next version to the specified dataset.

        // NOTE: Access rights will be checked inside the use case.
        let file_dataset = dataset_registry
            .get_dataset_by_ref(&reference.as_ref().as_local_ref())
            .await
            .int_err()?;

        // NOTE: Version and content hash get updated to correct values below
        let file_dataset_id = file_dataset.get_handle().id.clone();
        let content_type = content_args.content_type.clone();
        let content_length = content_args.content_length;

        let mut versioned_file_entry = MoleculeVersionedFileEntry {
            entry: VersionedFileEntry {
                file_dataset: file_dataset.clone(),
                entity: kamu_datasets::VersionedFileEntry {
                    system_time: now,
                    event_time: now,
                    version: 0,
                    content_type: content_args
                        .content_type
                        .as_ref()
                        .map(|ct| ct.0.clone())
                        .unwrap_or_default(),
                    content_length: content_args.content_length,
                    content_hash: odf::Multihash::from_digest_sha3_256(b""),
                    extra_data: kamu_datasets::ExtraDataFields::default(),
                },
            },
            basic_info: MoleculeVersionedFileEntryBasicInfo {
                access_level: access_level.clone(),
                change_by: change_by.clone(),
                description: description.clone(),
                categories: categories.clone().unwrap_or_default(),
                tags: tags.clone().unwrap_or_default(),
            },
            detailed_info: tokio::sync::OnceCell::new_with(Some(
                MoleculeVersionedFileEntryDetailedInfo {
                    content_text,
                    encryption_metadata,
                },
            )),
        };

        let update_version_result = update_versioned_file
            .execute(
                WriteCheckedDataset(&file_dataset),
                Some(content_args),
                None,
                Some(versioned_file_entry.to_versioned_file_extra_data()),
            )
            .await
            .int_err()?;

<<<<<<< HEAD
        versioned_file_entry.entry.entity.version = update_version_result.new_version;
        versioned_file_entry.entry.entity.content_hash = update_version_result.content_hash;
=======
        versioned_file_entry.entry.version = update_version_result.new_version;
        versioned_file_entry.entry.content_hash = update_version_result.content_hash.clone().into();

>>>>>>> 1e80c558
        // 3. Update the file state in the data room.

        let path = collection_entry.path.clone();
        let data_room_entry = MoleculeDataRoomEntry {
            entry: collection_entry,
            project: self.project.clone(),
            denormalized_latest_file_info: versioned_file_entry.to_denormalized(),
        };

        let writable_data_room_dataset =
            self.data_room_writable_state.resolved_dataset(ctx).await?;

        match update_collection_entries
            .execute(
                WriteCheckedDataset(writable_data_room_dataset),
                vec![CollectionUpdateOperation::add(
                    data_room_entry.entry.entity.path.clone(),
                    data_room_entry.entry.entity.reference.clone(),
                    ExtraDataFields::new(data_room_entry.to_collection_extra_data().into()),
                )],
                None,
            )
            .await
        {
            Ok(UpdateCollectionEntriesResult::Success(_)) => Ok(()),
            Ok(
                UpdateCollectionEntriesResult::UpToDate
                | UpdateCollectionEntriesResult::NotFound(_),
            ) => {
                unreachable!()
            }
            Err(UpdateCollectionEntriesUseCaseError::Access(e)) => Err(e.into()),
            Err(UpdateCollectionEntriesUseCaseError::RefCASFailed(_)) => {
                Err(GqlError::gql("Data room linking: CAS failed"))
            }
            Err(e @ UpdateCollectionEntriesUseCaseError::Internal(_)) => Err(e.int_err().into()),
        }?;

        // 4. Log the activity.
        {
            let data_room_activity = MoleculeDataRoomActivityEntity {
                system_time: now,
                event_time: now,
                activity_type: MoleculeDataRoomFileActivityType::Updated,
                ipnft_uid: self.project.entity.ipnft_uid.clone(),
                path: path.into(),
                r#ref: file_dataset_id,
                version: update_version_result.new_version,
                change_by,
                access_level,
                content_type,
                content_length,
                content_hash: update_version_result.content_hash,
                description,
                categories: categories.unwrap_or_default(),
                tags: tags.unwrap_or_default(),
            };

            append_global_data_room_activity_use_case
                .execute(&molecule_subject, data_room_activity)
                .await
                .map_err(|e| -> GqlError {
                    use MoleculeAppendDataRoomActivityError as E;

                    match e {
                        E::Access(e) => e.into(),
                        e @ E::Internal(_) => e.int_err().into(),
                    }
                })?;
        }

        Ok(MoleculeDataRoomFinishUploadFileResultSuccess {
            entry: data_room_entry,
        }
        .into())
    }

    async fn get_data_room_projection(
        &self,
        ctx: &Context<'_>,
    ) -> Result<(ResolvedDataset, Option<DataFrameExt>)> {
        let query_service = from_catalog_n!(ctx, dyn domain::QueryService);

        let resolved_dataset = self.data_room_writable_state.resolved_dataset(ctx).await?;

        let res = query_service
            .get_changelog_projection(
                resolved_dataset.clone(),
                domain::GetChangelogProjectionOptions {
                    block_hash: None,
                    // TODO: Maybe we don't need hints here. Added for performance reasons.
                    hints: domain::ChangelogProjectionHints {
                        // TODO: Extract "path" to constant
                        primary_key: Some(vec!["path".to_string()]),
                        dataset_vocabulary: Some(odf::metadata::DatasetVocabulary::default()),
                    },
                },
            )
            .await
            .map_err(|e| -> GqlError {
                use domain::QueryError as E;
                match e {
                    E::Access(e) => e.into(),
                    _ => e.int_err().into(),
                }
            })?;

        Ok((res.source, res.df))
    }

    // TODO: return typed collection entry
    async fn get_data_room_entry(
        &self,
        ctx: &Context<'_>,
        reference: &odf::DatasetID,
    ) -> Result<Option<CollectionEntry>> {
        // ) -> Result<Option<MoleculeDataRoomEntry>> {
        let (_, maybe_projection_df) = self.get_data_room_projection(ctx).await?;

        let Some(df) = maybe_projection_df else {
            return Ok(None);
        };

        let df = df
            .filter(col("ref").eq(lit(reference.to_string())))
            .int_err()?;

        let records = df.collect_json_aos().await.int_err()?;
        if records.is_empty() {
            return Ok(None);
        }

        assert_eq!(records.len(), 1);

        let entity =
            kamu_datasets::CollectionEntry::from_json(records.into_iter().next().unwrap())?;
        let entry = CollectionEntry::new(entity);

        Ok(Some(entry))
    }

    // TODO: Test with different paths
    async fn build_new_file_dataset_alias(
        &self,
        ctx: &Context<'_>,
        file_path: &CollectionPath<'static>,
    ) -> odf::DatasetAlias {
        // TODO: PERF: Add AccountRequestState similar to DatasetRequestState and reuse
        //             possibly resolved account?
        let project_account = Account::from_account_id(ctx, self.project.entity.account_id.clone())
            .await
            .unwrap_or_else(|e| {
                panic!(
                    "Failed to load project account [{}]: {e}",
                    self.project.entity.account_id
                )
            });
        let project_account_name = project_account.account_name_internal().clone();

        let new_file_name = {
            use std::borrow::Borrow;

            // NOTE: We assume that `file_path` has already validated via `CollectionPath`
            //       scalar.
            let file_path_as_str: &String = file_path.borrow();
            let filename_encoded = file_path_as_str.rsplit('/').next().unwrap();
            odf::DatasetName::new_unchecked(filename_encoded)
        };

        odf::DatasetAlias::new(Some(project_account_name), new_file_name)
    }
}

////////////////////////////////////////////////////////////////////////////////////////////////////////////////////////

#[common_macros::method_names_consts(const_value_prefix = "Gql::")]
#[Object]
impl MoleculeDataRoomMutV2 {
    /// Allows creating a file, upload a new version, and link a file into the
    /// data room via a single transaction. Uploads a new version of content
    /// in-band, so should be used only for very small files.
    #[graphql(guard = "LoggedInGuard")]
    #[tracing::instrument(level = "info", name = MoleculeDataRoomMutV2_finish_upload_file, skip_all)]
    async fn upload_file(
        &self,
        ctx: &Context<'_>,
        #[graphql(desc = "Base64-encoded file content (url-safe, no padding)")] content: Base64Usnp,
        #[graphql(name = "ref")] reference: Option<DatasetID<'static>>,
        path: Option<CollectionPath<'static>>,
        #[graphql(desc = "Media type of content (e.g. application/pdf)")] content_type: Option<
            String,
        >,
        access_level: MoleculeAccessLevel,
        change_by: String,
        description: Option<String>,
        categories: Option<Vec<MoleculeCategory>>,
        tags: Option<Vec<MoleculeTag>>,
        content_text: Option<String>,
        encryption_metadata: Option<EncryptionMetadata>,
    ) -> Result<MoleculeDataRoomFinishUploadFileResult> {
        let content_args = get_content_args(
            ctx,
            ContentSource::Bytes(&content),
            content_type.map(Into::into),
        )
        .await
        .map_err(map_get_content_args_error)?;

        match (path, reference) {
            (Some(path), None) => {
                self.finish_upload_file_new_file(
                    ctx,
                    content_args,
                    path,
                    access_level,
                    change_by,
                    description,
                    categories,
                    tags,
                    content_text,
                    encryption_metadata,
                )
                .await
            }
            (None, Some(reference)) => {
                self.finish_upload_file_new_file_version(
                    ctx,
                    content_args,
                    reference,
                    access_level,
                    change_by,
                    description,
                    categories,
                    tags,
                    content_text,
                    encryption_metadata,
                )
                .await
            }
            _ => Err(GqlError::gql("Either `path` or `ref` must be specified")),
        }
    }

    /// Starts the process of uploading a file to the data room.
    #[graphql(guard = "LoggedInGuard")]
    #[tracing::instrument(level = "info", name = MoleculeDataRoomMutV2_start_upload_file, skip_all)]
    async fn start_upload_file(
        &self,
        ctx: &Context<'_>,
        #[graphql(desc = "Size of the file being uploaded")] content_length: usize,
        #[graphql(desc = "Media type of content (e.g. application/pdf)")] content_type: Option<
            String,
        >,
    ) -> Result<StartUploadVersionResult> {
        let (subject, upload_svc, limits) = from_catalog_n!(
            ctx,
            CurrentAccountSubject,
            dyn domain::UploadService,
            domain::FileUploadLimitConfig
        );

        let upload_context = match upload_svc
            .make_upload_context(
                subject.account_id(),
                uuid::Uuid::new_v4().to_string(),
                content_type.map(MediaType),
                content_length,
            )
            .await
        {
            Ok(ctx) => ctx,
            Err(domain::MakeUploadContextError::TooLarge(_)) => {
                return Ok(StartUploadVersionResult::TooLarge(
                    StartUploadVersionErrorTooLarge {
                        upload_size: content_length,
                        upload_limit: limits.max_file_size_in_bytes(),
                    },
                ));
            }
            Err(e) => return Err(e.int_err().into()),
        };

        Ok(StartUploadVersionResult::Success(
            StartUploadVersionSuccess {
                upload_context: upload_context.into(),
            },
        ))
    }

    /// Allows creating a file, upload a new version, and link a file into the
    /// data room via a single transaction.
    #[graphql(guard = "LoggedInGuard")]
    #[tracing::instrument(level = "info", name = MoleculeDataRoomMutV2_finish_upload_file, skip_all)]
    async fn finish_upload_file(
        &self,
        ctx: &Context<'_>,
        upload_token: String,
        #[graphql(name = "ref")] reference: Option<DatasetID<'static>>,
        path: Option<CollectionPath<'static>>,
        access_level: MoleculeAccessLevel,
        change_by: String,
        description: Option<String>,
        categories: Option<Vec<MoleculeCategory>>,
        tags: Option<Vec<MoleculeTag>>,
        content_text: Option<String>,
        encryption_metadata: Option<EncryptionMetadata>,
    ) -> Result<MoleculeDataRoomFinishUploadFileResult> {
        // IMPORTANT: If after file creation or version update an error occurs,
        //            all DB will be cleared (transaction rollback). Dataset data
        //            (e.g., on S3) will need later cleanup (garbage collection).

        let content_args = get_content_args(ctx, ContentSource::Token(upload_token), None)
            .await
            .map_err(map_get_content_args_error)?;

        match (path, reference) {
            (Some(path), None) => {
                self.finish_upload_file_new_file(
                    ctx,
                    content_args,
                    path,
                    access_level,
                    change_by,
                    description,
                    categories,
                    tags,
                    content_text,
                    encryption_metadata,
                )
                .await
            }
            (None, Some(reference)) => {
                self.finish_upload_file_new_file_version(
                    ctx,
                    content_args,
                    reference,
                    access_level,
                    change_by,
                    description,
                    categories,
                    tags,
                    content_text,
                    encryption_metadata,
                )
                .await
            }
            _ => Err(GqlError::gql("Either `path` or `ref` must be specified")),
        }
    }

    /// Moves an entry in the data room.
    #[tracing::instrument(level = "info", name = MoleculeDataRoomMutV2_move_entry, skip_all)]
    async fn move_entry(
        &self,
        ctx: &Context<'_>,
        from_path: CollectionPath<'static>,
        to_path: CollectionPath<'static>,
        expected_head: Option<Multihash<'static>>,
    ) -> Result<MoleculeDataRoomMoveEntryResult> {
<<<<<<< HEAD
        let update_collection_entries = from_catalog_n!(ctx, dyn UpdateCollectionEntriesUseCase);
=======
        // TODO: save update global activity entry

        let update_entries_use_case = from_catalog_n!(ctx, dyn UpdateCollectionEntriesUseCase);
>>>>>>> 1e80c558

        let data_room_writable_dataset =
            self.data_room_writable_state.resolved_dataset(ctx).await?;

        match update_collection_entries
            .execute(
                WriteCheckedDataset(data_room_writable_dataset),
                vec![CollectionUpdateOperation::r#move(
                    from_path.clone().into(),
                    to_path.into(),
                    None,
                )],
                expected_head.map(Into::into),
            )
            .await
        {
            Ok(UpdateCollectionEntriesResult::Success(r)) => Ok(MoleculeDataRoomUpdateSuccess {
                old_head: r.old_head.into(),
                new_head: r.new_head.into(),
            }
            .into()),
            Ok(UpdateCollectionEntriesResult::UpToDate) => {
                Ok(MoleculeDataRoomUpdateUpToDate.into())
            }
            Ok(UpdateCollectionEntriesResult::NotFound(_)) => {
                Ok(MoleculeDataRoomUpdateEntryNotFound { path: from_path }.into())
            }
            Err(UpdateCollectionEntriesUseCaseError::Access(e)) => Err(e.into()),
            Err(UpdateCollectionEntriesUseCaseError::RefCASFailed(_)) => {
                Err(GqlError::gql("Data room linking: CAS failed"))
            }
            Err(e @ UpdateCollectionEntriesUseCaseError::Internal(_)) => Err(e.int_err().into()),
        }
    }

    /// Removes an entry from the data room.
    #[tracing::instrument(level = "info", name = MoleculeDataRoomMutV2_remove_entry, skip_all)]
    async fn remove_entry(
        &self,
        ctx: &Context<'_>,
        path: CollectionPath<'static>,
        expected_head: Option<Multihash<'static>>,
    ) -> Result<MoleculeDataRoomRemoveEntryResult> {
<<<<<<< HEAD
        let update_collection_entries = from_catalog_n!(ctx, dyn UpdateCollectionEntriesUseCase);
=======
        // TODO: save remove global activity entry

        let update_entries_use_case = from_catalog_n!(ctx, dyn UpdateCollectionEntriesUseCase);
>>>>>>> 1e80c558

        let data_room_writable_dataset =
            self.data_room_writable_state.resolved_dataset(ctx).await?;

        match update_collection_entries
            .execute(
                WriteCheckedDataset(data_room_writable_dataset),
                vec![CollectionUpdateOperation::remove(path.clone().into())],
                expected_head.map(Into::into),
            )
            .await
        {
            Ok(UpdateCollectionEntriesResult::Success(r)) => Ok(MoleculeDataRoomUpdateSuccess {
                old_head: r.old_head.into(),
                new_head: r.new_head.into(),
            }
            .into()),
            Ok(UpdateCollectionEntriesResult::UpToDate) => {
                // No action was performed - there was nothing to act upon
                Ok(MoleculeDataRoomUpdateEntryNotFound { path }.into())
            }
            Ok(UpdateCollectionEntriesResult::NotFound(_)) => {
                // For moving operation
                unreachable!()
            }
            Err(UpdateCollectionEntriesUseCaseError::Access(e)) => Err(e.into()),
            Err(UpdateCollectionEntriesUseCaseError::RefCASFailed(_)) => {
                Err(GqlError::gql("Data room linking: CAS failed"))
            }
            Err(e @ UpdateCollectionEntriesUseCaseError::Internal(_)) => Err(e.int_err().into()),
        }
    }

    /// Updates the metadata of a file in the data room.
    #[tracing::instrument(level = "info", name = MoleculeDataRoomMutV2_update_file_metadata, skip_all)]
    async fn update_file_metadata(
        &self,
        ctx: &Context<'_>,
        #[graphql(name = "ref")] reference: DatasetID<'static>,
        // TODO: not optional?
        access_level: MoleculeAccessLevel,
        change_by: String,
        description: Option<String>,
        categories: Option<Vec<String>>,
        tags: Option<Vec<String>>,
        content_text: Option<String>,
        encryption_metadata: Option<EncryptionMetadata>,
    ) -> Result<MoleculeDataRoomUpdateFileMetadataResult> {
        let (update_versioned_file, dataset_registry, update_collection_entries) = from_catalog_n!(
            ctx,
            dyn UpdateVersionedFileUseCase,
            dyn DatasetRegistry,
            dyn UpdateCollectionEntriesUseCase
        );

        // NOTE: Access rights will be checked inside the use case.
        let file_dataset = {
            use odf::DatasetRefUnresolvedError as E;
            match dataset_registry
                .get_dataset_by_ref(&reference.as_ref().as_local_ref())
                .await
            {
                // TODO: Check if the versioned dataset is in data room at all?
                Ok(hdl) => hdl,
                Err(E::NotFound(_)) => {
                    return Ok(MoleculeDataRoomUpdateFileMetadataResult::EntryNotFound(
                        MoleculeDataRoomUpdateFileMetadataResultEntryNotFound { r#ref: reference },
                    ));
                }
                Err(e @ E::Internal(_)) => return Err(e.int_err().into()),
            }
        };

        let Some(collection_entry) = self.get_data_room_entry(ctx, reference.as_ref()).await?
        else {
            // TODO: Should we differentiate between 'file not found'
            //       and 'file not linked to data room'?
            return Ok(MoleculeDataRoomUpdateFileMetadataResult::EntryNotFound(
                MoleculeDataRoomUpdateFileMetadataResultEntryNotFound { r#ref: reference },
            ));
        };

        // 1. Update the versioned dataset.

        let mut data_room_entry =
            MoleculeDataRoomEntry::new_from_collection_entry(&self.project, collection_entry)?;

        data_room_entry.denormalized_latest_file_info.access_level = access_level;

        data_room_entry.denormalized_latest_file_info.change_by = change_by;

        if let Some(description) = description {
            data_room_entry.denormalized_latest_file_info.description = Some(description);
        }
        if let Some(categories) = categories {
            data_room_entry.denormalized_latest_file_info.categories = categories;
        }
        if let Some(tags) = tags {
            data_room_entry.denormalized_latest_file_info.tags = tags;
        }

        let prefetch = MoleculeVersionedFilePrefetch::new_from_data_room_entry(&data_room_entry);
        let mut file_entry =
            MoleculeVersionedFileEntry::new_from_prefetched(file_dataset.clone(), prefetch);

        {
            // Read the current values: content_text & encryption_metadata
            let _ = file_entry.detailed_info(ctx).await?;

            // Safety: we just initialized the value
            let detailed_info = file_entry.detailed_info.get_mut().unwrap();

            if let Some(content_text) = content_text {
                detailed_info.content_text = Some(content_text);
            }
            if let Some(encryption_metadata) = encryption_metadata {
                detailed_info.encryption_metadata = Some(encryption_metadata);
            }
        }

        // TODO: we need to do a retraction if any errors...
        let new_version = update_versioned_file
            .execute(
                WriteCheckedDataset(&file_dataset),
                None,
                None,
                Some(file_entry.to_versioned_file_extra_data()),
            )
            .await
            .int_err()?
            .new_version;

        // 2. Update the file state in the data room.

        data_room_entry.denormalized_latest_file_info.version = new_version;
        let data_room_writable_dataset =
            self.data_room_writable_state.resolved_dataset(ctx).await?;

        match update_collection_entries
            .execute(
                WriteCheckedDataset(data_room_writable_dataset),
                vec![CollectionUpdateOperation::add(
                    data_room_entry.entry.entity.path.clone(),
                    reference.into(),
                    ExtraDataFields::new(data_room_entry.to_collection_extra_data().into()),
                )],
                None,
            )
            .await
        {
            Ok(UpdateCollectionEntriesResult::Success(_)) => {
                Ok(MoleculeDataRoomUpdateFileMetadataResultSuccess {
                    entry: data_room_entry,
                }
                .into())
            }
            Ok(
                UpdateCollectionEntriesResult::UpToDate
                | UpdateCollectionEntriesResult::NotFound(_),
            ) => {
                unreachable!()
            }
            Err(UpdateCollectionEntriesUseCaseError::Access(e)) => Err(e.into()),
            Err(UpdateCollectionEntriesUseCaseError::RefCASFailed(_)) => {
                Err(GqlError::gql("Data room linking: CAS failed"))
            }
            Err(e @ UpdateCollectionEntriesUseCaseError::Internal(_)) => Err(e.int_err().into()),
        }
    }
}

////////////////////////////////////////////////////////////////////////////////////////////////////////////////////////

// TODO: Should be a mix from UpdateVersionResult & CollectionUpdateResult?
#[derive(Interface)]
#[graphql(
    field(name = "is_success", ty = "bool"),
    field(name = "message", ty = "String")
)]
pub enum MoleculeDataRoomFinishUploadFileResult {
    Success(MoleculeDataRoomFinishUploadFileResultSuccess),
}

#[derive(SimpleObject)]
#[graphql(complex)]
pub struct MoleculeDataRoomFinishUploadFileResultSuccess {
    pub entry: MoleculeDataRoomEntry,
}

#[ComplexObject]
impl MoleculeDataRoomFinishUploadFileResultSuccess {
    pub async fn is_success(&self) -> bool {
        true
    }

    pub async fn message(&self) -> String {
        String::new()
    }
}

////////////////////////////////////////////////////////////////////////////////////////////////////////////////////////

#[derive(Interface)]
#[graphql(
    field(name = "is_success", ty = "bool"),
    field(name = "message", ty = "String")
)]
pub enum MoleculeDataRoomMoveEntryResult {
    Success(MoleculeDataRoomUpdateSuccess),
    EntryNotFound(MoleculeDataRoomUpdateEntryNotFound),
    UpToDate(MoleculeDataRoomUpdateUpToDate),
}

#[derive(SimpleObject)]
#[graphql(complex)]
pub struct MoleculeDataRoomUpdateSuccess {
    pub old_head: Multihash<'static>,
    pub new_head: Multihash<'static>,
}

#[ComplexObject]
impl MoleculeDataRoomUpdateSuccess {
    pub async fn is_success(&self) -> bool {
        true
    }

    pub async fn message(&self) -> String {
        String::new()
    }
}

#[derive(SimpleObject)]
#[graphql(complex)]
pub struct MoleculeDataRoomUpdateEntryNotFound {
    pub path: CollectionPath<'static>,
}
#[ComplexObject]
impl MoleculeDataRoomUpdateEntryNotFound {
    pub async fn is_success(&self) -> bool {
        false
    }

    pub async fn message(&self) -> String {
        "Data room entry not found".into()
    }
}

pub struct MoleculeDataRoomUpdateUpToDate;

#[Object]
impl MoleculeDataRoomUpdateUpToDate {
    async fn is_success(&self) -> bool {
        true
    }
    async fn message(&self) -> String {
        String::new()
    }
}

////////////////////////////////////////////////////////////////////////////////////////////////////////////////////////

#[derive(Interface)]
#[graphql(
    field(name = "is_success", ty = "bool"),
    field(name = "message", ty = "String")
)]
pub enum MoleculeDataRoomRemoveEntryResult {
    Success(MoleculeDataRoomUpdateSuccess),
    EntryNotFound(MoleculeDataRoomUpdateEntryNotFound),
}

////////////////////////////////////////////////////////////////////////////////////////////////////////////////////////

// TODO: Should be a mix from UpdateVersionResult & CollectionUpdateResult?
#[derive(Interface)]
#[graphql(
    field(name = "is_success", ty = "bool"),
    field(name = "message", ty = "String")
)]
pub enum MoleculeDataRoomUpdateFileMetadataResult {
    Success(MoleculeDataRoomUpdateFileMetadataResultSuccess),
    EntryNotFound(MoleculeDataRoomUpdateFileMetadataResultEntryNotFound),
    CasFailed(UpdateVersionErrorCasFailed),
    InvalidExtraData(UpdateVersionErrorInvalidExtraData),
}

#[derive(SimpleObject)]
#[graphql(complex)]
pub struct MoleculeDataRoomUpdateFileMetadataResultSuccess {
    pub entry: MoleculeDataRoomEntry,
}

#[ComplexObject]
impl MoleculeDataRoomUpdateFileMetadataResultSuccess {
    pub async fn is_success(&self) -> bool {
        true
    }

    pub async fn message(&self) -> String {
        String::new()
    }
}

#[derive(SimpleObject)]
#[graphql(complex)]
pub struct MoleculeDataRoomUpdateFileMetadataResultEntryNotFound {
    pub r#ref: DatasetID<'static>,
}
#[ComplexObject]
impl MoleculeDataRoomUpdateFileMetadataResultEntryNotFound {
    pub async fn is_success(&self) -> bool {
        false
    }

    pub async fn message(&self) -> String {
        "Data room entry not found".to_string()
    }
}

////////////////////////////////////////////////////////////////////////////////////////////////////////////////////////<|MERGE_RESOLUTION|>--- conflicted
+++ resolved
@@ -99,73 +99,58 @@
         // TODO: Align timestamps with ingest
         let now = chrono::Utc::now();
 
-<<<<<<< HEAD
-        let (create_dataset_from_snapshot, update_versioned_file, update_collection_entries) = from_catalog_n!(
+        let (
+            create_dataset_from_snapshot,
+            update_versioned_file,
+            update_collection_entries,
+            rebac_service,
+            append_global_data_room_activity,
+        ) = from_catalog_n!(
             ctx,
             dyn CreateDatasetFromSnapshotUseCase,
             dyn UpdateVersionedFileUseCase,
-            dyn UpdateCollectionEntriesUseCase
-=======
-        let (
-            create_dataset_from_snapshot_use_case,
-            update_version_file_use_case,
-            update_entries_use_case,
-            rebac_service,
-            append_global_data_room_activity_use_case,
-        ) = from_catalog_n!(
-            ctx,
-            dyn kamu_datasets::CreateDatasetFromSnapshotUseCase,
-            dyn UpdateVersionFileUseCase,
             dyn UpdateCollectionEntriesUseCase,
             dyn kamu_auth_rebac::RebacService,
             dyn MoleculeAppendGlobalDataRoomActivityUseCase
->>>>>>> 1e80c558
         );
 
         // 1. Create an empty versioned dataset.
         let alias = self.build_new_file_dataset_alias(ctx, &path).await;
         let versioned_file_snapshot = MoleculeDatasetSnapshots::versioned_file_v2(alias);
 
-<<<<<<< HEAD
-        let versioned_file_dataset = ResolvedDataset::from_created(
-            &create_dataset_from_snapshot
+        let (versioned_file_dataset, versioned_file_head) = {
+            let create_versioned_file_res = create_dataset_from_snapshot
                 .execute(
                     versioned_file_snapshot,
                     CreateDatasetUseCaseOptions::default(),
                 )
                 .await
-                .int_err()?,
-        );
-=======
-        let create_versioned_file_res = create_dataset_from_snapshot_use_case
-            .execute(
-                versioned_file_snapshot,
-                CreateDatasetUseCaseOptions::default(),
+                .int_err()?;
+
+            (
+                ResolvedDataset::from_created(&create_versioned_file_res),
+                create_versioned_file_res.head,
             )
-            .await
-            .int_err()?;
-        let versioned_file_dataset = ResolvedDataset::from_created(&create_versioned_file_res);
+        };
 
         // Give maintainer permissions to molecule
         rebac_service
             .set_account_dataset_relation(
                 &molecule_subject.account_id,
                 kamu_auth_rebac::AccountToDatasetRelation::Maintainer,
-                &create_versioned_file_res.dataset_handle.id,
+                versioned_file_dataset.get_id(),
             )
             .await
             .int_err()?;
->>>>>>> 1e80c558
 
         // 2. Upload the first version to just created dataset.
         // NOTE: Version and content hash get updated to correct values below
         let content_type = content_args.content_type.clone();
         let content_length = content_args.content_length;
-        let content_hash = create_versioned_file_res.head.clone();
+        let content_hash = versioned_file_head.clone();
 
         let mut versioned_file_entry = MoleculeVersionedFileEntry {
             entry: VersionedFileEntry {
-<<<<<<< HEAD
                 file_dataset: versioned_file_dataset.clone(),
                 entity: kamu_datasets::VersionedFileEntry {
                     system_time: now,
@@ -177,23 +162,9 @@
                         .map(|ct| ct.0.clone())
                         .unwrap_or_default(),
                     content_length: content_args.content_length,
-                    content_hash: odf::Multihash::from_digest_sha3_256(b""),
+                    content_hash: content_hash.clone(),
                     extra_data: kamu_datasets::ExtraDataFields::default(),
                 },
-=======
-                dataset: versioned_file_dataset.clone(),
-                system_time: now,
-                event_time: now,
-                version: 0,
-                content_type: content_args
-                    .content_type
-                    .as_ref()
-                    .map(|ct| ct.0.clone())
-                    .unwrap_or_default(),
-                content_length: content_args.content_length,
-                content_hash: create_versioned_file_res.head.into(),
-                extra_data: ExtraData::default(),
->>>>>>> 1e80c558
             },
             basic_info: MoleculeVersionedFileEntryBasicInfo {
                 access_level: access_level.clone(),
@@ -228,21 +199,13 @@
         // TODO: extract to domain layer
         let data_room_entry = MoleculeDataRoomEntry {
             entry: CollectionEntry {
-<<<<<<< HEAD
                 entity: kamu_datasets::CollectionEntry {
                     system_time: now,
                     event_time: now,
-                    path: path.into(),
+                    path: path.clone().into(),
                     reference: versioned_file_dataset.get_id().clone(),
                     extra_data: kamu_datasets::ExtraDataFields::default(),
                 },
-=======
-                system_time: now,
-                event_time: now,
-                path: path.clone(),
-                reference: versioned_file_dataset.get_id().clone().into(),
-                extra_data: ExtraData::default(),
->>>>>>> 1e80c558
             },
             project: self.project.clone(),
             denormalized_latest_file_info: versioned_file_entry.to_denormalized(),
@@ -285,7 +248,7 @@
                 activity_type: MoleculeDataRoomFileActivityType::Added,
                 ipnft_uid: self.project.entity.ipnft_uid.clone(),
                 path: path.into(),
-                r#ref: create_versioned_file_res.dataset_handle.id,
+                r#ref: versioned_file_dataset.get_id().clone(),
                 version: update_version_result.new_version,
                 change_by,
                 access_level,
@@ -297,7 +260,7 @@
                 tags: tags.unwrap_or_default(),
             };
 
-            append_global_data_room_activity_use_case
+            append_global_data_room_activity
                 .execute(&molecule_subject, data_room_activity)
                 .await
                 .map_err(|e| -> GqlError {
@@ -335,16 +298,12 @@
         // TODO: Align timestamps with ingest
         let now = chrono::Utc::now();
 
-<<<<<<< HEAD
-        let (update_versioned_file, dataset_registry, update_collection_entries) = from_catalog_n!(
-=======
         let (
-            update_version_file_use_case,
+            update_versioned_file,
             dataset_registry,
-            update_entries_use_case,
-            append_global_data_room_activity_use_case,
+            update_collection_entries,
+            append_global_data_room_activity,
         ) = from_catalog_n!(
->>>>>>> 1e80c558
             ctx,
             dyn UpdateVersionedFileUseCase,
             dyn DatasetRegistry,
@@ -413,17 +372,12 @@
             .await
             .int_err()?;
 
-<<<<<<< HEAD
         versioned_file_entry.entry.entity.version = update_version_result.new_version;
-        versioned_file_entry.entry.entity.content_hash = update_version_result.content_hash;
-=======
-        versioned_file_entry.entry.version = update_version_result.new_version;
-        versioned_file_entry.entry.content_hash = update_version_result.content_hash.clone().into();
-
->>>>>>> 1e80c558
+        versioned_file_entry.entry.entity.content_hash = update_version_result.content_hash.clone();
+
         // 3. Update the file state in the data room.
 
-        let path = collection_entry.path.clone();
+        let path = collection_entry.entity.path.clone();
         let data_room_entry = MoleculeDataRoomEntry {
             entry: collection_entry,
             project: self.project.clone(),
@@ -466,7 +420,7 @@
                 event_time: now,
                 activity_type: MoleculeDataRoomFileActivityType::Updated,
                 ipnft_uid: self.project.entity.ipnft_uid.clone(),
-                path: path.into(),
+                path,
                 r#ref: file_dataset_id,
                 version: update_version_result.new_version,
                 change_by,
@@ -479,7 +433,7 @@
                 tags: tags.unwrap_or_default(),
             };
 
-            append_global_data_room_activity_use_case
+            append_global_data_room_activity
                 .execute(&molecule_subject, data_room_activity)
                 .await
                 .map_err(|e| -> GqlError {
@@ -780,13 +734,9 @@
         to_path: CollectionPath<'static>,
         expected_head: Option<Multihash<'static>>,
     ) -> Result<MoleculeDataRoomMoveEntryResult> {
-<<<<<<< HEAD
+        // TODO: save update global activity entry
+
         let update_collection_entries = from_catalog_n!(ctx, dyn UpdateCollectionEntriesUseCase);
-=======
-        // TODO: save update global activity entry
-
-        let update_entries_use_case = from_catalog_n!(ctx, dyn UpdateCollectionEntriesUseCase);
->>>>>>> 1e80c558
 
         let data_room_writable_dataset =
             self.data_room_writable_state.resolved_dataset(ctx).await?;
@@ -830,13 +780,9 @@
         path: CollectionPath<'static>,
         expected_head: Option<Multihash<'static>>,
     ) -> Result<MoleculeDataRoomRemoveEntryResult> {
-<<<<<<< HEAD
+        // TODO: save remove global activity entry
+
         let update_collection_entries = from_catalog_n!(ctx, dyn UpdateCollectionEntriesUseCase);
-=======
-        // TODO: save remove global activity entry
-
-        let update_entries_use_case = from_catalog_n!(ctx, dyn UpdateCollectionEntriesUseCase);
->>>>>>> 1e80c558
 
         let data_room_writable_dataset =
             self.data_room_writable_state.resolved_dataset(ctx).await?;
