// Copyright Kamu Data, Inc. and contributors. All rights reserved.
//
// Use of this software is governed by the Business Source License
// included in the LICENSE file.
//
// As of the Change Date specified in that file, in accordance with
// the Business Source License, use of this software will be governed
// by the Apache License, Version 2.0.

use std::collections::HashSet;

use chrono::{DateTime, Utc};
use kamu_core::{
    self as domain,
    auth,
    ResolvedDataset,
    SetWatermarkPlanningError,
    SetWatermarkUseCase,
};
use kamu_datasets::{DeleteDatasetError, RenameDatasetError};
use tokio::sync::OnceCell;

use crate::mutations::{
    DatasetCollaborationMut,
    DatasetEnvVarsMut,
    DatasetFlowsMut,
    DatasetMetadataMut,
};
use crate::prelude::*;
use crate::queries::*;
use crate::utils::{self, from_catalog_n};
use crate::LoggedInGuard;

////////////////////////////////////////////////////////////////////////////////////////////////////////////////////////

#[derive(Debug)]
pub struct DatasetMut {
<<<<<<< HEAD
    dataset_mut_request_state: DatasetMutRequestState,
=======
    dataset_request_state: DatasetRequestState,
>>>>>>> e6ce9636
}

#[common_macros::method_names_consts(const_value_prefix = "GQL: ")]
#[Object]
impl DatasetMut {
    #[graphql(skip)]
<<<<<<< HEAD
    pub fn new(dataset_handle: odf::DatasetHandle) -> Self {
        Self {
            dataset_mut_request_state: DatasetMutRequestState::new(dataset_handle),
=======
    pub fn new_access_checked(dataset_request_state: DatasetRequestState) -> Self {
        Self {
            dataset_request_state,
>>>>>>> e6ce9636
        }
    }

    /// Access to the mutable metadata of the dataset
    async fn metadata(&self) -> DatasetMetadataMut {
<<<<<<< HEAD
        DatasetMetadataMut::new(&self.dataset_mut_request_state)
    }

    /// Access to the mutable flow configurations of this dataset
    async fn flows(&self) -> DatasetFlowsMut {
        DatasetFlowsMut::new(&self.dataset_mut_request_state)
=======
        DatasetMetadataMut::new(&self.dataset_request_state)
    }

    /// Access to the mutable flow configurations of this dataset
    async fn flows(&self, ctx: &Context<'_>) -> Result<DatasetFlowsMut> {
        DatasetFlowsMut::new_with_access_check(ctx, &self.dataset_request_state).await
>>>>>>> e6ce9636
    }

    /// Access to the mutable flow configurations of this dataset
    async fn env_vars(&self, ctx: &Context<'_>) -> Result<DatasetEnvVarsMut> {
<<<<<<< HEAD
        utils::ensure_dataset_env_vars_enabled(ctx)?;

        Ok(DatasetEnvVarsMut::new(&self.dataset_mut_request_state))
    }

    /// Access to collaboration management methods
    async fn collaboration(&self) -> DatasetCollaborationMut {
        DatasetCollaborationMut::new(&self.dataset_mut_request_state)
=======
        DatasetEnvVarsMut::new_with_access_check(ctx, &self.dataset_request_state).await
>>>>>>> e6ce9636
    }

    /// Rename the dataset
    #[graphql(guard = "LoggedInGuard::new()")]
    #[tracing::instrument(level = "info", name = DatasetMut_rename, skip_all)]
    async fn rename(
        &self,
        ctx: &Context<'_>,
        new_name: DatasetName<'static>,
    ) -> Result<RenameResult<'_>> {
        // NOTE: Access verification is handled by the use-case

<<<<<<< HEAD
        let dataset_handle = &self.dataset_mut_request_state.dataset_handle;
=======
        let dataset_handle = self.dataset_request_state.dataset_handle();
>>>>>>> e6ce9636

        if dataset_handle.alias.dataset_name.as_str() == new_name.as_str() {
            return Ok(RenameResult::NoChanges(RenameResultNoChanges {
                preserved_name: new_name,
            }));
        }

        let rename_dataset_use_case = from_catalog_n!(ctx, dyn kamu_datasets::RenameDatasetUseCase);

        match rename_dataset_use_case
            .execute(&dataset_handle.as_local_ref(), &new_name)
            .await
        {
            Ok(_) => Ok(RenameResult::Success(RenameResultSuccess {
                old_name: (&dataset_handle.alias.dataset_name).into(),
                new_name,
            })),
            Err(RenameDatasetError::NameCollision(e)) => {
                Ok(RenameResult::NameCollision(RenameResultNameCollision {
                    colliding_alias: e.alias.into(),
                }))
            }
            Err(RenameDatasetError::Access(_)) => {
                Err(utils::make_dataset_access_error(dataset_handle))
            }
            // "Not found" should not be reachable, since we've just resolved the dataset by ID
            Err(RenameDatasetError::NotFound(e)) => Err(e.int_err().into()),
            Err(RenameDatasetError::Internal(e)) => Err(e.into()),
        }
    }

    /// Delete the dataset
    #[graphql(guard = "LoggedInGuard::new()")]
    #[tracing::instrument(level = "info", name = DatasetMut_delete, skip_all)]
    async fn delete(&self, ctx: &Context<'_>) -> Result<DeleteResult> {
        // NOTE: Access verification is handled by the use-case

        let delete_dataset_use_case = from_catalog_n!(ctx, dyn kamu_datasets::DeleteDatasetUseCase);

<<<<<<< HEAD
        let dataset_handle = &self.dataset_mut_request_state.dataset_handle;
=======
        let dataset_handle = self.dataset_request_state.dataset_handle();
>>>>>>> e6ce9636

        match delete_dataset_use_case
            .execute_via_handle(dataset_handle)
            .await
        {
            Ok(_) => Ok(DeleteResult::Success(DeleteResultSuccess {
                deleted_dataset: (&dataset_handle.alias).into(),
            })),
            Err(DeleteDatasetError::DanglingReference(e)) => Ok(DeleteResult::DanglingReference(
                DeleteResultDanglingReference {
                    not_deleted_dataset: (&dataset_handle.alias).into(),
                    dangling_child_refs: e
                        .children
                        .iter()
                        .map(|child_dataset| child_dataset.as_local_ref().into())
                        .collect(),
                },
            )),
            Err(DeleteDatasetError::Access(_)) => {
                Err(utils::make_dataset_access_error(dataset_handle))
            }
            // "Not found" should not be reachable, since we've just resolved the dataset by ID
            Err(DeleteDatasetError::NotFound(e)) => Err(e.int_err().into()),
            Err(DeleteDatasetError::Internal(e)) => Err(e.into()),
        }
    }

    /// Manually advances the watermark of a root dataset
    #[graphql(guard = "LoggedInGuard::new()")]
    #[tracing::instrument(level = "info", name = DatasetMut_set_watermark, skip_all)]
    async fn set_watermark(
        &self,
        ctx: &Context<'_>,
        watermark: DateTime<Utc>,
    ) -> Result<SetWatermarkResult> {
        // NOTE: Access verification is handled by the use-case

        let set_watermark_use_case = from_catalog_n!(ctx, dyn SetWatermarkUseCase);

        match set_watermark_use_case
<<<<<<< HEAD
            .execute(&self.dataset_mut_request_state.dataset_handle, watermark)
=======
            .execute(self.dataset_request_state.dataset_handle(), watermark)
>>>>>>> e6ce9636
            .await
        {
            Ok(domain::SetWatermarkResult::UpToDate) => {
                Ok(SetWatermarkResult::UpToDate(SetWatermarkUpToDate::default()))
            }
            Ok(domain::SetWatermarkResult::Updated { new_head, .. }) => {
                Ok(SetWatermarkResult::Updated(SetWatermarkUpdated {
                    new_head: new_head.into(),
                }))
            }
            Err(
                e @ domain::SetWatermarkError::Planning(SetWatermarkPlanningError::IsDerivative),
            ) => Ok(SetWatermarkResult::IsDerivative(SetWatermarkIsDerivative {
                message: e.to_string(),
            })),
            Err(e) => Err(e.int_err().into()),
        }
    }

    /// Set visibility for the dataset
    #[tracing::instrument(level = "info", name = DatasetMut_set_visibility, skip_all)]
    async fn set_visibility(
        &self,
        ctx: &Context<'_>,
        visibility: DatasetVisibilityInput,
    ) -> Result<SetDatasetVisibilityResult> {
<<<<<<< HEAD
        self.dataset_mut_request_state
            .check_dataset_maintain_access(ctx)
            .await?;
=======
        ensure_account_is_owner_or_admin(ctx, self.dataset_request_state.dataset_handle()).await?;
>>>>>>> e6ce9636

        let rebac_svc = from_catalog_n!(ctx, dyn kamu_auth_rebac::RebacService);

        let (allows_public_read, allows_anonymous_read) = match visibility {
            DatasetVisibilityInput::Private(_) => (false, false),
            DatasetVisibilityInput::Public(PublicDatasetVisibility {
                anonymous_available,
            }) => (true, anonymous_available),
        };

        use kamu_auth_rebac::DatasetPropertyName;

        let dataset_id = self.dataset_request_state.dataset_id();

        for (name, value) in [
            DatasetPropertyName::allows_public_read(allows_public_read),
            DatasetPropertyName::allows_anonymous_read(allows_anonymous_read),
        ] {
            rebac_svc
<<<<<<< HEAD
                .set_dataset_property(
                    &self.dataset_mut_request_state.dataset_handle.id,
                    name,
                    &value,
                )
=======
                .set_dataset_property(dataset_id, name, &value)
>>>>>>> e6ce9636
                .await
                .int_err()?;
        }

        Ok(SetDatasetVisibilityResultSuccess::default().into())
    }
}

////////////////////////////////////////////////////////////////////////////////////////////////////////////////////////

#[derive(Debug)]
pub(crate) struct DatasetMutRequestState {
    dataset_handle: odf::DatasetHandle,
    resolved_dataset: OnceCell<ResolvedDataset>,
    dataset_summary: OnceCell<odf::DatasetSummary>,
    allowed_dataset_actions: OnceCell<HashSet<auth::DatasetAction>>,
}

impl DatasetMutRequestState {
    pub fn new(dataset_handle: odf::DatasetHandle) -> Self {
        Self {
            dataset_handle,
            resolved_dataset: OnceCell::new(),
            dataset_summary: OnceCell::new(),
            allowed_dataset_actions: OnceCell::new(),
        }
    }

    #[inline]
    pub fn dataset_handle(&self) -> &odf::DatasetHandle {
        &self.dataset_handle
    }

    pub async fn resolved_dataset(&self, ctx: &Context<'_>) -> Result<&ResolvedDataset> {
        utils::get_resolved_dataset(ctx, &self.resolved_dataset, &self.dataset_handle).await
    }

    pub async fn dataset_summary(&self, ctx: &Context<'_>) -> Result<&odf::DatasetSummary> {
        utils::get_dataset_summary(
            ctx,
            &self.resolved_dataset,
            &self.dataset_summary,
            &self.dataset_handle,
        )
        .await
    }

    pub async fn check_dataset_maintain_access(&self, ctx: &Context<'_>) -> Result<()> {
        utils::check_dataset_access(
            ctx,
            &self.allowed_dataset_actions,
            &self.dataset_handle,
            auth::DatasetAction::Maintain,
        )
        .await
    }
}

////////////////////////////////////////////////////////////////////////////////////////////////////////////////////////

#[derive(Interface, Debug)]
#[graphql(field(name = "message", ty = "String"))]
pub enum RenameResult<'a> {
    Success(RenameResultSuccess<'a>),
    NoChanges(RenameResultNoChanges<'a>),
    NameCollision(RenameResultNameCollision<'a>),
}

#[derive(SimpleObject, Debug)]
#[graphql(complex)]
pub struct RenameResultSuccess<'a> {
    pub old_name: DatasetName<'a>,
    pub new_name: DatasetName<'a>,
}

#[ComplexObject]
impl RenameResultSuccess<'_> {
    async fn message(&self) -> String {
        "Success".to_string()
    }
}

#[derive(SimpleObject, Debug)]
#[graphql(complex)]
pub struct RenameResultNoChanges<'a> {
    pub preserved_name: DatasetName<'a>,
}

#[ComplexObject]
impl RenameResultNoChanges<'_> {
    async fn message(&self) -> String {
        "No changes".to_string()
    }
}

#[derive(SimpleObject, Debug)]
#[graphql(complex)]
pub struct RenameResultNameCollision<'a> {
    pub colliding_alias: DatasetAlias<'a>,
}

#[ComplexObject]
impl RenameResultNameCollision<'_> {
    async fn message(&self) -> String {
        format!("Dataset '{}' already exists", self.colliding_alias)
    }
}

////////////////////////////////////////////////////////////////////////////////////////////////////////////////////////

#[derive(Interface, Debug)]
#[graphql(field(name = "message", ty = "String"))]
pub enum DeleteResult<'a> {
    Success(DeleteResultSuccess<'a>),
    DanglingReference(DeleteResultDanglingReference<'a>),
}

#[derive(SimpleObject, Debug)]
#[graphql(complex)]
pub struct DeleteResultSuccess<'a> {
    pub deleted_dataset: DatasetAlias<'a>,
}

#[ComplexObject]
impl DeleteResultSuccess<'_> {
    async fn message(&self) -> String {
        "Success".to_string()
    }
}

#[derive(SimpleObject, Debug)]
#[graphql(complex)]
pub struct DeleteResultDanglingReference<'a> {
    pub not_deleted_dataset: DatasetAlias<'a>,
    pub dangling_child_refs: Vec<DatasetRef<'a>>,
}

#[ComplexObject]
impl DeleteResultDanglingReference<'_> {
    async fn message(&self) -> String {
        format!(
            "Dataset '{}' has {} dangling reference(s)",
            self.not_deleted_dataset,
            self.dangling_child_refs.len()
        )
    }
}

////////////////////////////////////////////////////////////////////////////////////////////////////////////////////////

#[derive(OneofObject)]
pub enum DatasetVisibilityInput {
    Private(PrivateDatasetVisibility),
    Public(PublicDatasetVisibility),
}

////////////////////////////////////////////////////////////////////////////////////////////////////////////////////////

#[derive(Interface, Debug)]
#[graphql(field(name = "message", ty = "String"))]
pub enum SetDatasetVisibilityResult {
    Success(SetDatasetVisibilityResultSuccess),
}

#[derive(SimpleObject, Debug)]
pub struct SetDatasetVisibilityResultSuccess {
    message: String,
}

impl Default for SetDatasetVisibilityResultSuccess {
    fn default() -> Self {
        Self {
            message: "Success".to_string(),
        }
    }
}

////////////////////////////////////////////////////////////////////////////////////////////////////////////////////////

#[derive(Interface, Debug)]
#[graphql(field(name = "message", ty = "String"))]
pub enum SetWatermarkResult<'a> {
    UpToDate(SetWatermarkUpToDate),
    Updated(SetWatermarkUpdated<'a>),
    IsDerivative(SetWatermarkIsDerivative),
}

#[derive(SimpleObject, Debug)]
pub struct SetWatermarkUpToDate {
    message: String,
}

impl Default for SetWatermarkUpToDate {
    fn default() -> Self {
        Self {
            message: "UpToDate".to_string(),
        }
    }
}

#[derive(SimpleObject, Debug)]
#[graphql(complex)]
pub struct SetWatermarkUpdated<'a> {
    pub new_head: Multihash<'a>,
}

#[ComplexObject]
impl SetWatermarkUpdated<'_> {
    async fn message(&self) -> String {
        "Updated".to_string()
    }
}

#[derive(SimpleObject, Debug)]
pub struct SetWatermarkIsDerivative {
    pub message: String,
}

////////////////////////////////////////////////////////////////////////////////////////////////////////////////////////<|MERGE_RESOLUTION|>--- conflicted
+++ resolved
@@ -7,18 +7,9 @@
 // the Business Source License, use of this software will be governed
 // by the Apache License, Version 2.0.
 
-use std::collections::HashSet;
-
 use chrono::{DateTime, Utc};
-use kamu_core::{
-    self as domain,
-    auth,
-    ResolvedDataset,
-    SetWatermarkPlanningError,
-    SetWatermarkUseCase,
-};
+use kamu_core::{self as domain, SetWatermarkPlanningError, SetWatermarkUseCase};
 use kamu_datasets::{DeleteDatasetError, RenameDatasetError};
-use tokio::sync::OnceCell;
 
 use crate::mutations::{
     DatasetCollaborationMut,
@@ -35,62 +26,37 @@
 
 #[derive(Debug)]
 pub struct DatasetMut {
-<<<<<<< HEAD
-    dataset_mut_request_state: DatasetMutRequestState,
-=======
     dataset_request_state: DatasetRequestState,
->>>>>>> e6ce9636
 }
 
 #[common_macros::method_names_consts(const_value_prefix = "GQL: ")]
 #[Object]
 impl DatasetMut {
     #[graphql(skip)]
-<<<<<<< HEAD
-    pub fn new(dataset_handle: odf::DatasetHandle) -> Self {
-        Self {
-            dataset_mut_request_state: DatasetMutRequestState::new(dataset_handle),
-=======
     pub fn new_access_checked(dataset_request_state: DatasetRequestState) -> Self {
         Self {
             dataset_request_state,
->>>>>>> e6ce9636
         }
     }
 
     /// Access to the mutable metadata of the dataset
     async fn metadata(&self) -> DatasetMetadataMut {
-<<<<<<< HEAD
-        DatasetMetadataMut::new(&self.dataset_mut_request_state)
-    }
-
-    /// Access to the mutable flow configurations of this dataset
-    async fn flows(&self) -> DatasetFlowsMut {
-        DatasetFlowsMut::new(&self.dataset_mut_request_state)
-=======
         DatasetMetadataMut::new(&self.dataset_request_state)
     }
 
     /// Access to the mutable flow configurations of this dataset
     async fn flows(&self, ctx: &Context<'_>) -> Result<DatasetFlowsMut> {
         DatasetFlowsMut::new_with_access_check(ctx, &self.dataset_request_state).await
->>>>>>> e6ce9636
     }
 
     /// Access to the mutable flow configurations of this dataset
     async fn env_vars(&self, ctx: &Context<'_>) -> Result<DatasetEnvVarsMut> {
-<<<<<<< HEAD
-        utils::ensure_dataset_env_vars_enabled(ctx)?;
-
-        Ok(DatasetEnvVarsMut::new(&self.dataset_mut_request_state))
+        DatasetEnvVarsMut::new_with_access_check(ctx, &self.dataset_request_state).await
     }
 
     /// Access to collaboration management methods
     async fn collaboration(&self) -> DatasetCollaborationMut {
-        DatasetCollaborationMut::new(&self.dataset_mut_request_state)
-=======
-        DatasetEnvVarsMut::new_with_access_check(ctx, &self.dataset_request_state).await
->>>>>>> e6ce9636
+        DatasetCollaborationMut::new(&self.dataset_request_state)
     }
 
     /// Rename the dataset
@@ -103,11 +69,7 @@
     ) -> Result<RenameResult<'_>> {
         // NOTE: Access verification is handled by the use-case
 
-<<<<<<< HEAD
-        let dataset_handle = &self.dataset_mut_request_state.dataset_handle;
-=======
         let dataset_handle = self.dataset_request_state.dataset_handle();
->>>>>>> e6ce9636
 
         if dataset_handle.alias.dataset_name.as_str() == new_name.as_str() {
             return Ok(RenameResult::NoChanges(RenameResultNoChanges {
@@ -147,11 +109,7 @@
 
         let delete_dataset_use_case = from_catalog_n!(ctx, dyn kamu_datasets::DeleteDatasetUseCase);
 
-<<<<<<< HEAD
-        let dataset_handle = &self.dataset_mut_request_state.dataset_handle;
-=======
         let dataset_handle = self.dataset_request_state.dataset_handle();
->>>>>>> e6ce9636
 
         match delete_dataset_use_case
             .execute_via_handle(dataset_handle)
@@ -192,11 +150,7 @@
         let set_watermark_use_case = from_catalog_n!(ctx, dyn SetWatermarkUseCase);
 
         match set_watermark_use_case
-<<<<<<< HEAD
-            .execute(&self.dataset_mut_request_state.dataset_handle, watermark)
-=======
             .execute(self.dataset_request_state.dataset_handle(), watermark)
->>>>>>> e6ce9636
             .await
         {
             Ok(domain::SetWatermarkResult::UpToDate) => {
@@ -223,13 +177,10 @@
         ctx: &Context<'_>,
         visibility: DatasetVisibilityInput,
     ) -> Result<SetDatasetVisibilityResult> {
-<<<<<<< HEAD
-        self.dataset_mut_request_state
-            .check_dataset_maintain_access(ctx)
-            .await?;
-=======
+        // TODO: Private Datasets: maintain
+        /*
         ensure_account_is_owner_or_admin(ctx, self.dataset_request_state.dataset_handle()).await?;
->>>>>>> e6ce9636
+        */
 
         let rebac_svc = from_catalog_n!(ctx, dyn kamu_auth_rebac::RebacService);
 
@@ -249,70 +200,12 @@
             DatasetPropertyName::allows_anonymous_read(allows_anonymous_read),
         ] {
             rebac_svc
-<<<<<<< HEAD
-                .set_dataset_property(
-                    &self.dataset_mut_request_state.dataset_handle.id,
-                    name,
-                    &value,
-                )
-=======
                 .set_dataset_property(dataset_id, name, &value)
->>>>>>> e6ce9636
                 .await
                 .int_err()?;
         }
 
         Ok(SetDatasetVisibilityResultSuccess::default().into())
-    }
-}
-
-////////////////////////////////////////////////////////////////////////////////////////////////////////////////////////
-
-#[derive(Debug)]
-pub(crate) struct DatasetMutRequestState {
-    dataset_handle: odf::DatasetHandle,
-    resolved_dataset: OnceCell<ResolvedDataset>,
-    dataset_summary: OnceCell<odf::DatasetSummary>,
-    allowed_dataset_actions: OnceCell<HashSet<auth::DatasetAction>>,
-}
-
-impl DatasetMutRequestState {
-    pub fn new(dataset_handle: odf::DatasetHandle) -> Self {
-        Self {
-            dataset_handle,
-            resolved_dataset: OnceCell::new(),
-            dataset_summary: OnceCell::new(),
-            allowed_dataset_actions: OnceCell::new(),
-        }
-    }
-
-    #[inline]
-    pub fn dataset_handle(&self) -> &odf::DatasetHandle {
-        &self.dataset_handle
-    }
-
-    pub async fn resolved_dataset(&self, ctx: &Context<'_>) -> Result<&ResolvedDataset> {
-        utils::get_resolved_dataset(ctx, &self.resolved_dataset, &self.dataset_handle).await
-    }
-
-    pub async fn dataset_summary(&self, ctx: &Context<'_>) -> Result<&odf::DatasetSummary> {
-        utils::get_dataset_summary(
-            ctx,
-            &self.resolved_dataset,
-            &self.dataset_summary,
-            &self.dataset_handle,
-        )
-        .await
-    }
-
-    pub async fn check_dataset_maintain_access(&self, ctx: &Context<'_>) -> Result<()> {
-        utils::check_dataset_access(
-            ctx,
-            &self.allowed_dataset_actions,
-            &self.dataset_handle,
-            auth::DatasetAction::Maintain,
-        )
-        .await
     }
 }
 
