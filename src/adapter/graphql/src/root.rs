// Copyright Kamu Data, Inc. and contributors. All rights reserved.
//
// Use of this software is governed by the Business Source License
// included in the LICENSE file.
//
// As of the Change Date specified in that file, in accordance with
// the Business Source License, use of this software will be governed
// by the Apache License, Version 2.0.

use crate::extensions::*;
use crate::mutations::*;
use crate::prelude::*;
use crate::queries::*;

////////////////////////////////////////////////////////////////////////////////////////////////////////////////////////
// Query
////////////////////////////////////////////////////////////////////////////////////////////////////////////////////////

pub struct Query;

#[Object]
impl Query {
    /// Returns the version of the GQL API
    async fn api_version(&self) -> String {
        "1".to_string()
    }

    /// Returns server's version and build configuration information
    async fn build_info(&self, ctx: &Context<'_>) -> BuildInfo {
        BuildInfo::new(ctx)
    }

    /// Authentication and authorization-related functionality group
    async fn auth(&self) -> Auth {
        Auth
    }

    /// Dataset-related functionality group.
    ///
    /// Datasets are historical streams of events recorded under a certain
    /// schema.
    async fn datasets(&self) -> Datasets {
        Datasets
    }

    /// Account-related functionality group.
    ///
    /// Accounts can be individual users or organizations registered in the
    /// system. This groups deals with their identities and permissions.
    async fn accounts(&self) -> Accounts {
        Accounts
    }

    /// Webhook-related functionality group
    ///
    /// Webhooks are used to send notifications about events happening in the
    /// system. This groups deals with their management and subscriptions.
    async fn webhooks(&self) -> Webhooks {
        Webhooks
    }

    /// Search-related functionality group
    async fn search(&self) -> Search {
        Search
    }

    /// Querying and data manipulations
    async fn data(&self) -> DataQueries {
        DataQueries
    }

    /// Admin-related functionality group
    async fn admin(&self) -> Admin {
        Admin
    }

    /// Temporary: Molecule-specific functionality group
    async fn molecule(&self) -> Molecule {
        Molecule
    }
}

////////////////////////////////////////////////////////////////////////////////////////////////////////////////////////
// Mutation
////////////////////////////////////////////////////////////////////////////////////////////////////////////////////////

pub struct Mutation;

#[Object]
impl Mutation {
    /// Authentication and authorization-related functionality group
    async fn auth(&self) -> AuthMut {
        AuthMut
    }

    /// Dataset-related functionality group.
    ///
    /// Datasets are historical streams of events recorded under a certain
    /// schema.
    async fn datasets(&self) -> DatasetsMut {
        DatasetsMut
    }

    /// Account-related functionality group.
    ///
    /// Accounts can be individual users or organizations registered in the
    /// system. This groups deals with their identities and permissions.
    async fn accounts(&self) -> AccountsMut {
        AccountsMut
    }

<<<<<<< HEAD
    /// Temporary: Molecule-specific functionality group
    async fn molecule(&self) -> MoleculeMut {
        MoleculeMut
=======
    /// Webhook-related functionality group
    ///
    /// Webhooks are used to send notifications about events happening in the
    /// system. This groups deals with their management and subscriptions.
    async fn webhooks(&self) -> WebhooksMut {
        WebhooksMut
>>>>>>> d805a454
    }
}

pub type Schema = async_graphql::Schema<Query, Mutation, EmptySubscription>;
pub type SchemaBuilder = async_graphql::SchemaBuilder<Query, Mutation, EmptySubscription>;

/// Returns schema builder without any extensions
pub fn schema_builder() -> SchemaBuilder {
    Schema::build(Query, Mutation, EmptySubscription)
}

/// Returns schema preconfigured with default extensions
pub fn schema() -> Schema {
    schema_builder()
        .extension(Tracing)
        .extension(extensions::ApolloTracing)
        .finish()
}

/// Returns schema preconfigured schema without apollo tracing extension
pub fn schema_quiet() -> Schema {
    schema_builder().extension(Tracing).finish()
}<|MERGE_RESOLUTION|>--- conflicted
+++ resolved
@@ -109,18 +109,17 @@
         AccountsMut
     }
 
-<<<<<<< HEAD
     /// Temporary: Molecule-specific functionality group
     async fn molecule(&self) -> MoleculeMut {
         MoleculeMut
-=======
+    }
+
     /// Webhook-related functionality group
     ///
     /// Webhooks are used to send notifications about events happening in the
     /// system. This groups deals with their management and subscriptions.
     async fn webhooks(&self) -> WebhooksMut {
         WebhooksMut
->>>>>>> d805a454
     }
 }
 
