// Copyright Kamu Data, Inc. and contributors. All rights reserved.
//
// Use of this software is governed by the Business Source License
// included in the LICENSE file.
//
// As of the Change Date specified in that file, in accordance with
// the Business Source License, use of this software will be governed
// by the Apache License, Version 2.0.

mod account;
mod data_batch;
mod data_query;
<<<<<<< HEAD
pub mod data_schema;
=======
mod data_schema;
mod dataset_endpoints;
>>>>>>> 5fb3fb4d
mod dataset_id_name;
mod engine_desc;
mod event_id;
mod flow_configuration;
mod flow_scalars;
mod metadata;
mod multihash;
mod odf_generated;
mod os_path;
mod pagination;
mod task_id;
mod task_status_outcome;

pub(crate) use account::*;
pub(crate) use data_batch::*;
pub(crate) use data_query::*;
pub(crate) use data_schema::*;
pub(crate) use dataset_endpoints::*;
pub(crate) use dataset_id_name::*;
pub(crate) use engine_desc::*;
pub(crate) use event_id::*;
pub(crate) use flow_configuration::*;
pub(crate) use flow_scalars::*;
pub(crate) use metadata::*;
pub(crate) use multihash::*;
pub(crate) use odf_generated::*;
pub(crate) use os_path::*;
pub(crate) use pagination::*;
pub(crate) use task_id::*;
pub(crate) use task_status_outcome::*;

macro_rules! simple_scalar {
    ($name: ident, $source_type: ty) => {
        #[derive(Debug, Clone, Copy, PartialEq, Eq)]
        pub struct $name($source_type);

        impl From<$source_type> for $name {
            fn from(value: $source_type) -> Self {
                $name(value)
            }
        }

        impl From<$name> for $source_type {
            fn from(val: $name) -> Self {
                val.0
            }
        }

        impl Deref for $name {
            type Target = $source_type;
            fn deref(&self) -> &Self::Target {
                &self.0
            }
        }

        #[Scalar]
        impl ScalarType for $name {
            fn parse(value: Value) -> InputValueResult<Self> {
                if let Value::String(s) = &value {
                    match s.parse() {
                        Ok(i) => Ok(Self(<$source_type>::new(i))),
                        Err(_) => Err(InputValueError::expected_type(value)),
                    }
                } else {
                    Err(InputValueError::expected_type(value))
                }
            }

            fn to_value(&self) -> Value {
                Value::String(self.0.to_string())
            }
        }
    };
}

pub(crate) use simple_scalar;<|MERGE_RESOLUTION|>--- conflicted
+++ resolved
@@ -10,12 +10,8 @@
 mod account;
 mod data_batch;
 mod data_query;
-<<<<<<< HEAD
-pub mod data_schema;
-=======
 mod data_schema;
 mod dataset_endpoints;
->>>>>>> 5fb3fb4d
 mod dataset_id_name;
 mod engine_desc;
 mod event_id;
