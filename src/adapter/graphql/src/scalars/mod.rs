// Copyright Kamu Data, Inc. and contributors. All rights reserved.
//
// Use of this software is governed by the Business Source License
// included in the LICENSE file.
//
// As of the Change Date specified in that file, in accordance with
// the Business Source License, use of this software will be governed
// by the Apache License, Version 2.0.

mod access_token;
mod account;
mod auth;
mod base64;
mod collection_path;
mod data_batch;
mod data_query;
mod data_schema;
mod dataset;
mod dataset_collaboration;
mod dataset_endpoints;
mod dataset_env_var;
mod dataset_id_name;
mod dataset_metadata;
mod dataset_visibility;
mod dateset_state;
mod engine_desc;
mod event_id;
mod flow_configuration;
mod flow_scalars;
mod flow_trigger;
mod gql_url;
mod key_value;
mod metadata;
mod multihash;
mod odf_generated;
mod os_path;
mod pagination;
mod task_id;
mod task_status_outcome;
<<<<<<< HEAD
mod webhook_scalars;
=======
>>>>>>> 0885decb

pub use access_token::*;
pub use account::*;
pub use auth::*;
pub use base64::*;
pub use collection_path::*;
pub use data_batch::*;
pub use data_query::*;
pub use data_schema::*;
pub use dataset::*;
pub use dataset_collaboration::*;
pub use dataset_endpoints::*;
pub use dataset_env_var::*;
pub use dataset_id_name::*;
pub use dataset_metadata::*;
pub use dataset_visibility::*;
pub use dateset_state::*;
pub use engine_desc::*;
pub use event_id::*;
pub use flow_configuration::*;
pub use flow_scalars::*;
pub use flow_trigger::*;
<<<<<<< HEAD
pub use gql_url::*;
=======
>>>>>>> 0885decb
pub use key_value::*;
pub use metadata::*;
pub use multihash::*;
pub use odf_generated::*;
pub use os_path::*;
pub use pagination::*;
pub use task_id::*;
pub use task_status_outcome::*;
<<<<<<< HEAD
pub use webhook_scalars::*;
=======
>>>>>>> 0885decb

////////////////////////////////////////////////////////////////////////////////////////////////////////////////////////

macro_rules! simple_scalar {
    ($name: ident, $source_type: ty) => {
        #[derive(Debug, Clone, Copy, PartialEq, Eq)]
        pub struct $name($source_type);

        impl From<$source_type> for $name {
            fn from(value: $source_type) -> Self {
                $name(value)
            }
        }

        impl From<$name> for $source_type {
            fn from(val: $name) -> Self {
                val.0
            }
        }

        impl std::ops::Deref for $name {
            type Target = $source_type;
            fn deref(&self) -> &Self::Target {
                &self.0
            }
        }

        impl std::fmt::Display for $name {
            fn fmt(&self, f: &mut std::fmt::Formatter<'_>) -> std::fmt::Result {
                write!(f, "{}", self.0)
            }
        }

        #[Scalar]
        impl ScalarType for $name {
            fn parse(value: Value) -> InputValueResult<Self> {
                if let Value::String(s) = &value {
                    match s.parse() {
                        Ok(i) => Ok(Self(<$source_type>::new(i))),
                        Err(_) => Err(InputValueError::expected_type(value)),
                    }
                } else {
                    Err(InputValueError::expected_type(value))
                }
            }

            fn to_value(&self) -> Value {
                Value::String(self.0.to_string())
            }
        }
    };
}

pub(crate) use simple_scalar;

////////////////////////////////////////////////////////////////////////////////////////////////////////////////////////

macro_rules! simple_string_scalar {
    ($name: ident, $source_type: ty) => {
        crate::scalars::__simple_string_scalar_general!($name, $source_type);
        crate::scalars::__simple_string_scalar_scalar_type!($name, $source_type, try_from);
    };
    ($name: ident, $source_type: ty, $source_parse_method: ident) => {
        crate::scalars::__simple_string_scalar_general!($name, $source_type);
        crate::scalars::__simple_string_scalar_scalar_type!(
            $name,
            $source_type,
            $source_parse_method
        );
    };
}

macro_rules! __simple_string_scalar_general {
    ($name: ident, $source_type: ty) => {
        #[derive(Clone, Debug, PartialEq, Eq)]
        pub struct $name<'a>(std::borrow::Cow<'a, $source_type>);

        impl<'a> AsRef<$source_type> for $name<'a> {
            fn as_ref(&self) -> &$source_type {
                self.0.as_ref()
            }
        }

        impl From<$source_type> for $name<'_> {
            fn from(value: $source_type) -> Self {
                Self(std::borrow::Cow::Owned(value))
            }
        }

        impl<'a> From<&'a $source_type> for $name<'a> {
            fn from(value: &'a $source_type) -> Self {
                Self(std::borrow::Cow::Borrowed(value))
            }
        }

        impl From<$name<'_>> for $source_type {
            fn from(val: $name) -> Self {
                val.0.into_owned()
            }
        }

        impl From<$name<'_>> for String {
            fn from(val: $name<'_>) -> Self {
                val.0.to_string()
            }
        }

        impl std::ops::Deref for $name<'_> {
            type Target = $source_type;
            fn deref(&self) -> &Self::Target {
                &self.0
            }
        }

        impl std::fmt::Display for $name<'_> {
            fn fmt(&self, f: &mut std::fmt::Formatter<'_>) -> std::fmt::Result {
                write!(f, "{}", self.0)
            }
        }
    };
}

macro_rules! __simple_string_scalar_scalar_type {
    ($name: ident, $source_type: ty, $source_parse_method: ident) => {
        #[async_graphql::Scalar]
        impl async_graphql::ScalarType for $name<'_> {
            fn parse(value: async_graphql::Value) -> async_graphql::InputValueResult<Self> {
                if let async_graphql::Value::String(value) = &value {
                    let val = <$source_type>::$source_parse_method(value.as_str())?;
                    Ok(val.into())
                } else {
                    Err(async_graphql::InputValueError::expected_type(value))
                }
            }

            fn to_value(&self) -> async_graphql::Value {
                async_graphql::Value::String(self.0.to_string())
            }
        }
    };
}

pub(crate) use simple_string_scalar;
use {__simple_string_scalar_general, __simple_string_scalar_scalar_type};

////////////////////////////////////////////////////////////////////////////////////////////////////////////////////////<|MERGE_RESOLUTION|>--- conflicted
+++ resolved
@@ -37,10 +37,7 @@
 mod pagination;
 mod task_id;
 mod task_status_outcome;
-<<<<<<< HEAD
 mod webhook_scalars;
-=======
->>>>>>> 0885decb
 
 pub use access_token::*;
 pub use account::*;
@@ -63,10 +60,7 @@
 pub use flow_configuration::*;
 pub use flow_scalars::*;
 pub use flow_trigger::*;
-<<<<<<< HEAD
 pub use gql_url::*;
-=======
->>>>>>> 0885decb
 pub use key_value::*;
 pub use metadata::*;
 pub use multihash::*;
@@ -75,12 +69,7 @@
 pub use pagination::*;
 pub use task_id::*;
 pub use task_status_outcome::*;
-<<<<<<< HEAD
 pub use webhook_scalars::*;
-=======
->>>>>>> 0885decb
-
-////////////////////////////////////////////////////////////////////////////////////////////////////////////////////////
 
 macro_rules! simple_scalar {
     ($name: ident, $source_type: ty) => {
