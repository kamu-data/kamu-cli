--- conflicted
+++ resolved
@@ -40,60 +40,17 @@
             return Ok(UserActor::anonymous());
         };
 
-<<<<<<< HEAD
-        // First, an attempt to get from the cache
-        {
-            let readable_state = self.state_holder.state.read().await;
-
-            let account_id_stack = account_id.as_did_str().to_stack_string();
-            let maybe_cached_user_actor = readable_state
-                .user_actor_cache_map
-                .get(account_id_stack.as_str())
-                .cloned();
-
-            if let Some(cached_user_actor) = maybe_cached_user_actor {
-                return Ok(cached_user_actor);
-            }
-        }
-
-        // The second attempt is from the database
-        let user_actor = {
-            let account = match self.account_service.get_account_by_id(account_id).await {
-                Ok(found_account) => found_account,
-                Err(e) => return Err(e.into()),
-            };
-
-            // TODO: Private Datasets: absorb the `is_admin` attribute
-            //       from the Accounts domain
-            //       https://github.com/kamu-data/kamu-cli/issues/766
-            let account_properties = self
-                .rebac_service
-                .get_account_properties(&account.id)
-                .await
-                .int_err()?;
-
-            UserActor::logged(
-                &account.id,
-                account.is_admin,
-                account_properties.can_provision_accounts,
-            )
-        };
-
-        // Lastly, caching
-        let mut writable_state = self.state_holder.state.write().await;
-
-        writable_state
-            .user_actor_cache_map
-            .insert(user_actor.account_id.clone(), user_actor.clone());
-=======
         let account_properties = self
             .rebac_service
             .get_account_properties(account_id)
             .await
             .int_err()?;
->>>>>>> 4dcecbe9
-
-        Ok(UserActor::logged(account_id, account_properties.is_admin))
+
+        Ok(UserActor::logged(
+            &account_id,
+            account_properties.is_admin,
+            account_properties.can_provision_accounts,
+        ))
     }
 
     pub async fn dataset_resource(
