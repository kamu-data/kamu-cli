[package]
name = "kamu-adapter-oauth"
description = "OAuth authentication adapter"
version = { workspace = true }
homepage = { workspace = true }
repository = { workspace = true }
authors = { workspace = true }
readme = { workspace = true }
license-file = { workspace = true }
keywords = { workspace = true }
include = { workspace = true }
edition = { workspace = true }
publish = { workspace = true }


[lints]
workspace = true


[lib]
doctest = false


[dependencies]
internal-error = { workspace = true }
kamu-accounts = { workspace = true }
opendatafabric = { workspace = true }

async-trait = "0.1"
dill = "0.9"
http = "1"
reqwest = { version = "0.12", default-features = false, features = [
    "rustls-tls",
    "json",
] }
serde = { version = "1", default-features = false }
serde_json = { version = "1", default-features = false }
<<<<<<< HEAD
thiserror = { version = "1", default-features = false }
=======
thiserror = { version = "2", default-features = false, features = ["std"] }
>>>>>>> 3213a907


[dev-dependencies]<|MERGE_RESOLUTION|>--- conflicted
+++ resolved
@@ -35,11 +35,7 @@
 ] }
 serde = { version = "1", default-features = false }
 serde_json = { version = "1", default-features = false }
-<<<<<<< HEAD
-thiserror = { version = "1", default-features = false }
-=======
 thiserror = { version = "2", default-features = false, features = ["std"] }
->>>>>>> 3213a907
 
 
 [dev-dependencies]