--- conflicted
+++ resolved
@@ -16,23 +16,7 @@
 };
 use std::{fs, io, path::Path};
 
-<<<<<<< HEAD
-use crate::harness::{ClientSideHarness, ServerSideHarness};
-
-/////////////////////////////////////////////////////////////////////////////////////////
-
-macro_rules! await_client_server_flow {
-    ($api_server_handle: expr, $client_handle: expr) => {
-        tokio::select! {
-            _ = tokio::time::sleep(time::Duration::from_secs(60)) => panic!("test timeout!"),
-            _ = $api_server_handle => panic!("server-side aborted"),
-            _ = $client_handle => {} // Pass, do nothing
-        }
-    };
-}
-=======
-use crate::harness::{await_client_server_flow, client_side_harness, server_side_harness};
->>>>>>> 48469262
+use crate::harness::{await_client_server_flow, ClientSideHarness, ServerSideHarness};
 
 /////////////////////////////////////////////////////////////////////////////////////////
 
