# Changelog
All notable changes to this project will be documented in this file.

The format is based on [Keep a Changelog](https://keepachangelog.com/en/1.0.0/),
and this project adheres to [Semantic Versioning](https://semver.org/spec/v2.0.0.html).

<!--
Recommendation: for ease of reading, use the following order:
- Added
- Changed
- Fixed
-->

## [Unreleased]
### Added
- New `engine.datafusionEmbedded` config section allows to pass custom DataFusion settings when engine is used in ingest, batch query, and compaction contexts.
### Changed
- GQL: `DatasetsMut::create_empty()` & `DatasetsMut::create_from_snapshot()`: `dataset_visibility` is now mandatory.
### Fixed
- Multiple performance improvements in batch queries to avoid unnecessary metadata scanning.
<<<<<<< HEAD
- New `PushIngestDataUseCase` and used it in Http `/ingest` handler and `ingest_command`
### Changed
- `kamu push/pull` command with `--force` flag now does not allow overwriting of seed block
=======
- New `PushIngestDataUseCase` and used it in Http `/ingest` handler and `ingest_command`.
- Semantic search will return empty result on empty prompt instead of error.
>>>>>>> 273a60d7

## [0.231.0] - 2025-03-31
### Added
- `kamu login {password,oauth}`:
  - Saving the repository is the same as in `kamu login` 
  - Add `--repo-name` & `--skip-add-repo` arguments to control the save settings of the remote repository
  - Trigger dependent dataset flows on Http `/ingest` and on smart transfer protocol dataset push
### Changed
- `DatasetSummary` files replaced with `DatasetStatistics` stored in the database
     and updated synchronously with the HEAD reference updates
- Statistics is automatically pre-computed for all existing datasets on first use
- `DatasetHandle` and `DatasetEntry` now contain dataset kind marker
- Provenance service and pull request planner fetch dependencies from the graph
- Implemented caching layer for `DatasetEntry` within the currently open transaction
- Private Datasets:
  - HTTP: Return 403 if the user does not have write permission while having read permission
  - GQL: `DatasetsMut::by_id()`: Return access error 
      if the user does not have write permission while having read permission
  - GQL: Operations on dataset environment variables require at least a maintainer role
  - `kamu search`: Private accessible datasets are included in the search results
- E2E: Removed `inmem` tests that almost duplicated `sqlite` tests
- E2E, `kamu-cli-e2e-repo-tests`: remove a `kamu-cli` dependency that did not cause the `kamu-cli` binary to be rebuilt
- Tests, DI: Check also for sqlite dependencies
### Fixed
- Flow GQL Api: 
  - Correctly returns batching rule with `0` value
  - Improved message for unknown description message

## [0.230.0] - 2025-03-25
### Added
- Private Datasets, access sharing:
  - ReBAC: there can be only one role between a subject (account) and an object (dataset)
  - ReBAC: Added `RebacDatasetRegistryFacade` to simplify work with authorization validation
  - GQL: CRUD Collaboration API
  - GQL: Implemented API for searching by account name
  - OSO: Added `maintain` & `own` permissions in addition to `read` & `write`
### Fixed
- Flow APIs: correctly returns response for dataset with cleaned blocks
- Private Datasets:
  - GQL: Correct processing of access permissions when viewing flows of another account

## [0.229.0] - 2025-03-24
### Added
- Experimental support for `ChangelogStream` and `UpsertStream` ODF merge strategies.

## [0.228.1] - 2025-03-23
### Added
- Semantic search:
  - More configuration options for indexing, allowing to skip datasets without descriptions or no data.
  - Overfetch is now configurable
  - Service will make repeated queries to the vector store to fill the requested results page size.
### Changed
- Flow: Updated the `BatchingRule` trigger to accept 0 for both properties(`min_records_to_await` and `max_batching_interval`), enabling dependency flow execution even when no data is added to the root dataset.
### Fixed
- HTTP & GQL API: Fixed internal error when query contains an unknown column

## [0.228.0] - 2025-03-19
### Added
- DB: utilities for working with bind parameter placeholders
- DB-backed dataset references: they are now stored in the database, supporting transactional updates.  
- Ensured short transaction length in ingest & transform updates and compaction tasks.  
- Dataset Reference indexing to build the initial state of the dataset references.  
- Implemented in-memory caching for dataset references that works within the current transaction
### Changed
- Replaced default GraphQL playground with better maintained `graphiql` (old playground is still available)
- Improved API server web console looks
- Upgraded to `datafusion v45` (#1146)
- CI: terminate tests after 5 minutes of execution
- GQL: cleaning up unnecessary `dummy` fields where it can be avoided
- GQL: improve performance by adding shared query state (for query and mutation requests)
- Cleaning up unnecessary `.map_err()` constructs
- DB: cleanup of unnecessary allocations during parameter bindings
- Various small refactorings extracting common methods (e.g. `PaginationOpts::from_page()`)
- Dependency graph updates are improved for transactional correctness.  
- Setting dataset references is now the responsibility of computation service callers. 
- Extracted ODF dataset builders for LFS and S3 to allow for custom implementations.  
- Improved tests for dataset use cases.  
### Fixed
- REST API: `GET /datasets/{id}` returns account data as it should 
- If dataset creation is interrupted before a dataset entry is written, 
   such a dataset is ignored and may be overwritten

## [0.227.1] - 2025-03-14
### Fixed
- Trigger activation during flow throttling correctly save next activation time

## [0.227.0] - 2025-03-13
### Added
- `kamu search` now supports `--local` flag which will use natural language search on datasets in the local workspace (#1136)
  - To use this feature you'll need to configure the OpenAI key in kamu config or set it via `OPENAI_API_KEY` env var
  - By default, uses [Qdrant](https://qdrant.tech/) vector database spawned per command in a container
### Fixed
- `kamu sql server` now works again inside containers (e.g. jupyter)

## [0.226.5] - 2025-03-10
### Fixed
- Prometheus metrics, S3: fixed `storage_url` label values

## [0.226.4] - 2025-03-07
### Changed
- Simple Transfer Protocol & Smart Transfer Protocol use `AppendDatasetMetadataBatchUseCase`
- SQLite: protection against database locking, in case of parallel execution of `kamu` commands.
  - Based on `journal_mode=WAL`
- GQL: speeding up work by reducing allocations
### Fixed
- API server correctly logs unknown routes
- GQL: `Search::query()`: fix regression resulting in unstable ordering of search results
- Fix JSON encoding of `BinaryView` and `Utf8View` data (#1127)


## [0.226.3] - 2025-02-27
### Changed
- `kamu login`: only one argument `--user` (root) is left, other arguments (from subcommands) are removed
### Fixed
- Demo Jupyter start-up failure

## [0.226.2] - 2025-02-26
### Added
- New `FlowSystemConfig` structure in `CLIConfig` which allows 
    to configure `flow_agent` and `task_agent` services 
    with next options `awaiting_step_secs` and `mandatory_throttling_period_secs`
### Fixed
- Single-tenant mode:
  - `kamu add`: public default visibility, unless otherwise specified
  - `kamu pull`: public new default visibility, unless otherwise specified
- Simple Transfer Protocol:
  - Respect the visibility option
  - Updating the dependency graph during block processing

## [0.226.1] - 2025-02-25
### Changed
- New Jupyter image 0.7.1, which can handle v6 workspace layout

## [0.226.0] - 2025-02-24
### Added
- Externally configurable Argon2 hashing mode (minimal settings to speedup e2e tests)
### Changed
- Unified dataset repository format:
  - both LFS and S3, regardless of tenancy config, now organize storage folders solely by dataset ID
  - workspace migration to new repository format (v6) is fully automatic
  - the role of "info/alias" file was reduced only for recovery purposes, 
      the dataset alias resolutions now happen in database only
  - ODF storage unit implementations (LFS, S3) only deal with dataset identifiers:
    - no more dependency on accounts or tenancy configuration
    - S3 cache now considers identifiers of stored datasets only
    - moved them to ODF crate
    - reading HEAD is a must for storage iteration
    - removing HEAD is a first step of dataset deletion
  - `kamu-datasets` domain now has own error and result structures layer, separate from ODF basics
  - Rename operation does not touch a storage unit, became solely a database operation
  - workspace version checking now takes startup job dependencies into account
### Fixed
- Less linear search in in-mem entry repository

## [0.225.3] - 2025-02-24
### Fixed
- E2E: `repo-tests` crate again contains the `kamu-cli` dependency, but as an optional one
  - This way we can correctly reuse the tests in the `kamu-node` repository without affecting the build time
  - It also fixes `make sqlx-prepate` developer command

## [0.225.2] - 2025-02-24
### Added
- Added prometheus metrics for AWS SDK S3 calls
### Changed
- E2E: make `repo-tests` crate independent from `kamu-cli` crate

## [0.225.1] - 2025-02-23
### Fixed
- Fixed arrow `BinaryView` incorrectly being treated as incompatible with `Binary` fields during dataset schema compatibility checks (#1096)

## [0.225.0] - 2025-02-20
### Added
- Added [common-macros](src/utils/common-macros) crate containing macros of general use
  - `kamu list`: display dataset visibility in multi-tenant
  - `kamu pull`: added `--visibility private|public` argument to specify the created dataset visibility
### Changed
- Improved/added trace for repositories & GQL to contain not only the method name but also the structure name
### Fixed
- Restoring OData API tolerance to trailing slashes
- OData API: fixed crash when accessing private dataset

## [0.224.0] - 2025-02-18
### Added
- The usage of local database (SQLite) is activated by default for all single tenant workspaces
### Fixed
- Improved error message for SQL parsing method for queries which includes invalid or reserved keywords
- Fixed false-positive panic ("There cannot be predefined users in a single-tenant workspace") 
    if a `kamu` subcommand that doesn't require workspace found a multiuser `.kamuconfig`
  - For example, before attempting to initialize a workspace or attempting to invoke autocomplete in shell 

## [0.223.0] - 2025-02-13
### Added
- Increased test coverage of the code responsible for access checks
### Changed
- Restructured responsibilities between core and dataset domains upon key dataset CRUD use cases:
  - 8 use cases moved from `core` to `kamu-datasets` domain
  - no longer using outbox for "Renamed" and "DependenciesUpdated" events in datasets, 
      these became internal aspect inside `kamu-datasets` domain
  - simplified creation and commit result structures as they no longer transport new dependencies
  - revised many integration tests:
    - flow system no longer uses real datasets
    - HTTP and GQL use real accounts and dataset entries
- Moved several account-related routines from `AuthenticationService` to `AccountService`, 
  the authentication services has focus only on JWT token and login flows
- Upgraded to `datafusion v45` (#1063)
### Fixed
- GQL metadata query now correctly returns dataset aliases for `SetTransform` event in multi-tenant mode
- Handle panic errors in `kamu inspect lineage -- browse` command
- Improved result messages for `kamu system diagnose` command

## [0.222.0] - 2025-02-06
### Added
- New `AccessTokenLifecycleMessage` outbox message which produced during access token creation
### Changed
- `kamu pull` command now can be called with passing `<remote_repo>/<dataset_name>` arg
  and pull url will be combined automatically 

## [0.221.1] - 2025-01-31
### Fixed
- Private Datasets:
  - Validation `SetTransform` event (input datasets): IDs are used for accessibility checks. 
      Aliases are used only to generate an error message.
  - `OsoDatasetAuthorizer`: readiness to handle duplicates when filtering

## [0.221.0] - 2025-01-29
### Added
- GQL support to query and update email on the currently logged account
- Account registration sends `AccountLifecycleEvent` to `Outbox`
### Changed
- Emails are mandatory for Kamu accounts now:
  - predefined users need to specify an email in config
  - predefined users are auto-synced at startup in case they existed before
  - GitHub users are queried for primary verified email, even if it is not public
  - migration code for the database existing users

## [0.220.0] - 2025-01-27
### Changed
- Private Datasets:
  - GQL, `DatasetFlowRunsMut::trigger_flow()`: added check of input datasets for accessibility for `ExecuteTransform`
  - GQL, `TransformInput::input_dataset()`: dataset may not be accessible
  - GQL, `MetadataChainMut::commit_event`: added check of dataset inputs for availability for `SetTransform`
  - HTTP: added access check for the dataset router (`DatasetAuthorizationMiddleware`), affected:
    - `POST /{dataset}/ingest`
    - `GET /{dataset}/metadata`
    - `GET /{dataset}/tail`
  - HTTP, `GET /datasets/{id}`: access check corrected
  - HTTP: replaced access errors with not found errors
  - CLI, `kamu pull`: replaced access errors with not found errors
- Continued work on use cases extracting:
  - `ViewDatasetUseCase`
  - `EditDatasetUseCase`
  - `GetDatasetDownstreamDependenciesUseCaseImpl`
  - `GetDatasetUpstreamDependenciesUseCaseImpl`

## [0.219.2] - 2025-01-24
### Added
- Reusable static database migrators 

## [0.219.1] - 2029-01-18
### Fixed
- Reverted unstable AWS API dependencies

## [0.219.0] - 2029-01-17
### Changed
- Massive crates restructuring around Open Data Fabric code:
  - `src/odf` concentrates large number of related crates now, preparing for future separation in different Git repo
  - old `opendatafabric` crate became `odf-metadata`
  - low-level repository implementations became `odf-storage[-...]` crates
  - specific storage technologies are gated via features (`lfs`, `s3`, `http`)
  - `DatasetFactory`, `Dataset`, `DatasetSummary`, `DatasetLayout`, `BlockRef`, 
      `MetadataChain` and visiting logic now are residents of `odf-dataset`
  - `kamu-data-utils` became `odf-data-utils`
  - multiple utility libraries introduced, shared both via ODF and main Kamu code 
    (`async-utils`, `file-utils`, `s3-utils`, `test-utils`)
  - `DatasetRepository` still stays in Kamu core, renamed to `DatasetStorageUnit` to better match it's current purpose
  - import statements pointing at ODF code have been cleaned all over the code base (use `odf` meta-crate only outside `src/odf`)


## [0.218.0] - 2029-01-17
### Changed
- Private Datasets:
  - OSO: using user actors / dateset resources that come from the database
    - Thus, any access check relies on real entities
  - GQL, added `Dataset.visibility()` to get the current visibility value
  - GQL, added `DatasetMut.setVisibility()` to be able to change the dataset visibility after it has been created
  - Deletion of previously created (and unused) ReBAC-properties and reindexing
  - OSO: updating the schema to use identifiers instead of names
  - OSO: added resource storage for access speed
  - E2E: Using the correct account in multi-tenant mode
    - And also the possibility of set it up
  - `DatasetOwnershipService`: moved to the `kamu-dataset` crate area & implemented via `DatasetEntryServiceImpl`
  - GQL, `DatasetMetadata.currentUpstreamDependencies`: indication if datasets not found/not accessed
  - GQL, `DatasetMetadata.currentDownstreamDependencies`: exclude datasets that cannot be accessed
  - E2E: added the ability to create an account using CLI

## [0.217.3] - 2025-01-14
### Fixed
- Fix crash on resolving dataset by non-existing account
- Minor improvements in event sourcing aggregation

## [0.217.2] - 2025-01-10
### Changed
- Updated to latest `datafusion` and `alloy` dependencies
- Performance improvements with batch loading of event sourcing aggregates

## [0.217.1] - 2025-01-09
### Changed
- Extended database config options with next fields: `maxConnections`, `maxLifeTimeSecs` and `acquireTimeoutSecs`

## [0.217.0] - 2025-01-08
### Changed
- GraphQL: flows are listed ordered by status and last event time
- Merged two methods(`saveEnvVariable` and `modifyEnvVariable`) from `DatasetEnvVarsMut` info one `upsertEnvVariable`
### Fixed
- GQL api flows queries now fetch dataset polling source only once per dataset(and only if Ingest flow type is here)
- Flow trigger status now become disable on flow fail

## [0.216.0] - 2024-12-30
### Changed
- Flight SQL protocol now supports anonymous and bearer token authentication
- The `kamu notebook` command now defaults to `DataFusion` engine for speed, but you can switch to Spark with `--engine spark` argument
- The `kamu notebook` command uses new image based on latest Jupyter and new [`kamu-client-python`](https://github.com/kamu-data/kamu-client-python) library
- The `kamu sql server` command now defaults to `DataFusion` engine with interface changed to use `--engine datafusion/spark`, removing the `--flight-sql` flag
- Examples in `examples/flightsql/python` were updated to new auth and showcasing `kamu` Python library
- Most notebooks in `examples/` directory are using `kamu` Python library with `DataFusion` engine, with Spark still in use for GIS extensions

## [0.215.1] - 2024-12-30
### Fixed
- GraphQL: in a multi-tenant workspace, `datasets.createEmpty` and `datasets.createFromSnapshot` mutations now return dataset aliases prefixed with account name.
- Fix DB transaction error in `/verify` REST endpoint (cherry-picked from `0.214.1`)

## [0.215.0] - 2024-12-27
### Added
- New entity `FlowTrigger` which is now responsible for flow activation and schedules
### Changed
- `DatasetFlowConfigsMut` now has only one method `setConfig` for all types of configurations

## [0.214.0] - 2024-12-23
### Added
- New `kamu system decode` command that can decode an arbitrary block file for debugging
- `export` command for bulk data exporting
### Changed
- `sql` command now allows to export query command results to file(s)
- FlightSQL session state management improvements

## [0.213.1] - 2024-12-18
### Fixed
- Removed all occurrences of `DataWriterMetadataState` from telemetry spans (too much pressure)

## [0.213.0] - 2024-12-18
### Added
- kamu-adapter-graphql: added macros (`from_catalog_n!()` & `unsafe_from_catalog_n!()`)
   that simplify the extraction of components from the DI catalog
- database-common: the logic for pagination of data processing is generalized in `EntityPageStreamer`
### Changed
- Speed up project build time by removing unused dependencies which were not detected by automated tools
- Extracted "planner" and "executor" for compacting, reset, set watermark, push ingest, partially polling ingest.
- Renamed long-running "executors" to "agents".
- Introduced `MetadataQueryService` to absorb simple queries that do not have to be defined at the level of metadata chian from the interface point of view.
### Fixed
- `DatasetEnvVar` entity now deletes during deleting `DatasetEntry` entity

## [0.212.0] - 2024-12-11
### Changed
- Upgraded to `datafusion v43`
### Fixed
- Ingest was sometimes producing Parquet files with non-sequential `offset` column which violated the ODF spec

## [0.211.0] - 2024-12-02
### Changed
- Dataset dependency graph is now backed with a database, removing need in dependency scanning at startup.

## [0.210.0] - 2024-11-28
### Added
- Console warning when deleting datasets which are out of sync with their push remotes
### Changed
- Separated Web UI runtime and UI configuration flags. UI configuration is now provided by API server too.
### Fixed
- Typo in feature flags (enableDatasetEnvVarsManagement)
                                                  ^

## [0.209.0] - 2024-11-25
### Changed
- Improved OpenAPI integration
- Replaced Swagger with Scalar for presenting OpenAPI spec
### Fixed
- `EXECUTE_TRANSFORM` flows now respect last success run time during config enabling and api-server restarting
- `kamu login`: add repo with `odf+` schema protocol

## [0.208.1] - 2024-11-22
### Fixed
- `kamu-base-with-data-mt` image building

## [0.208.0] - 2024-11-21
### Added
Introduced `DatasetRegistry` abstraction, encapsulating listing and resolution of datasets:
- Registry is backed by database-stored dataset entries, which are automatically maintained
- Scope for `DatasetRepository` is now limited to support `DatasetRegistry` and in-memory dataset dependency graph
- New concept of `ResolvedDataset`: a wrapper around `Arc<dyn Dataset>`, aware of dataset identity
- `DatasetRegistryRepoBridge` utility connects both abstractions in a simple way for testing needs
- Query and Dataset Search functions now consider only the datasets accessible for current user
- Core services now explicitly separate planning (transactional) and execution (non-transactional) processing phases
- Similar decomposition introduced in task system execution logic
- Revised implementation of core commands and services: `pull`, `push`, `reset`, `verify`, `compact`, setting watermark
- More parallelism from `pull` command, allowing to mix ingest/sync/transform operations of the same depth level
- Optimized `pull` flow, when a single non-recursive dataset is sent for processing
- Batched form for dataset authorization checks
- Ensuring correct transactionality for dataset lookup and authorization checks all over the code base
- Passing multi/single tenancy as an enum configuration instead of boolean
- Renamed outbox "durability" term to "delivery mechanism" to clarify the design intent
- Greatly reduced complexity and code duplication of many use case and service tests with `oop` macro for inheritance of harnesses

## [0.207.3] - 2024-11-21
### Changed
- Add version for `OutboxMessage` structure to prevent startup failures after breaking changes

## [0.207.2] - 2024-11-15
### Fixed
- E2E: revision of st/mt tests:
  - In cases where temporary workspaces are created,
     test variants for both single-tenant and multi-tenant have been added
  - New combinations activated
  - Certain duplicate tests have been removed
  - Some of the tests related to `kamu pull` only have been moved to the appropriate module
  - Activated missing tests for databases
- `kamu push`: crash in multi-tenant mode

## [0.207.1] - 2024-11-14
### Fixed
- `kamu pull`: crash in multi-tenant mode

## [0.207.0] - 2024-11-11
### Added
- E2E: reinforce test coverage
  - Covered all flow scenarios
  - Covered hot REST API endpoints
  - Reconfiguring test groups for a small speedup (10%)
  - Directory structure grooming
  - `KamuApiServerClientExt`: method grouping
- Dataset definition: added possibility to set defaults in templates:
  ```yaml
  fetch:
    kind: Container
    image: "ghcr.io/kamu-data/fetch-com.defillama:0.1.5"
    args:
      - --request-interval
      - '${{ env.request_interval || 2 }}'
  ```
### Changed
- HTTP API errors will now come in JSON format instead of plain text, for example:
  ```json
  { "message": "Incompatible client version" }
  ```
- GQL: The `DataQueryResultSuccess` type is extended to the optional `datasets` field,
   which contains information about the datasets participating in the query. Affected API:
  - `GQL DataQueries`: the field will be filled
  - `GQL DatasetData`: field will be empty because we already know which dataset is involved
### Fixed
- `kamu add` correctly handles snapshots with circular dependencies
- `kamu push` shows a human-readable error when trying to push to the non-existing repository
- Jupyter repository block documentation misleading

## [0.206.5] - 2024-10-29
### Changed
- Allow anonymous access to the content of recently uploaded files
- Updated to `arrow 53.2`, `datafusion 42.1`, `tower 0.6`, `opentelemetry 27` + minor updates

## [0.206.4] - 2024-10-28
### Fixed
- `kamu push` correctly handle `odf+` format repositories

## [0.206.3] - 2024-10-28
### Fixed
- Improved telemetry for dataset entry indexing process
- Corrected recent migration related to outbox consumptions of old dataset events

## [0.206.2] - 2024-10-26
### Changed
- GraphQL: Removed deprecated `JSON_LD` in favor of `ND_JSON` in `DataBatchFormat`
- GraphQL: In `DataBatchFormat` introduced `JSON_AOS` format to replace the now deprecated `JSON` in effort to harmonize format names with REST API
### Fixed
- GraphQL: Fixed invalid JSON encoding in `PARQUET_JSON` schema format when column names contain special characters (#746)

## [0.206.1] - 2024-10-24
### Changed
- `kamu repo list`: supports all types of output
- Tests: `sqlx + nextest` combination has been stabilized
- `DatasetEntryIndexer`: guarantee startup after `OutboxExecutor` for a more predictable initialization
  - Add `DatasetEntry`'is re-indexing migration
### Fixed
- `kamu push`: show correct error if server failed to store data

## [0.206.0] - 2024-10-22
### Added
- Introduced OpenAPI spec generation
  - `/openapi.json` endpoint now returns the generated spec
  - `/swagger` endpoint serves an embedded Swagger UI for viewing the spec directly in the running server
  - OpenAPI schema is available in the repo `resources/openapi.json` beside its multi-tenant version
- Added and expanded many E2E tests, improved test stability
- Added endpoint to read a recently uploaded file (`GET /platform/file/upload/{upload_token}`)
### Changed
- Removed support for deprecated V1 `/query` endpoint format
- The `/tail` endpoint was updated to better match V2 `/query` endpoint
### Fixed
- `kamu add`: fixed behavior when using `--stdin` and `--name` arguments

## [0.205.0] - 2024-10-15
### Changed
- `kamu push <dataset>` command now can be called without `--to` reference and Alias or Remote dataset repository will be used as destination
- `kamu login` command now will store repository to Repository registry. Name can be provided with `--repo-name` flag and to skip creating repo can be used `--skip-add-repo` flag

## [0.204.5] - 2024-10-08
### Added
- Postgres implementation for dataset entry and account Re-BAC repositories
### Changed
- `kamu repo alias list`: added JSON output alongside with other formats mentioned in the command's help
- Private Datasets, `DatasetEntry` integration that will allow us to build dataset indexing
  - Added `DatasetEntryService` for message processing
  - Added `DatasetEntryIndexer` for one-shot indexing
  - Extend `DatasetLifecycleMessageCreated` with `dataset_name` field
  - Introducing `DatasetLifecycleMessageRenamed`
- Simplified error handling code in repositories
- Hidden part of the test code behind the feature gate
- Updated our crate dependencies so they can be built in isolation
### Fixed
- `--yes / -y` flag: fixed when working from a TTY
- CI: Fixes `kamu-base-with-data-mt` image builds

## [0.204.4] - 2024-09-30
### Changed
- CLI command tweaks:
  - Make `--yes / -y` flag global
  - Add confirmation step to `system compact` command
  - Add support for patterns to `system compact` to process multiple datasets at once
  - Fixed argument parsing error in `kamu system compact` command
- Simplified organization of startup initialization code over different components
### Fixed
- Broken catalog issue for server and transactional modes
  - Added several E2E tests (happy paths) covering the Flows tab in the UI
- Corrected behavior of `MySqlAccountRepository::get_accounts_by_ids()`, for the case of empty IDs collection

## [0.204.3] - 2024-09-26
### Fixed
- Dataset creation with unique alias but with existing id for FS dataset storage mode
- `kamu init`: fixed regression in case of using `exists_ok` flag... finally

## [0.204.2] - 2024-09-26
### Fixed
- `kamu init`: fixed regression in case of using `exists_ok` flag

## [0.204.1] - 2024-09-25
### Fixed
- Fixed build regression, in case `web-ui` feature flag is used

## [0.204.0] - 2024-09-25
### Changed
- If not explicitly configured, a SQLite database is used for a multi-tenant workspace
- If a SQLite database is used, built-in migrations are automatically applied
- Start processing added Outbox messages after successful command execution
- DI: `ServerCatalog` added, to split dependencies

## [0.203.1] - 2024-09-24
### Added
- Added database migration & scripting to create an application user with restricted permissions
- `kamu delete` command will respect dependency graph ordering allowing to delete multiple datasets without encountering dangling reference

## [0.203.0] - 2024-09-22
### Added
- Support `List` and `Struct` arrow types in `json` and `json-aoa` encodings

## [0.202.1] - 2024-09-20
### Fixed
- Open Telemetry integration fixes

## [0.202.0] - 2024-09-20
### Changed
- Major dependency upgrades:
  - DataFusion 42
  - HTTP stack v.1
  - Axum 0.7
  - latest AWS SDK
  - latest versions of all remaining libs we depend on
- Outbox refactoring towards true parallelism via Tokio spaned tasks instead of futures
### Fixed
- Failed flows should still propagate `finishedAt` time
- Eliminate `span.enter`, replaced with instrument everywhere

## [0.201.0] - 2024-09-18
### Added
- REST API: New `/verify` endpoint allows verification of query commitment as per [documentation](https://docs.kamu.dev/node/commitments/#dispute-resolution) (#831)
### Changed
- Outbox main loop was revised to minimize the number of transactions:
    - split outbox into planner and consumption jobs components
    - planner analyzes current state and loads a bunch of unprocessed messages within a 1 transaction only
    - consumption jobs invoke consumers and detect their failures
- Detecting concurrent modifications in flow and task event stores
- Improved and cleaned handling of flow abortions at different stages of processing
- Revised implementation of flow scheduling to avoid in-memory time wheel:
    - recording `FlowEventScheduledForActivation` event (previously, placement moment into the time wheel)
    - replaced binary heap based time wheel operations with event store queries
    - Postgres/SQLite event stores additionally track activation time for the waiting flows
    - in-memory event store keeps prepared map-based lookup structures for activation time

## [0.200.0] - 2024-09-13
### Added
- Added first integration of Prometheus metrics starting with Outbox
- Added `--metrics` CLI flag that will dump metrics into a file after command execution
### Changed
- Telemetry improvements:
   - Improved data collected around transactional code
   - Revised associating span objects with large JSON structures such as messages
   - Suppressed several noisy, but not very useful events
- Improved Outbox stability when message consumers fail
- Similarly, Task Executor keeps executing next tasks in case running a task results in an internal error

## [0.199.3] - 2024-09-11
### Fixed
- Associating correct input dataset that was hard compacted with the error during transformation of derived dataset

## [0.199.2] - 2024-09-09
### Added
- REST API: The `/query` endpoint now supports response proofs via reproducibility and signing (#816)
- REST API: New `/{dataset}/metadata` endpoint for retrieving schema, description, attachments etc. (#816)
### Fixed
- Fixed unguaranteed ordering of events when restoring event sourcing aggregates
- Enqueuing and cancelling future flows should be done with transactions taken into account (via Outbox)

## [0.199.1] - 2024-09-06
### Fixed
- Fixed crash when a derived dataset is manually forced to update while an existing flow
  for this dataset is already waiting for a batching condition

## [0.199.0] - 2024-09-06
### Added
- Persistency has been enabled for Task and Flow domains.
  Both `TaskExecutor` and `FlowExecutor` now fully support transactional processing mode,
  and save state in Postgres or Sqlite database.
- Tasks now support attaching metadata properties. Storing task->flow association as this type of metadata.
- Flows and Tasks now properly recover the unfinished requests after server restart
### Changed
- Simplified database schema for flow configurations and minimized number of migrations
   (breaking change of the database schema)
- Introduced `pre_run()` phase in flow executor, task executor & outbox processor to avoid startup races
- Explicit in-memory task queue has been eliminated and replaced with event store queries
- Get Data Panel: use SmTP for pull & push links
- GQL api method `setConfigCompaction` allows to set `metadataOnly` configuration for both root and derived datasets
- GQL api `triggerFlow` allows to trigger `HARD_COMPACTION` flow in `metadataOnly` mode for both root and derived datasets

## [0.198.2] - 2024-08-30
### Added
- Container sources allow string interpolation in env vars and command
- Private Datasets, changes related to Smart Transfer Protocol:
  - `kamu push`: added `--visibility private|public` argument to specify the created dataset visibility
  - Send the visibility attribute in the initial request of the push flow
### Changed
- Schema propagation improvements:
  - Dataset schema will be defined upon first ingest, even if no records were returned by the source
  - Schema will also be defined for derivative datasets even if no records produced by the transformation
  - Above ensures that datasets that for a long time don't produce any data will not block data pipelines
- Smart Transfer Protocol:
  - Use `CreateDatasetUseCase` in case of creation at the time of the dataset pulling
  - Now requires the `x-odf-smtp-version` header, which is used to compare client and server versions to prevent issues with outdated clients

## [0.198.1] - 2024-08-28
### Added
- Private Datasets, ReBAC integration:
  - ReBAC properties update based on `DatasetLifecycleMessage`'s:
  - `kamu add`: added hidden `--visibility private|public` argument, assumed to be used in multi-tenant case
  - GQL: `DatasetsMut`:
    - `createEmpty()`: added optional `datasetVisibility` argument
    - `createFromSnapshot()`: added optional `datasetVisibility` argument

## [0.198.0] - 2024-08-27
### Changed
- If a polling/push source does not declare a `read` schema or a `preprocess` step (which is the case when ingesting data from a file upload) we apply the following new inference rules:
  - If `event_time` column is present - we will try to coerce it into a timestamp:
    - strings will be parsed as RFC3339 date-times
    - integers will be treated as UNIX timestamps in seconds
  - Columns with names that conflict with system columns will get renamed
- All tests related to databases use the `database_transactional_test` macro
- Some skipped tests will now also be run
- Access token with duplicate names can be created if such name exists but was revoked (now for MySQL as well)
- Updated `sqlx` crate to address [RUSTSEC-2024-0363](https://rustsec.org/advisories/RUSTSEC-2024-0363)
### Fixed
- Derivative transform crash when input datasets have `AddData` events but don't have any Parquet files yet

## [0.197.0] - 2024-08-22
### Changed
- **Breaking:** Using DataFusion's [`enable_ident_normalization = false`](https://datafusion.apache.org/user-guide/configs.html) setting to work with upper case identifiers without needing to put quotes everywhere. This may impact your root and derivative datasets.
- Datafusion transform engine was updated to latest version and includes JSON extensions
- **Breaking:** Push ingest from `csv` format will default to `header: true` in case schema was not explicitly provided
- Access token with duplicate names can be created if such name exists but was revoked
- Many examples were simplified due to ident normalization changes
### Fixed
- Crash in `kamu login` command on 5XX server responses
- The push smart protocol now delivers internal errors to the client
### Added
- HTTP sources now include `User-Agent` header that defaults to `kamu-cli/{major}.{minor}.{patch}`
- Externalized configuration of HTTP source parameters like timeouts and redirects
- CI: build `sqlx-cli` image if it is missing

## [0.196.0] - 2024-08-19
### Added
- The `/ingest` endpoint will try to infer the media type of file by extension if not specified explicitly during upload.
   This resolves the problem with `415 Unsupported Media Type` errors when uploading `.ndjson` files from the Web UI.
- Private Datasets, preparation work:
  - Added SQLite-specific implementation of ReBAC repository
  - Added SQLite-specific implementation of `DatasetEntryRepository`
- `internal-error` crate:
  - Added `InternalError::reason()` to get the cause of an error
  - Added methods to `ResultIntoInternal`:
    - `map_int_err()` - shortcut for `result.int_err().map_err(...)` combination
    - `context_int_err()` - ability to add a context message to an error
- Added macro `database_transactional_test!()` to minimize boilerplate code
### Changed
- Upgraded `sqlx` crate to v0.8
- Renamed `setConfigSchedule` GQL api to `setConfigIngest`. Also extended
  `setConfigIngest` with new field `fetchUncacheable` which indicates to ignore cache
  during ingest step

## [0.195.1] - 2024-08-16
### Fixed
- Add `reset` ENUM variant to `dataset_flow_type` in postgres migration

## [0.195.0] - 2024-08-16
### Added
- Reliable transaction-based internal cross-domain message passing component (`MessageOutbox`), replacing `EventBus`
  - Metadata-driven producer/consumer annotations
  - Immediate and transaction-backed message delivery
  - Background transactional message processor, respecting client idempotence
- Persistent storage for flow configuration events
### Changed
- Upgraded to `datafusion v41` (#713)
- Introduced use case layer, encapsulating authorization checks and action validations, for first 6 basic dataset scenarios
   (creating, creating from snapshot, deleting, renaming, committing an event, syncing a batch of events),
- Separated `DatasetRepository` on read-only and read-write parts
- Isolated `time-source` library
### Fixed
- E2E: added additional force off colors to exclude sometimes occurring ANSI color sequences
- E2E: modify a workaround for MySQL tests

## [0.194.1] - 2024-08-14
### Fixed
- Add `recursive` field to `Reset` flow configurations in GQL Api which triggers `HardCompaction` in `KeepMetadataOnly` mode flow for each owned downstream dependency

## [0.194.0] - 2024-08-13
### Changed
- Change `mode` argument for `DatasetEnvVarsConfig` to `enabled: Option<bool>`
### Added
- New `Reset` flow in GQL Api which can be triggered manually for `Root` and `Derivative` datasets
- Private Datasets, preparation work:
  - Added in-mem implementation of ReBAC repository
  - Added in-mem implementation of `DatasetEntryRepository`

## [0.193.1] - 2024-08-09
### Fixed
- Panic for `EXECUTE_TRANSFORM` flow without dataset env vars enabled feature

## [0.193.0] - 2024-08-07
### Added
- `kamu add` command accepts optional `--name` argument to add a snapshot under a different name

## [0.192.0] - 2024-08-07
### Added
- `kamu --no-color` to disable color output in the terminal.
### Changed
- New recursive flag for `CompactionConditionFull` input to trigger
  Hard compaction with keep metadata only mode for each derived dataset
- E2E: Reorganized work with tests that call `kamu-cli`:
  - Added `kamu-cli-puppet` crate to allow `kamu-cli` to be run as a separate process from tests
  - Removed past `kamu-cli` wrapper that ran in-process.
  - Some of `kamu-cli` tests that are inherently E2E are moved and adapted to E2E scope (in-mem area)
  - For convenience, the test run macros are now procedural
  - Various Windows-related tweaks & fixes
### Fixed
- Return `RootDatasetCompacted` error for manual triggered `EXECUTE_TRANSFROM` flows
- Using new Spark image that fixes serialization errors when working with large GIS datasets
- Fixed container runtime for systems using SELinux

## [0.191.5] - 2024-07-30
### Fixed
- Ingest flow panic with database api mode

## [0.191.4] - 2024-07-22
### Fixed
- Parsing passwords includes specific symbols in database common crate

## [0.191.3] - 2024-07-22
### Fixed
- Script for api server database migration issue with passwords includes
  specific symbols

## [0.191.2] - 2024-07-18
### Fixed
- Panic for `DatasetEnvVars` API with wrong configuration
- Moved `DATASET_ENV_VAR_ENCRYPTION_KEY`from env to config

## [0.191.1] - 2024-07-16
### Fixed
- `opendatafabric` crate was not compiling without `sqlx` feature

## [0.191.0] - 2024-07-16
### Fixed
- Obscure error during push duplicate dataset with different aliases
- Get Data Panel: fixed `base_url_rest` calculation  in case the API server is started on a random port
- Minor corrections to references in generated code documentation
### Changed
- Upgraded `rustc` version and some dependencies
- E2E: unblocked parallel run for tests

## [0.190.1] - 2024-07-10
### Fixed
- `DatasetEnvVars` inmem deleting

## [0.190.0] - 2024-07-09
### Added
- New repository `DatasetEnvVars` to work with dataset secrets
- Now is possible to set new `DatasetEnvVars` configuration to `storage`
  and manage it via GQL api
- New Gql APIs to manage dataset env vars
  - `listEnvVariables` to fetch list of env vars by dataset
  - `exposedValue` to get secret value of env var by id
  - `saveEnvVariable` to store new dataset env var
  - `deleteEnvVariable` to delete dataset env var
  - `modifyEnvVariable` to modify dataset env var

## [0.189.7] - 2024-07-04
### Added
- Added Kamu access token E2E test
- SmTP: added E2E test group to cover the pushing and pulling of datasets
### Changed
- Wrapping only necessary, not all HTTP requests in a transaction
- Respect the `--quiet` option for:
  - `kamu add`
  - `kamu ingest`
  - `kamu push`
### Fixed
- Fixed SmTP working together with transactions

## [0.189.6] - 2024-07-03
### Fixed
- GQL API regression where unparsable SQL was ending up in internal error
- REST API `/query` endpoint will return `400 Bad Request` in case of unparsable SQL
- Bug fixed in database IAM token authentication method (redundant session token request)

## [0.189.4] - 2024-07-02
### Fixed
- GQL access token list pagination

## [0.189.3] - 2024-07-02
### Fixed
- SQLX images now include scripts and programs necessary to fetch database credentials from AWS secrets manager

## [0.189.2] - 2024-07-01
### Fixed
- AWS secret stores both user name and password, so database username should be a secret too.

## [0.189.1] - 2024-06-28
### Fixed
- Modify revoke access token GQL response according to design

## [0.189.0] - 2024-06-28
### Added
- Support multiple methods to access database:
  - via raw password
  - via password stored as AWS secret
  - via generated AWS IAM authentication tokens
- Support periodic database password rotation with configurable period

## [0.188.6] - 2024-06-27
### Fixed
- Added missed field to create access token result API

## [0.188.5] - 2024-06-26
### Added
- `kamu system api-server`: Added the option of overriding the base URL in the API with `--external-address`.
  Can be handy when launching inside a container

## [0.188.4] - 2024-06-25
### Changed
- Renamed all places compacting -> compacting

## [0.188.3] - 2024-06-24
### Fixed
- Fixed support of  ingestion via file upload in `kamu ui` mode
  and `kamu system api-server` mode with custom HTTP port
- Fixed launching `kamu ui` mode (related to transactions management)

## [0.188.2] - 2024-06-20
### Added
- Added an E2E test group for REST API
### Changed
- MySQL E2E tests are turned off
- The `<owner/dataset>/tail` REST API endpoint will:
  - return `404 Not Found` on not found datasets
  - return `202 No Content` on empty datasets
### Fixed
- Stabilized query handling in case of database usage; affected:
  - The `<owner/dataset>/tail` REST API
  - The `/query` REST API
  - `kamu system tail` command
  - `kamu sql` command
- Fixed memory leak when working with DataFusion

## [0.188.1] - 2024-06-17
### Changed
- The `/query` REST API endpoint will:
  - return `404 Not Found` on not found datasets
  - return `400 Bad Request` on invalid SQL
  - return `422 Unprocessable Content` on unrecognized request body fields

## [0.188.0] - 2024-06-14
### Added
- New repository `AccessTokenRepository` to work with new access tokens
- Middleware now accept new token format `Bearer ka_*`
- New Gql APIs to manage new access tokens
  - `listAccessTokens` to fetch access tokens by account
  - `createAccessToken` to create new access token for account
  - `revokeAccessToken` to revoke existing access token

## [0.187.0] - 2024-06-14
### Added
- The `/query` REST API endpoint now supports:
  - POST requests with all parameters being passed via body
  - Specifying schema format
  - Specifying `aliases` to associate table names with specific dataset IDs
  - Returning and providing state information to achieve full reproducibility of queries

## [0.186.0] - 2024-06-13
### Added
- New `EthereumLogs` polling source allows to stream and decode log data directly from any ETH-compatible blockchain node
  - See the updated `examples/reth-vs-snp500` example
  - See the new [`datafusion-ethers`](https://github.com/kamu-data/datafusion-ethers) crate for implementation details
- Added E2E test infrastructure
  - Added necessary components for managed run -- for startup, operations, and shutdown
### Changed
- Upgraded to `arrow 52` and `datafusion 39`
- Improved binary data formatting in CLI table output - instead of the `<binary>` placeholder it will display an abbreviated hex values e.g. `c47cf6…7e3755`
- JSON and CSV formatters can now output binary data - it will be `hex`-encoded by default
- Hidden arguments and options are excluded from [the CLI reference](resources/cli-reference.md)
### Fixed
- JSON formatter now properly supports `Decimal` types
- Stabilized startup using connection to databases
  - Added HTTP middleware that wraps each request into a separate transaction
  - Also added wrapping for some commands, in particular `kamu system generate-token`
  - The structure of services that required lazy access to databases was reorganized:
     - Extracted `PredefinedAccountsRegistrator` & `DatasetOwnershipServiceInMemoryStateInitializer`
- Fixed potential crash when attempting to rollback a transaction if the connection fails to establish

## [0.185.1] - 2024-06-07
### Fixed
- Fixed support of `--force` mode for pull/push actions using Smart Transfer Protocol

## [0.185.0] - 2024-06-06
### Added
- New `--reset-derivatives-on-diverged-input` flag to `kamu pull` command, which will trigger
  compaction for derived dataset if transformation fails due to root dataset compaction and retry transformation
- Initial support for ingestion via file uploads, with local FS and S3-based storage for temporary files
### Changed
- `AddPushSource` event may omit specifying a schema. In this case, the very first push ingestion invocation
  would try to make a best-effort auto-inference of the data schema.
### Fixed
- Fixed issue with smart protocol transfer operations upon empty datasets

## [0.184.0] - 2024-05-28
### Changed
- `InitiatorFilterInput` now accept `[AccountID]` instead of `AccountName`
  `AccountFlowFilters` now filter by `DatasetId` instead of `DatasetName`.
- Upgraded to `datafusion v38`
### Added
- Added a public image with [sqlx-cli](/images/sqlx-cli)
- Added a [configuration](/images/persistent-storage) of running a `kamu` API server along with a database,
  for persistent storage of data
- New `listFlowInitiators` api to fetch all initiators of flows
- New `allPaused` method in `AccountFlowConfigs` API

## [0.183.0] - 2024-05-22
### Added
- New `keep_metadata_only` flag to `HardCompaction` flow. Also extended `FlowState` with `ConfigSnapshot`
  and possibility to pass configuration during triggering a flow
### Fixed
- Added support of `--all` flag to the `kamu delete` command
- Made recursive deletion dataset with provided `%` pattern
### Changed
- `HardCompaction` configuration now is one of `Full` or `KeepMetadataOnly` variants. In case of
  `KeepMetadataOnly` variant required to provide `recursive` value which will trigger downstream
  dependencies compaction

## [0.182.0] - 2024-05-20
### Added
- Loading database components relying on CLI config
### Fixed
- Panic when creating a workspace with an existing config

## [0.181.2] - 2024-05-20
### Fixed
- `kamu login --check` supports searching both by frontend and backend URL

## [0.181.1] - 2024-05-20
### Fixed
- Panic when resolving datasets in GraphQL API for unregistered accounts

## [0.181.0] - 2024-05-14
### Added
- Introduced MQTT protocol support (see [FetchStepMqtt](https://docs.kamu.dev/odf/reference/#fetchstepmqtt) and the new [`mqtt` example](/examples/mqtt))
- The `kamu system compact` command now accepts the `--keep-metadata-only` flag, which performs hard
  compaction of dataset(root or derived) without retaining `AddData` or `ExecuteTransform` blocks
### Fixed
- Panic while performing data ingesting in the derived datasets

## [0.180.0] - 2024-05-08
### Added
- GraphQL account flows endpoints:
  - List of flows by account(including filters `byDatasetName`, `byFlowType`, `byStatus`, `byInitiator`)
  - Pause all flows by account
  - Resume all flows by account
### Changed
- Correct JWT config creation for `kamu-node`
### Fixed
- `kamu repo alias rm` command regression crash. Changed accepted type and covered by integration test

## [0.179.1] - 2024-05-07
### Changed
- Adding derived traits needed for `kamu-node`

## [0.179.0] - 2024-05-06
### Changed
- Refactoring of authorization configuration data: separation into configuration models and logic for loading them from environment variables

## [0.178.0] - 2024-05-04
### Added
- Flow system: implemented persistent repositories (PostgreSQL, SQLite) for flow configuration events
- Support for persistent accounts:
  - supports Postgres, MySQL/MariaDB, SQLite database targets
  - accounts have a fully functional DID-identifier:
    - based on account name for CLI mode
    - auto-registered randomly on first GitHub login
  - account ID resolutions are no longer mocked
- REST API to login remotely using password and GitHub methods
### Fixed
- Compaction datasets stored in an S3 bucket

## [0.177.0] - 2024-04-25
### Added
- REST data APIs and CLI commands now support different variations of JSON representation, including:
  - `Array-of-Structures` e.g. `[{"c1": 1, "c2": 2}, {"c1": 3, "c2": 4}]` (default)
  - `Structure-of-Arrays` e.g. `{"c1": [1, 3], "c2": [2, 4]}`
  - `Array-of-Arrays` e.g. `[[1, 2], [3, 4]]`
- REST data APIs now also return schema of the result (pass `?schema=false` to switch it off)
### Changed
- Upgraded to `datafusion` `v37.1.0`
- Split the Flow system crates
### Fixed
- `kamu system diagnose` command crashes when executed outside the workspace directory

## [0.176.3] - 2024-04-18
### Changed
- Updated KAMU_WEB_UI image to latest release 0.18.1

## [0.176.2] - 2024-04-16
### Fixed
- Fix the instant run of `ExecuteTransform` flow after the successful finish of `HardCompaction` flow
- Extend `FlowFailed` error type to indicate when `ExecuteTransform` failed due to `HardCompaction` of root dataset

## [0.176.1] - 2024-04-16
### Fixed
- Split result for different(`setFlowConfigResult`, `setFlowBatchingConfigResult`, `setFlowCompactionConfigResult`) flow configuration mutations

## [0.176.0] - 2024-04-15
- New engine based on RisingWave streaming database ([repo](https://github.com/kamu-data/kamu-engine-risingwave)) that provides mature streaming alternative to Flink. See:
  - Updated [supported engines](https://docs.kamu.dev/cli/supported-engines/) documentation
  - New [top-n](https://docs.kamu.dev/cli/get-started/examples/leaderboard/) dataset example highlighting retractions
  - Updated `examples/covid` dataset where RisingWave replaced Flink in tumbling window aggregation

## [0.175.0] - 2024-04-15
### Added
- The `kamu ingest` command can now accept `--event-time` hint which is useful for snapshot-style data that doesn't have an event time column
- The `/ingest` REST API endpoint also supports event time hints via `odf-event-time` header
- New `--system-time` root parameter allows overriding time for all CLI commands
### Fixed
- CLI shows errors not only under TTY
- Removed `paused` from `setConfigCompaction` mutation
- Extended GraphQL `FlowDescriptionDatasetHardCompaction` empty result with a resulting message
- GraphQL Dataset Endpoints object: fixed the query endpoint

## [0.174.1] - 2024-04-12
### Fixed
- Set correct ODF push/pull websocket protocol

## [0.174.0] - 2024-04-12
### Added
- `HardCompaction` to flow system

## [0.173.0] - 2024-04-09
### Added
- OData API now supports querying by collection ID/key (e.g. `account/covid.cases(123)`)
### Fixed
- Handle broken pipe panic when process piping data into `kamu` exits with an error
- GraphQL Dataset Endpoints object: tenant-insensitive paths & updated REST API push endpoint

## [0.172.1] - 2024-04-08
### Fixed
- Add precondition flow checks
- Fix URLs for Get Data panel

## [0.172.0] - 2024-04-08
### Added
- Added persistence infrastructure prototype based on `sqlx` engine:
   - supports Postgres, MySQL/MariaDB, SQLite database targets
   - sketched simplistic Accounts domain (not-integrated yet)
   - converted Task System domain to use persistent repositories
   - added test infrastructure for database-specific features
   - automated and documented development flow procedures in database offline/online modes

## [0.171.0] - 2024-04-05
### Added
- Support `ArrowJson` schema output format in QGL API and CLI commands
- New `kamu system compact <dataset>` command that compacts dataslices for the given dataset
### Changed
- Case-insensitive comparisons of `dataset`s, `account`s and `repo`s

## [0.170.0] - 2024-03-29
### Added
- Added GraphQL Dataset Endpoints object
### Changed
- REST API: `/ingest` endpoint will return HTTP 400 error when data cannot be read correctly
- Improved API token generation command

## [0.169.0] - 2024-03-25
### Changed
- Updated embedded Web UI to `v0.17.0`
### Fixed
- S3 Repo: Ignore dataset entries without a valid alias and leave them to be cleaned up by GC
- Caching object repo: Ensure directory exists before writing objects

## [0.168.0] - 2024-03-23
### Changed
- FlightSQL: For expensive queries `GetFlightInfo` we will only prepare schemas and not compute results - this avoids doing double the work just to return `total_records` and `total_bytes` in `FlightInfo` before result is fetched via `DoGet`
- Optimized implementation of Datafusion catalog, scheme, and table providers that includes caching and maximally delays the metadata scanning

## [0.167.2] - 2024-03-23
### Fixed
- FlightSQL: Improved Python connectivity examples (ADBC, Sqlalchemy, DBAPI2, JDBC)
- FlightSQL: Fix invalid `location` info in `FlightInfo` that was causing errors in some client libraries

## [0.167.1] - 2024-03-20
### Fixed
- Bug when handle created during dataset creation had empty account name in a multi-tenant repo.

## [0.167.0] - 2024-03-19
### Added
- Implementation of `ObjectRepository` that can cache small objects on local file system (e.g. to avoid too many calls to S3 repo)
- Optional `S3RegistryCache` component that can cache the list of datasets under an S3 repo to avoid very expensive bucket prefix listing calls

## [0.166.1] - 2024-03-14
### Fixed
- Allow OData adapter to skip fields with unsupported data types instead of chasing

## [0.166.0] - 2024-03-14
### Added
- Experimental support for [OData](https://www.odata.org/) protocol
### Fixed
- Pulling datasets by account in multi-tenant workspace

## [0.165.0] - 2024-03-12
### Updated
- Extended flow history:
   - start condition update event now holds a snapshot of the start condition
   - input dataset trigger now returns a queryable Dataset object instead of simply identifier
   - dependent dataset flows should not be launched after Up-To-Date input flow
### Fixed
- Zero value handling for `per_page` value in GraphQL
- Flow history: more corrections to show natural time of flow events and keep flow system testable
- Fixed metadata chain scanning regression

## [0.164.2] - 2024-03-07
### Changed
- Using `cargo udeps` to detect unused dependencies during linting
### Fixed
- Flow history no longer produces duplicate flow abortion events
- Flow history no longer shows initiation time that is earlier than the next event's time

## [0.164.1] - 2024-03-06
### Changed:
- Flow status `Cancelled` was finally replaced with `Aborted`, unifying cancellation types for simplicity
### Fixed
- Flow system now pauses flow configuration, even when cancelling an already completed flow

## [0.164.0] - 2024-03-06
### Added
- Added support of wildcard patterns for `kamu pull` and `kamu push` commands
- Added `{dataset}/tail` and `/query` REST API endpoints
### Changed
- Optimization of passes through metadata chain with API using Visitors

## [0.163.1] - 2024-03-01
### Fixed
- Fixed `mapboxgl` dependency issue in Jupyter image

## [0.163.0] - 2024-03-01
### Changed
- Simplified flow statuses within Flow System (no more Queued or Scheduled status)
- Extended flow start conditions with more debug information for UI needs
- Simplified flow cancellation API:
    - Cancelling in Waiting/Running states is accepted, and aborts the flow, and it's associated tasks
    - Cancelling in Waiting/Running states also automatically pauses flow configuration

## [0.162.1] - 2024-02-28
### Added
- `kamu system check-token` command for token debugging
### Fixed
- `kamu system api-server` startup failure

## [0.162.0] - 2024-02-28
### Added
- Flow system now fully supports batching conditions for derived datasets:
   - not launching excessive flows unless minimal number of input records is accumulated
   - not waiting on the batching condition over a limit of 24h, if at least something accumulated
### Fixed
- `kamu login` no longer requires workspace in `--user` scope (#525)
- Sync will correctly select smart ODF protocol when pushing/pulling via repository alias (#521)
- Fixed `kamu verify` crash under verbose logging (#524)
- Increased default number of results returned by `kamu search` command

## [0.161.0] - 2024-02-26
### Added
- `kamu search` command now works with ODF repositories

## [0.160.0] - 2024-02-26
### Changed
- Upgraded to latest `datafusion` `v36.0.0`
- Upgraded to latest `jupyter`
### Added
- New `kamu system generate-token` command useful for debugging node interactions
- New `--check` flag for `kamu login` command to validate token with the remote and exit

## [0.159.0] - 2024-02-16
### Added
- New `--exists-ok` flag for `kamu init` command
### Fixed
- Ignoring the trailing slash during inference of a dataset name from pull URL

## [0.158.0] - 2024-02-13
### Added
- Flows API now reports number of ingested/transformed blocks & records to improve UI informativity
- Support of `--recursive` flag for `kamu delete` and `kamu verify` commands
### Changed
- The state when all flows of the given dataset are paused should be queryable via GraphQL API
- Added caching of metadata chains to improve performance within transactions

## [0.157.0] - 2024-02-12
### Added
- Complete support for `arm64` architecture (including M-series Apple Silicon)
  - `kamu-cli` now depends on multi-platform Datafusion, Spark, Flink, and Jupyter images allowing you to run data processing at native CPU speeds
### Changed
- Spark engine is upgraded to latest version of Spark 3.5
- Spark engine is using [ANSI mode](https://spark.apache.org/docs/latest/sql-ref-ansi-compliance.html) by default which produces helpful errors instead of silently returning `null` in many built-in functions
### Fixed
- Modeling mistake in Smart Transfer Protocol that creates unexpected push/pull transfer path for metadata blocks

## [0.156.3] - 2024-02-09
### Added
- Native support for `arm64` architecture (including M-series Apple Silicon) in `kamu-cli` and `kamu-engine-datafusion`
  - Note: Flink and Spark engine images still don't provide `arm64` architecture and continue to require QEMU
### Changed
- Flow system scheduling rules improved to respect system-wide throttling setting and take last successful run into account when rescheduling a flow or after a restart

## [0.156.2] - 2024-02-07
### Changed
- Using unique container and network names to prevent collisions when running concurrent `kamu` processes
- Improved error handling for all subprocesses

## [0.156.1] - 2024-02-05
### Fixed
- Pausing dataset flow configuration via the dedicated API should have impact on the currently running flow

## [0.156.0] - 2024-02-03
### Added
- New type `DatasetRefPattern` which allows CLI command to accept global pattern
- New GraphQL APIs for quick pausing/resuming of dataset flow configs preserving the scheduling rules
- New GraphQL APIs for server-side filtering of flow listings (by type, by status, and by initiator)
### Changed
- `kamu deleted` and `kamu verify` now accepts global pattern expression
- Error handling for pipe subprocesses with file output
- Pagination implementation made more efficient for flows and tasks event stores

## [0.155.0] - 2024-01-25
### Added
- Datafusion-based interactive SQL shell
### Changed
- Datafusion is now the default engine for `kamu sql` command

## [0.154.2] - 2024-01-25
### Changed
- Use artificial control over time in `FlowService` tests to stabilize their behavior
- CRON expressions API should allow only classic 5-component syntax

## [0.154.1] - 2024-01-24
### Fixed
- Eliminated issue when launching transform flows for derived datasets after upstream dataset is updated.

## [0.154.0] - 2024-01-24
### Added
- `kamu logout` command accepts `--all` switch to drop all current server sessions
### Changed
- `kamu login` and `kamu logout` commands accept server URL as a positional argument, not as `-s` switch
- Improved output reporting of `kamu logout` command
### Fixed
- `kamu login` and `kamu logout` commands properly handle platform URLs without an explicit schema (`https://` attached by default)
- Flow configuration API no longer crashes on specific input combinations when interval expressed in smaller time units
   exceed minimal boundary that forms a bigger time unit
- Fixed runtime crashes related to background execution of automatically scheduled tasks

## [0.153.0] - 2024-01-17 (**BREAKING**)
### Changed
- This release contains major breaking changes and will require you to re-create your workspace (sorry!)
- Changes primarily reflect the **major updates in ODF spec**:
  - schema harmonization and scanning performance (see https://github.com/open-data-fabric/open-data-fabric/pull/71)
  - and unified changelog schema to support **retractions and corrections** (see https://github.com/open-data-fabric/open-data-fabric/pull/72)
- Metadata
  - DIDs and hashes now use `base16` encoding (see [RFC-012](https://github.com/open-data-fabric/open-data-fabric/blob/master/rfcs/012-recommend-base16-encoding.md))
  - Enum representation in YAML manifests now favors `PascalCase` (see [RFC-013](https://github.com/open-data-fabric/open-data-fabric/blob/master/rfcs/013-yaml-enum-representation.md))
  - When defining transformation queries in `SetPollingSource`, `AddPushSource`, and `SetTransform` events, the output query is now considered to be the one without an alias
  - the `inputs` in `SetTransform` now use only two fields `datasetRef` (for reference or ID of a dataset) and `alias` for referring to the input in SQL queries
  - `Csv` reader format has been reduced to essential properties only
- Data
  - You will notice a new `op` column in all dataset which is used to signify **retractions and corrections** (see [RFC-015](https://github.com/open-data-fabric/open-data-fabric/blob/master/rfcs/015-unified-changelog-stream-schema.md))
  - `Snapshot` merge strategy will no longer produce `obsv` column but instead use the new unified retraction/correction mechanism via `op` column
- `tail` command now sorts events by `offset` in descending order
- `multiformats` were extracted into a separate crate
### Removed
- Pure Spark ingest has been removed
  - Datafusion ingest is now default option for polling and push sources
  - Spark and other engines can still be used for `preprocess` step to perform transformations which Datafusion does not yet support (e.g. GIS projection conversion)
- Dropped support for deprecated `JsonLines` format
### Added
- Engine protocol was extended with `execute_raw_query` operation
- Metadata chain added a lot more strict validation rules
- `setWatermark` mutation in GQL API

## [0.152.0] - 2024-01-17
### Added
- Initial support for local predefined Admin users
- New GraphQL APIs extending flows system capabilities:
   - ability to list summary information about flows
   - flow execution history function
- New command `kamu system diagnose` to run checks for correct system work
- Additional info about workspace and container version for `kamu system info` command
### Fixed
- Fixed bug in getting available dataset actions for a user, in case of `kamu ui`
- `kamu add`: corrected a link in help examples

## [0.151.0] - 2024-01-09
### Added
- New GraphQL APIs to manually schedule and cancel dataset flows
- Cron expression implementation for dataset flows
### Changed
- Automatically cancelling scheduled tasks if parent flow is cancelled or aborted
### Fixed
- Fixed initialization of datasets without dependencies causing UI breakage

## [0.150.1] - 2023-12-29
### Added
- New flag `--get-token` for `kamu system api-server` cli command which additionally prints
  JWT token in console
### Fixed
- Fixed async file flushing issues that could result in a race condition when using containerized ingest
- `kamu pull`: fixed containerized iterative ingestion

## [0.150.0] - 2023-12-27
### Added
- GraphQL API to configure automatic run of dataset flows:
  - a schedule for main flows, like ingest of root datasets
  - a batching condition for dependent flows, such as executing transforms
### Changed
- Changed logic in `SimpleTransferProtocol` now block data and checkpoint downloading/uploading
  in parallel. Default parallel tasks is 10, but it could be changed by changing
  `SIMPLE_PROTOCOL_MAX_PARALLEL_TRANSFERS` environment variable

## [0.149.0] - 2023-12-23
### Added
- Added `KAMU_WORKSPACE` env var to handle custom workspace path if needed
- Added `event-bus` crate: a utility component based on Observer design pattern,
  which allows event producers and event consumers not to know about each other
- Applied `event-bus` component to inform consumers of dataset removal, dependency changes,
  task completions
- Added in-memory dataset dependency graph instead of continuous rescanning of all datasets:
   - the initial dependencies are computed on demand on first request
   - using `petgraph` project to represent dataset dependencies in the form of directed acyclic graph
   - further events like new/removed dependency or dataset removal update the graph
   - simplified GraphQL APIs and dataset removal check using new dependency graph
- Added prototype of flow management system:
   - flows are automatically launched activities, which are either dataset related or represent system process
   - flows can have a schedule configuration, using time delta or CRON expressions
   - flows system manages activation of flows according to the dynamically changing configuration
   - flows system manages triggering of dependent dataset flows, when their inputs have events
   - derived flows may have throttling settings
### Changed
- Integrated latest `dill=0.8` version, which removes a need in registering simple dependency binds
- Using new `dill=0.8` to organize bindings of structs to implemented traits via declarative attributes

## [0.148.0] - 2023-12-20
### Added
- GQL `currentPushSources` endpoint
### Changed
- GQL `currentSource` endpoint was deprecated in favor of new `currentPollingSource` endpoint

## [0.147.2] - 2023-12-19
### Fixed
- Cargo.lock file update to address [RUSTSEC-2023-0074](https://rustsec.org/advisories/RUSTSEC-2023-0074)

## [0.147.1] - 2023-12-15
### Fixed
- Legacy Spark ingest was failing to start a container when fetch source is pointing at a local FS file with a relative path

## [0.147.0] - 2023-12-13
### Changed
- Updates to support open-data-fabric/open-data-fabric#63
- Metadata chain will complain about `AddData` or `ExecuteTransform` events if there is no `SetDataSchema` event
- Push ingest no longer piggy-backs on `SetPollingSource` - it requires `AddPushSource` event to be present
- `DatasetWriter` will now validate that schema of the new data block matches the schema in `SetDataSchema` to prevent schema drift
### Added
- Name of the push source can optionally be specified in CLI command and REST API

## [0.146.1] - 2023-11-27
### Added
- New dataset permission for UI: `canSchedule`
- Added `kamu ui` feature flag to control availability of datasets scheduling

## [0.146.0] - 2023-11-24
### Added
- New `kamu ingest` command allows you to push data into a root dataset, examples:
  - `kamu ingest my.dataset data-2023-*.json` - to push from files
  - `echo '{"city": "Vancouver", "population": 675218}' | kamu ingest cities --stdin`
- New `/{dataset}/ingest` REST endpoint also allows you to push data via API, example:
  - Run API server and get JWT token: `kamu ui --http-port 8080 --get-token`
  - Push data: `echo '[{...}]' | curl -v -X POST http://localhost:8080/freezer/ingest -H 'Authorization:  Bearer <token>'`
- The `kamu ui` command now supports `--get-token` flag to print out the access token upon server start that you can use to experiment with API
### Changed
- Upgraded to `arrow v48`, `datafusion v33`, and latest AWS SDK

## [0.145.6] - 2023-10-30
### Fixed
- Jupyter image now correctly parses dataset aliases in multi-tenant repositories

## [0.145.5] - 2023-10-26
### Changed
- FlightSQL interface tweaks to simplify integration into `api-server`

## [0.145.4] - 2023-10-24
### Fixed
- `kamu ui` should run without specifying any auth secrets

## [0.145.3] - 2023-10-18
### Changed
- Demanding required env vars to be set before API server / Web UI server startup
- Custom error messages for non-valid session in GraphQL queries depending on the reason
### Fixed
- If access token points on unsupported login method, it's a client error (4xx), not (5xx)

## [0.145.2] - 2023-10-16
### Changed
- GitHub API results (login, token resolution, account queries) now have a runtime cache
  to avoid excessive number of external calls (and related call rate bans)

## [0.145.1] - 2023-10-13
### Changed
- GitHub Client ID now delivered as a part of runtime configuration for UI
### Fixed
- Crashes upon iterating multi-tenant local FS datasets with short dataset alias

## [0.145.0] - 2023-10-11
### Added
- Ability to login to a remote ODF server via CLI commands:
   - `kamu login` command opens platform's frontend login form and collects access token on success
   - `kamu logout` command drops previously saved access token
   - tokens can be stored both in local workspace as well as in user home folder
   - access tokens are attached as Bearer Authentication header in simple/smart protocol client requests
- ODF server handlers for simple/smart protocols correctly implement authentication & authorization checks
- ODF server URLs vary depending on multi-tenancy vs single-tenancy of dataset repository
### Changed
- Significantly reworked smart transfer protocol tests, support of multi-tenancy, authentication, authorization


## [0.144.1] - 2023-10-02
### Fixed
- Flight SQL + JDBC connector showing empty result for `GROUP BY` statements

## [0.144.0] - 2023-09-25
### Added
- New protocol adapter for [Arrow Flight SQL](https://arrow.apache.org/blog/2022/02/16/introducing-arrow-flight-sql/)
  - Using this adapter you can connect to `kamu` as JDBC data source from DBeaver, Tableau and other BI tools
  - To run Flight SQL server use `kamu sql server --flight-sql` command

## [0.143.0] - 2023-09-19
### Added
- Support for multi-tenant workspaces in Jupyter Notebook extension
- Support for GraphQL multi-tenant mode:
   - Added new endpoint for querying engine supported login methods
   - Added `AuthenticationService` and `AuthenticationProvider` concepts that implement login functionality
   - CLI authentication provider: login same as password with preconfigured accounts in `.kamucliconfig` files
   - Login issues and interprets Kamu-specific JWT tokens
   - GraphQL queries are expected to attach JWT tokens as Bearer authentication header
   - Modeling anonymous account sessions
   - Login guards in GraphQL write operations
   - Simple model for dataset permission queries
   - Login instructions and feature flags are sent as configuration in `kamu ui` mode
   - Implemented previously mocked account resolution API
### Fixed
- Failing transform operations in multi-tenant workspaces due to invalid propagation of dataset aliases
### Changed
- Updated WEB UI image to latest release 0.10.0
- GitHub OAuth functionality isolated in a separate component `kamu-adapter-oauth`
- GraphQL: filtering datasets based on logged account
- Unified and clarified namings in account-related data structures

## [0.142.1] - 2023-09-02
### Fixed
- `RecordsFormat` Utf8 issue when truncating strings
### Changed
- Updated `kamu-base:latest-with-data` image to use new DF-ingest-based datasets

## [0.142.0] - 2023-09-01
### Fixed
- Ignoring the downloads cache when `--fetch-uncacheable` flag is used
- Restored pre-sorting of events by `event_time` within one data slice in DataFusion-based ingest
- Performance degradation in local file copying due to async
- Race condition in Zip decompress step that caused file truncation

## [0.141.0] - 2023-08-28
### Fixed
- `datafusion` ingest will not crash on empty inputs when schema inference is enabled
### Added
- Added a warning when fetch cache is used to resume ingest: `Using cached data from X minutes ago (use kamu system gc to clear cache)`

## [0.140.0] - 2023-08-27
### Added
- **Experimental:** Data ingest using `DataFusion` engine
  - It's an entirely new implementation of data readers and merge strategies
  - It's often over **100x faster** than the `Spark`-based ingest as it has near-instant startup time (even avoids container overhead)
  - New merge strategies can work directly over S3 without downloading all data locally
  - It supports all existing data formats (Parquet, CSV, NdJson, GeoJson, Shapefile)
    - Some advanced CSV / Json reader options are not yet implemented, most notably `timestampFormat`
  - `Spark` is still used by default for compatibility. To start using `DataFusion` declare (a potentially no-op) `preprocess` step in your root dataset manifest ([see example](examples/currency_conversion/ca.bankofcanada.exchange-rates.daily.yaml))
  - `Spark`-based ingest will be removed in future versions with `DataFusion` becoming the default, however we are planning to support `Spark` and all other engines in the `preprocess` step, while `DataFusion` will still be handling the initial reading of data and merging of results
### Changed
- All examples where possible are now using `DataFusion` ingest

## [0.139.0] - 2023-08-17
### Added
- Prototyped authorization checks for CLI functionality based on OSO-framework:
   - for now the assumption is that all datasets are public
   - public datasets can be read by anyone, but written only by owner
   - authorization checks (Read, Write) integrated into every known CLI command or underlying service

## [0.138.0] - 2023-08-15
### Added
- GQL API now supports renaming and deleting datasets

## [0.137.0] - 2023-08-11
### Added
- CLI and GQL API now both support skipping N first records when querying data for the sake of pagination

## [0.136.0] - 2023-08-04
### Added
- Support multi-tenancy within S3-based dataset repository
### Changed
- Updated WEB UI image to latest release 0.8.0

## [0.135.0] - 2023-08-01
### Added
- New `kamu version` command that outputs detailed build information in JSON or YAML
  - `kamu --version` remains for compatibility and will be removed in future versions
- New `kamu system info` command that outputs detailed system information
  - Currently only contains build info but will be in future expanded with host environment info, docker/podman versions, and other things useful for diagnostics
- GQL API: New `updateReadme` mutation
### Changed
- GQL API: Moved dataset creation and event commit operations to `mutation`

## [0.134.0] - 2023-07-27
### Changed
- New engine I/O strategies allow ingest/transform to run over datasets in remote storage (e.g. S3) even when engine does not support remote inputs
- Improved credential reuse in S3-based dataset repository
- Simplified S3 tests

## [0.133.0] - 2023-07-17
### Changed
- Lots of internal improvements in how data is being passed to engines
- All engine inputs are now mounted as individual files and as read-only to tighten up security
- Using an updated Spark engine image

## [0.132.1] - 2023-07-13
### Fixed
- S3 ObjectStore is now properly initialized from standard AWS environment variables

## [0.132.0] - 2023-07-12
### Added
- Initial support for CLI-only local multi-tenant workspaces and resolving multi-tenant dataset references
### Changed
- Improved `--trace` feature to output detailed async task breakdown
### Fixed
- Data hashing will no longer stall the event main loop thread

## [0.131.1] - 2023-06-27
### Fixed
- Resolved wrong cache directory setting for ingest tasks

## [0.131.0] - 2023-06-23
### Changed
- Internal: isolated infra layer from direct access to WorkspaceLayout / DatasetLayout to support different layouts or non-local stores in future
- Workspace version #2: storing remote aliases configuration as a part of dataset info-repo

## [0.130.1] - 2023-06-19
### Added
- Improved tracing and error handling in the GQL API

## [0.130.0] - 2023-06-16
### Added
- New `knownEngines` GQL API for displaying a list of recommended engines in Web UI

## [0.129.0] - 2023-06-15
### Added
- Event-sourced implementation of the basic but functional task system
### Changed
- Upgraded to latest `datafusion`

## [0.128.5] - 2023-06-13
### Added
- Task system prototyping (in-memory backend + GQL API)
### Changed
- More tracing instrumentation for Query service, and ObjectStore builders
### Fixed
- Caught root cause of platform's S3 data querying issues

## [0.128.0] - 2023-05-31
### Added
- New `kamu --trace` flag will record the execution of the program and open [Perfetto UI](https://perfetto.dev/) in a browser, allowing to easily analyze async code execution and task performance. Perfetto support is still in early stages and needs more work to correctly display the concurrent tasks.
- Added a few common command aliases: `ls -> list`, `rm -> delete`, `mv -> rename`

## [0.127.1] - 2023-05-29 (**BREAKING**)
### Fixed
- Handle "Interrupted system call" error when waiting for container to spawn.

## [0.127.0] - 2023-05-29 (**BREAKING**)
### Changed
-  Upgraded to new `spark` engine image that better follows the ODF spec regarding the timestamp formats. This may cause schema harmonization issues when querying the history of old datasets.
### Added
- Experimental support for new [`datafusion` engine](https://github.com/kamu-data/kamu-engine-datafusion) based on [Apache Arrow DataFusion](https://github.com/apache/arrow-datafusion). Although it's a batch-oriented engine it can provide a massive performance boost for simple filter/map operations. See the [updated documentation](https://docs.kamu.dev/cli/supported-engines/) for details and current limitations.

## [0.126.2] - 2023-05-26
### Fixed
- AWS S3 object store is getting proper credentials from already resolved AWS SDK cache

## [0.126.1] - 2023-05-26
### Fixed
- Silent reaction on missing AWS environment variables when constructing S3 object store

## [0.126.0] - 2023-05-26
### Changed
- Refactoring of query service to support S3-based dataset repositories

## [0.125.1] - 2023-05-22
### Fixed
- Container will be considered ready only when reaching `running` status, not `created`

## [0.125.0] - 2023-05-22
### Changed
- Refactoring of container process handling to unify termination and cleanup procedure
### Added
- Containerized ingest will display fetch progress
### Fixed
- Spinners displayed by `pull`/`push` commands sometimes were not animating or refreshing too frequently

## [0.124.1] - 2023-05-17
### Changed
- Smart transfer protocol: improved resilience to web-socket idle timeouts during long push flows

## [0.124.0] - 2023-05-14
### Changed
- Limiting use of `curl` dependency to FTP
- FTP client is now an optional feature. It's still enabled in release but off by default in dev to speed up builds.

## [0.123.1] - 2023-05-14
### Changed
- Build improvements
- Excluding most of `openssl` from the build
- Removed `--pull-test-images` flag from `kamu init` command in favor of pulling images directly during tests

## [0.123.0] - 2023-05-12
### Fixed
- Verification of data through reproducibility should ignore differences in data and checkpoint sizes

## [0.122.0] - 2023-05-11
### Fixed
- `kamu add` command no longer fails to deduplicate existing datasets
- Tracing spans in logs no longer interfere with one another in concurrent code
### Changed
- Improved dataset creation logic to make it more resilient to various failures
- Improved `kamu add` command error handling

## [0.121.1] - 2023-05-06
### Fixed
- Preserving previous watermark upon fetch step returning no data

## [0.121.0] - 2023-05-05 (**BREAKING**)
### Changed
- Deprecated `.kamu/datasets/<dataset>/cache` directory - a workspace upgrade will be required (see below)
- Support ingest source state per [ODF RFC-009](https://github.com/open-data-fabric/open-data-fabric/blob/master/rfcs/009-ingest-source-state.md)
- Introduced workspace-wide cache in `.kamu/cache`
- Introduced workspace versioning and upgrade procedure via `kamu system upgrade-workspace` command
- Upgraded to latest `datafusion` and `arrow`
### Added
- New `kamu system gc` command to run garbage collector (currently only cleans up cache)

## [0.120.1] - 2023-05-01
### Fixed
- Improved recovery after aborting smart protocol push/pull operations

## [0.120.0] - 2023-04-20
### Added
- Smart Transfer Protocol now supports pushing into local filesystem workspace repository.
  It can be activated via:
   `kamu push <dataset_name> --to odf+http://<server-address>:<port>/<dataset_name>`.
  I.e., run API server in one Kamu workspace directory, where you intend to push `my-dataset`to:
   `kamu system api-server --http-port=35433`
  and push from the Kamu workspace directory, where `my-dataset` is stored:
   `kamu push my-dataset --to odf+http://localhost::35433/my-dataset`
### Changed
- Upgraded to latest `datafusion` and `arrow`
- Updated to multi-tenant references and aliases in accordance with ODF spec
- New datasets no longer use staging area before `DatasetBuilder` finishes them

## [0.119.0] - 2023-04-10
### Added
- Smart Transfer Protocol: implemented Push flow for S3-based dataset repository only.
  Does not work with the local workspace yet.

## [0.118.0] - 2023-04-06
### Fixed
- Updated IPFS gateway status code handling after upstream fixes to correctly report "not found" status (#108)

## [0.117.0] - 2023-04-03
### Changed
- Revised workspace dependencies management:
  - Sharing single definition of common dependencies between modules
  - Using `cargo-deny` utility for dependencies linting
- Migrated to official S3 SDK (got rid of unmaintained `Rusoto` package)
- Moved developer's guide to this repository

## [0.116.0] - 2023-03-28
### Added
- Smart Transfer Protocol: implemented Pull flow based on web-sockets. It can be activated via:
   `kamu pull odf+http://<server-address>:<port>/<dataset_name>`.
  I.e., run API server in one Kamu workspace directory, where a `my-dataset` dataset is present:
   `kamu system api-server --http-port=35433`
  and pull from another Kamu workspace directory:
   `kamu pull odf+http://localhost::35433/my-dataset`
- S3-based dataset repository implementation
### Changed
- Improved status codes and error handling in API server's routes for Simple Transfer Protocol

## [0.115.0] - 2023-03-19
### Changed
- Updated to new `rustc`
- Updated to latest `datafusion` and `arrow`
- Improved release procedure

## [0.114.3] - 2023-03-18
### Changed
- Migrated engine images from Docker Hub to `ghcr.io`

## [0.114.2] - 2023-03-13
### Fixed
- Fixed JSON serialization of some datasets by enabling `chrono-tz` feature in `arrow` that became optional

## [0.114.1] - 2023-03-12
### Fixed
- `kamu pull` will not panic on root datasets that don't define a polling source and will consider them up-to-date

## [0.114.0] - 2023-03-12
### Added
- `kamu add` command now supports reading from STDIN

## [0.113.0] - 2023-03-11
### Changed
- Upgraded major dependencies

## [0.112.0] - 2023-02-19
### Added
- New GraphQL API for dataset creation and committing new blocks

## [0.111.0] - 2023-02-16
### Added
- GraphQL API exposes current vocabulary as a part of dataset's metadata

## [0.110.1] - 2023-02-10
### Fixed
- Fixed GraphQL API issues with TransformInput structures with the alias name that is different from dataset name

## [0.110.0] - 2023-02-09
### Changed
- Improved reaction of `kamu inspect schema` and `kamu tail` on datasets without schema yet
- GraphQL schema and corresponding schema/tail responses now assume there might not be a dataset schema yet
- Web-platform version upgraded after GraphQL API changes

## [0.109.0] - 2023-02-05
### Fixed
- Lineage and transform now respect names of datasets in the `SetTransform` metadata events, that may be different from names in a workspace

## [0.108.0] - 2023-01-30
### Fixed
- Upgrade to Flink engine prevents it from crashing on checkpoints over 5 MiB large

## [0.107.0] - 2023-01-25 (**BREAKING**)
### Changed
- Major upgrade of Apache Flink version
- No updates to existing datasets needed, but the verifiability of some datasets may be broken (since we don't yet implement engine versioning as per ODF spec)
### Added
- Flink now supports a much nicer temporal table join syntax:
  ```sql
  SELECT
    t.event_time,
    t.symbol,
    p.volume as volume,
    t.price as current_price,
    p.volume * t.price as current_value
  FROM tickers as t
  JOIN portfolio FOR SYSTEM_TIME AS OF t.event_time AS p
  WHERE t.symbol = p.symbol
  ```
- We recommend using `FOR SYSTEM_TIME AS OF` join syntax as replacement for old `LATERAL TABLE` joins
- Determinism of Flink computation should be improved

## [0.106.0] - 2023-01-19
### Changed
- Upgrade to stable version of `arrow-datafusion`

## [0.105.0] - 2023-01-13
### Fixed
- Upgraded `sparkmagic` dependency and removed hacks to make it work with latest `pandas`
- Returning `[]` instead of empty string for no data in GQL
### Changed
- Improved testing utilities
- Refactored commit procedure

## [0.104.0] - 2022-12-28
### Added
- Installer script that can be used via `curl -s "https://get.kamu.dev" | sh`
- Unified table output allowing commands like `kamu list` to output in `json` and other formats

## [0.103.0] - 2022-12-23
### Changed
- Major upgrade to latest versions of `flatbuffers`, `arrow`, `datafusion`, and many more dependencies

## [0.102.2] - 2022-12-08
### Change
- Fixed Web UI server code to match `axum-0.6.1`

## [0.102.1] - 2022-12-08
### Changed
- Dependencies upgrade
- Demo environment synchronized

## [0.102.0] - 2022-11-18
### Changed
- Upgraded embedded Web UI to the latest version

## [0.101.0] - 2022-11-17
### Added
- Made core images configurable for customization and ease of experimentation
### Changed
- Updated to latest Jupyter image and all other dependencies

## [0.100.2] - 2022-11-17
### Fixed
- CLI parser crash on `kamu repo alias add/delete` subcommand

## [0.100.1] - 2022-11-17
### Fixed
- CLI parser crash on `kamu sql server --livy` subcommand

## [0.100.0] - 2022-11-14
### Added
- More elaborate SQL error messages propagated from DataFusion via GraphQL API
### Changed
- Upgraded rust toolchain to fix `thiserror` issues. Backtrace feature is now considered stable
- Fixed issues with `ringbuf` library updates
- Updates related to breaking changes in `clap`
- Utilized value parsing capabilities from `clap` to simplify argument conversions
### Fixed
- Field 'total_count' in pagination views of GraphQL API should be mandatory

## [0.99.0] - 2022-10-01
### Added
- Support custom headers when fetching data from a URL (e.g. HTTP `Authorization` header)

## [0.98.0] - 2022-09-05
### Added
- Progress indication when syncing datasets to and from remote repositories
### Changed
- Upgraded to new `rust` toolchain and latest dependencies

## [0.97.1] - 2022-08-19
### Fixed
- Output truncation in `kamu config *` commands

## [0.97.0] - 2022-08-05 (**BREAKING**)
### Added
- Metadata blocks now contain sequence number (breaking format change!)
- Optimized sync operations for diverged datasets using sequence number in blocks
### Fixed
- Panic when pulling a non-existing dataset

## [0.96.0] - 2022-07-23
### Added
- Support for ingesting Parquet format, a new kind of ReadStep in ODF protocol

## [0.95.0] - 2022-07-15
### Added
- New `kamu reset` command that reverts the dataset back to the specified state
- New `kamu push --force` switch to overwrite diverged remote dataset with a local version
- New `kamu pull --force` switch to overwrite diverged local dataset with a remote version
### Fixed
- Improved the `kamu log` command's performance on datasets with high block counts and introduced a `--limit` parameter

## [0.94.0] - 2022-06-22
### Added
- `kamu list --wide` now shows the number of blocks and the current watermarks
- Iterating on Web3 demo

## [0.93.1] - 2022-06-17
### Fixed
- Fixed `completions` command that panicked after we upgraded to new `clap` version

## [0.93.0] - 2022-06-16
### Added
- By default, we will resolve IPNS DNSLink URLs (e.g. `ipns://dataset.example.org`) using DNS query instead of delegating to the gateway. This is helpful when some gateway does not support IPNS (e.g. Infura) and in general should be a little faster and provides more information for possible debugging

## [0.92.0] - 2022-06-08
### Added
- `kamu system ipfs add` command that adds dataset to IPFS and returns the CID - it can be used to skip slow and unreliable IPNS publishing
### Fixed
- Engine runtime error when it was incorrectly using a `.crc` file instead of a parquet data file

## [0.91.0] - 2022-06-05
### Changed
- Clean up cached data files upon successful commit to save disk space
- Push `cache` directory of datasets to remote repositories
  - This is a temporary measure to allow resuming heavy-weight ingest actions from checkpoints

## [0.90.0] - 2022-06-04
### Added
- Experimental support for templating of ingest URLs with environment variables:
```yaml
fetch:
  kind: url
  url: "https://example.org/api/?apikey=${{ env.EXAMPLE_ORG_API_KEY }}"
```
- Experimental support for containerized fetch steps:
```yaml
fetch:
  kind: container
  image: "ghcr.io/kamu-data/example:0.1.0"
  env:
    - name: SOME_API_KEY
```
### Changed
- Flag `kamu pull --force-uncacehable` was renamed to `--fetch-uncacheable`

## [0.89.0] - 2022-05-22
### Added
- When pushing to IPNS execute `ipfs name publish` even when data is up-to-date to extend the lifetime of the record.

## [0.88.0] - 2022-05-19
### Added
- Support pushing datasets to IPFS via IPNS URLs `kamu push <dataset> ipns://<key_id>`

## [0.87.0] - 2022-05-16 (**BREAKING**)
### Changed
- We got rid of `.kamu.local` volume directory in favor of keeping all dataset data under `.kamu/datasets/<name>` folders. This unifies the directory structure of the local workspace with how datasets are stored in remote repositories, and makes it easier to sync datasets to and from.
### Added
- Support for `ipns://` URLs in `kamu pull`

## [0.86.0] - 2022-05-16 (**BREAKING**)
### Changed
- Implements [ODF RFC-006](https://github.com/open-data-fabric/open-data-fabric/blob/master/rfcs/006-checkpoints-as-files.md) to store checkpoints as files and reference them using physical hashes
- Data files are now named and stored according to their physical hashes, as per ODF spec
- Above changes also affect the repository format
- Upgraded to `rustc-1.62.0` and latest dependencies
- Improved error handling and reporting
### Added
- Support for [ODF: Simple Transfer Protocol](https://github.com/open-data-fabric/open-data-fabric/blob/2e43c39a484309b2726a015dc3c10e4cfb9fd590/rfcs/007-simple-transfer-protocol.md) for syncing datasets to/from remotes
- Support for URL-based remote references, e.g. `kamu pull http://my.repo.org/some/dataset --as my.dataset`
  - URLs are also allowed for pull/push aliases
- Auto-deriving local names from remote reference, e.g. `kamu pull http://my.repo.org/some/dataset` will pull into `dataset`
- Support for IPFS source (via HTTP Gateway), e.g. `kamu pull ipfs://bafy...aabbcc/some/dataset`
  - IPFS gateway is configurable
  - To use your local IPFS daemon as gateway do `kamu config --user set protocol.ipfs.httpGateway "http://localhost:8080"`
### Fixed
- Truncation of `kamu.log` in visual mode

## [0.85.1] - 2022-04-09
### Fixed
- Don't panic in `kamu ui` when there is no default browser set

## [0.85.0] - 2022-04-09
### Changed
- Updated to latest ODF schemas
- Unpacked dataset descriptions in GQL
- Updated Web UI
- Extended GQL metadata block type with mock author information

## [0.84.1] - 2022-04-08
### Added
- Web UI embedding into macOS build

## [0.84.0] - 2022-04-08
### Added
- Early Web UI prototype is now available via `kamu ui` command

## [0.83.0] - 2022-03-30
### Added
- Using code generation for GQL wrappers around ODF types
- Extended GQL API with root source metadata

## [0.82.0] - 2022-03-22
### Added
- Added more libraries into Jupyter image (including `xarray`, `netcdf4`, and `hvplot`).
- Improved examples and demo environment.

## [0.81.1] - 2022-03-16
### Fixed
- Upgrading Spark engine that fixes merge strategies producing unnecessary updates.
- Fixed `filesGlob` entering infinite loop when last file does not result in a commit (no new data to ingest).

## [0.81.0] - 2022-02-19
### Changed
- GQL `tail` query will now return `DataQueryResult` containing schema information instead of raw `DataSlice`.

## [0.80.0] - 2022-02-19
### Added
- GQL API now supports executing arbitrary SQL queries (using `datafusion` engine).
### Changed
- Removed use of default values from GQL schema.
- Upgraded to latest `arrow` and `datafusion`.

## [0.79.0] - 2022-02-08
### Added
- `kamu inspect schema` now supports JSON output.
### Changed
- Upgraded to `datafusion` version 6.

## [0.78.2] - 2022-01-27
### Added
- Added `currentPage` field to the GQL pagination info.

## [0.78.1] - 2022-01-24
### Changed
- Upgraded to latest version of `dill` and other dependencies.

## [0.78.0] - 2022-01-17
### Added
- Evolving the GraphQL API to support multiple `MetadataEvent` types.

## [0.77.1] - 2022-01-17
### Fixed
- CORS policy was too strict not allowing any headers.
- Small CLI parsing tweaks.

## [0.77.0] - 2022-01-16
### Added
- New crate `kamu-adapter-graphql` provides GraphQL interface for ODF repositories.
- New command `kamu system api-server` runs HTTP + GraphQL server over current Kamu workspace with built-in GQL Playground UI.
- New command `kamu system api-server gql-query` executes single GraphQL query and writes JSON output to stdout.
- New command `kamu system api-server gql-schema` dumps GraphQL API schema to stdout.

## [0.76.0] - 2022-01-14
### Changed
- Maintenance release - no user-facing changes.
- Migrated from explicit threading to `tokio` async.
- Better separation of architectural layers.
- Improved error handling.

## [0.75.1] - 2022-01-05
### Fixed
- Added more validation on events that appear in `DatasetSnapshot`s.
- Fix flag completion after `clap` crate upgrade.

## [0.75.0] - 2022-01-04 (**BREAKING**)
### Changed
- Implements [ODF RFC-004](https://github.com/open-data-fabric/open-data-fabric/blob/master/rfcs/004-metadata-extensibility.md).
- Workspaces will need to be re-created. This is the last major metadata format change - we will be working on stabilizing metadata now.
- Some manifest formats have changed and will need to be updated.
  - `DatasetSnapshot` needs to specify `kind` field (`root` or `derivative`)
  - `DatasetSnapshot.source` was replaced with `metadata` which is an array of metadata events

## [0.74.0] - 2021-12-28 (**BREAKING**)
### Changed
- Implements [ODF RFC-003](https://github.com/open-data-fabric/open-data-fabric/blob/master/rfcs/003-content-addressability.md).
- Workspaces will need to be re-created. Sorry again!
- Some manifest formats have changed and will need to be updated.
  - `Manifest.apiVersion` renamed to `version`
  - `DatasetSnapshot.id` renamed to `name`
  - `DatasetSourceDerivative.inputs` should now specify `id` (optional) and `name` (required)
  - `TemporalTable.id` renamed to `name`
- Datasets now have a globally unique identity.
  - IDs can be viewed using `kamu log -w`
- Metadata format switched to a much faster and compact `flatbuffers`.
  - You can still inspect it as YAML using `kamu log --output-format yaml`

## [0.73.0] - 2021-12-11 (**BREAKING**)
### Changed
- Implements [ODF RFC-002](https://github.com/open-data-fabric/open-data-fabric/blob/master/rfcs/002-logical-data-hashes.md).
- Engines are no longer responsible for data hashing - a stable hash algorithm is implemented in `kamu`
- Pending data part files and checkpoints will be stored in `cache` directory along with other ingest artifacts
### Added
- A fully working implementation of data integrity checks
- `kamu verify` command now accepts `--integrity` flag to only check data hashes without replaying transformations

## [0.72.0] - 2021-12-07 (**BREAKING**)
### Changed
- Implements [ODF RFC-001](https://github.com/open-data-fabric/open-data-fabric/blob/master/rfcs/001-record-offsets.md) that adds record offset system column.

## [0.71.0] - 2021-11-29
### Changed
- Made engine timeouts configurable
- Better error logging
- Upgrade `rustc` and dependencies

## [0.70.0] - 2021-11-07
### Changed
- Upgraded to latest `rustc`
- Upgraded to latest dependencies

## [0.69.0] - 2021-10-25
### Added
- The `verify` command now accepts root datasets and in future will perform data integrity check
### Fixed
- The `up-to-date` status reporting when pulling derivative datasets

## [0.68.0] - 2021-10-16
### Fixed
- `tail` command will truncate cells that are too long and mask binary types for human-friendly output
- Fetch overrides will no longer interfere with regular caching

## [0.67.0] - 2021-10-02
### Added
- Engine provisioning now support concurrency limit (via `engine.maxConcurrency` config option)
### Fixed
- When running in host networking mode (e.g. in container) the engine concurrency will be set to `1` to prevent engine instances from interfering with one another

## [0.66.0] - 2021-10-01
### Changed
- Major logging system improvements (switched from `slog` to `tracing`)

## [0.65.2] - 2021-09-29
### Fixed
- SQL shell does not use temp directory for shell init script to avoid extra mounts

## [0.65.1] - 2021-09-29
### Fixed
- Ingest errors will be correctly reported under `podman` where exit code was taking precedence over error specified in the engine response file

## [0.65.0] - 2021-09-29
### Changed
- Coordinator now communicates with engines via `gRPC` protocol as specified by ODF spec
- Above lets us display readable errors to the user without them needing to dig through log files

## [0.64.0] - 2021-09-11
### Changed
- Switched to BSL code license. See [License FAQ](docs/license_faq.md) for more information about this change.

## [0.63.0] - 2021-09-03
### Fixed
- Data exchange with the engines not uses `.kamu/run` directory, so on systems that run Docker in VMs (Linux, Windows) it's no longer necessary to add extra mounts for the temp directories

## [0.62.2] - 2021-08-30
### Fixed
- Adding few workarounds around bugs in Arrow / DataFusion related to working with DECIMAL and TIMESTAMP types

## [0.62.1] - 2021-08-28
### Fixed
- Allowing Flink engine to run under host network namespace, for the "podman-in-docker" scenario

## [0.62.0] - 2021-08-26
### Changed
- Some internal improvements

## [0.61.1] - 2021-08-25
### Added
- Some internal convenience commands for image manipulation

## [0.61.0] - 2021-08-25
### Added
- New `kamu inspect schema` command that can display the DDL-style schema and the underlying physical Parquet schema of a dataset

## [0.60.0] - 2021-08-24
### Added
- New `kamu tail` command allows to inspect last few records in a dataset
- The `kamu sql` command now supports experimental [DataFusion](https://github.com/apache/arrow-datafusion) engine that can execute SQL queries extremely fast. It doesn't have a shell yet so can only be used in `--command` mode, but we will be expanding its use in the future.

## [0.59.0] - 2021-08-18
### Added
- Ability to delete datasets in remote repositories via `kamu delete` command

## [0.58.1] - 2021-08-17
### Fixed
- Upgraded Spark engine brings better error handling for invalid event times

## [0.58.0] - 2021-08-17
### Added
- New `kamu search` command allows listing and searching for datasets in remote repositories

## [0.57.0] - 2021-08-16
### Added
- `kamu inspect lineage` now provides HTML output and can show lineage graph in a browser

## [0.56.0] - 2021-08-16
### Changed
- Upgrade to latest Spark and Livy
- Fixes some issues with geometry types in notebooks and SQL shell

## [0.55.0] - 2021-08-15
### Added
- New `kamu inspect query` command for derivative transform audit
- `kamu log` now supports Yaml output and filtering

## [0.54.0] - 2021-08-15
### Added
- New `kamu inspect lineage` command that shows dependency tree of a dataset
### Changed
- The `kamu list depgraph` command was removed in favor of a specialized lineage output type: `kamu inspect lineage --all -o dot`

## [0.53.0] - 2021-08-13
### Fixed
- Upgrading Spark engine with a workaround for upstream bug in Shapefile import
- Engine image pulling status freezes

## [0.52.0] - 2021-08-13
### Added
- New `kamu verify` command that can attest that data in the dataset matches what's declared in metadata
### Fixed
- Spark engines will not produce an empty block when there were no changes to data

## [0.51.0] - 2021-08-08
### Added
- `kamu pull` now supports `--fetch` argument that lets you override where data is ingested from, essentially allowing to push data into a dataset in addition to pulling from the source

## [0.50.0] - 2021-08-05
### Changed
- Renamed `remote` to `repo` / `repository` to be consistent with ODF spec

## [0.49.0] - 2021-08-05
### Added
- Datasets can now be associated with remote repositories for ease of pulling and pushing
- `push` and `pull` commands now allow renaming the remote or local datasets
### Fixed
- Improved error reporting of invalid remote credentials
- Ingest will not create a new block if neither data now watermark had changed

## [0.48.2] - 2021-07-31
### Fixed
- Dependency error in `remote` commands
- Remove incorrect `.gitignore` file generation

## [0.48.1] - 2021-07-26
### Fixed
- `sql` command failing on OSX

## [0.48.0] - 2021-07-23
### Added
- Terminal pagination in `log` command

## [0.47.0] - 2021-07-12
### Fixed
- Upgrading to newer Jupyter and Sparkmagic (fixes some issues in notebooks)
- Better error handling
### Added
- Environment variable completions

## [0.46.0] - 2021-07-11
### Changed
- Multiple internal improvements
- Support for host networking with `podman`
- Support for running standalone Livy for using `kamu` under JupyterHub

## [0.45.0] - 2021-06-26
### Fixed
- Updated Spark engine version to fix networking issue under `podman`
- Updated `rustc` and dependencies

## [0.44.0] - 2021-06-11
### Fixed
- Support for Zip files that cannot be decoded in a streaming fashion.
- Dependency upgrades.

## [0.43.1] - 2021-06-06
### Fixed
- Increased socket check timeout to prevent `kamu sql` trying to connect before Spark server is fully up.

## [0.43.0] - 2021-06-06
### Added
- New `kamu config` command group provides `git`-like configuration.
- Experimental support for `podman` container runtime - a daemon-less and root-less alternative to `docker` that fixes the permission escalation problem. To give it a try run `kamu config set --user engine.runtime podman`.
### Fixed
- The `kamu notebook` command no longer fails if `kamu` network in `docker` was not cleaned up.

## [0.42.0] - 2021-06-05
### Changed
- Upgraded Flink engine to latest `v1.13.1`
- Improved empty data block handling in metadata
- Improved some CLI output format

## [0.41.0] - 2021-05-08
### Added
- `zsh` completions support (via `bashcompinit`)
### Fixed
- Improved error handling of pipe preprocessing commands
### Changed
- Replaced `io.exchangeratesapi.daily.usd-cad` dataset in examples with `ca.bankofcanada.exchange-rates.daily` as it became for-profit.

## [0.40.1] - 2021-05-02
### Fixed
- Improved error handling when `kamu sql` is run in an empty workspace
### Changed
- Upgraded to latest dependencies

## [0.40.0] - 2021-04-29
### Added
- Implemented `sql server` command - now it's possible to run Thrift server on a specific address/port and connect to it remotely.

## [0.39.0] - 2021-04-25
### Added
- Added `--replace` flag to the `add` command allowing to delete and re-add a dataset in a single step.

## [0.38.3] - 2021-04-23
### Fixed
- An error in the `sql` command help message
- Release binaries will now be packaged as `kamu`, not `kamu-cli`

## [0.38.2] - 2021-04-18
### Added
- Detailed help and examples to all CLI commands
- Dependency bump

## [0.38.1] - 2021-04-08
### Changed
- Bumped Spark engine version

## [0.38.0] - 2021-03-28 (**BREAKING**)
### Changed
- Maintenance release
- Upgraded to latest rust toolchain and dependencies
- Updated `flatbuffers` version that includes support for optional fields - this changes binary layout making this new version incompatible with metadata generated by the previous ones
### Fixed
- Uncacheable message will no longer obscure the commit message

## [0.37.0] - 2020-12-30 (**BREAKING**)
### Changed
- Metadata restructuring means you'll need to re-create your datasets
- Data files as well as checkpoints are now named with the hash of the block they are associated with
- Protocol between coordinator and engines was modified to pass data files (in the right order) as well as checkpoints explicitly
- Intermediate checkpoints are now preserved (for faster validation and resets)
- Vocabulary has been incorporated into the metadata block (ODF `0.17.0`)
- Lazily computing dataset summaries
- Upgraded dependencies
- Happy New Year!

## [0.36.0] - 2020-11-16
### Changed
- Engine errors will not list all relevant log files
- UI improvements

## [0.35.0] - 2020-11-14
### Added
- Initial support for `S3` as a remote backend

## [0.34.0] - 2020-11-09
### Added
- Initial version of `remote` management
- Initial version of `push` / `pull` commands working with `remote`
- Local file system `remote` backend implementation

## [0.33.0] - 2020-11-01
### Changed
- Upgraded the Spark engine to Spark 3.0

## [0.32.0] - 2020-10-31
### Added
- Support for `flatbuffers` metadata encoding.
- Using `flatbuffers` format for achieving true stable hashes of metadata.
- Aligned metadata with ODF `v0.16.0`.

## [0.31.0] - 2020-10-08
### Added
- `pull` command now supports `--force-uncacheable` flag for refreshing uncacheable datasets.

## [0.30.1] - 2020-09-07
### Fixed
- Add back `.gitignore` file when creating local volume dir.

## [0.30.0] - 2020-09-05
### Changed
- This version is a complete re-write of the application from **Scala** into
  **Rust**. It is mostly on par with the functionality of the previous version
  but has many improvements. Most notably, all interactions not involving
  engines (which are still heavy and run in `docker`) are blazing fast.

## [0.23.0] - 2020-08-22
### Changed
- Updated to latest ODF schema

## [0.22.0] - 2020-07-15
### Added
- `#26`: Follow redirects when fetching data from URL
### Changed
- Follow ODF spec on metadata `refs`

## [0.21.0] - 2020-07-12
### Fixed
- Encoding issue in `DatasetSummary` manifest
### Changed
- Upgraded to use ODF resources

## [0.20.0] - 2020-06-30
### Added
- Windows is somewhat supported now

## [0.19.0] - 2020-06-28
### Changed
- Improving Windows support by removing Hadoop FS dependencies

## [0.18.2] - 2020-06-26
### Changed
- Upgraded Flink engine to `0.3.3`

## [0.18.1] - 2020-06-25
### Changed
- Upgraded Flink engine to `0.3.0`

## [0.18.0] - 2020-06-23
### Added
- Watermarking support

## [0.17.0] - 2020-06-14
### Added
- Added support for [Apache Flink](https://github.com/kamu-data/kamu-engine-flink) engine!

## [0.16.0] - 2020-05-25
### Changed
- Improve sort order of glob-based file sources
- Spark engine will persist events ordered by event time

## [0.15.0] - 2020-05-09
### Added
- `purge` command now supports `--recursive` flag
- Internal improvements and refactoring

## [0.14.0] - 2020-05-03
### Changed
- Consolidating more logic into `engine.spark`

## [0.13.0] - 2020-05-02
### Added
- New `log` command
### Changed
- Use `SHA-256` for dataset and metadata hashing
- The concept of `volume` was converted into `remote`
- Metadata refactoring to isolate engine-specific query parameters
- Metadata refactoring of root/derivative sources
- Moved most ingest logic into coordinator
- Moved transform batching logic into coordinator

## [0.12.1] - 2020-03-22
### Fixed
- Snapshot merge strategy was completely broken

## [0.12.0] - 2020-03-21
### Changed
- Use dataset caching for faster hash computation

## [0.11.0] - 2020-03-08
### Added
- Human-readable formatting support (e.g. in `list` command)

## [0.10.1] - 2020-03-08
### Fixed
- Some issues with `list` and `add` commands

## [0.10.0] - 2020-03-08
### Added
- `list` command now shows data size, number of records, and last pulled time
- `add` command now accounts for dataset dependency order

## [0.9.0] - 2020-03-08
### Changed
- Using new metadata chain prototype!

## [0.8.0] - 2020-01-12
### Added
- Experimental support for remote S3 volumes

## [0.7.1] - 2019-12-29
### Changed
- Bumped ingest version

## [0.7.0] - 2019-12-29
### Changed
- Using snake_case dataset vocabulary

## [0.6.0] - 2019-12-15
### Added
- Richer set of CSV reader options
### Fixed
- Recursive pull concurrency issues

## [0.5.0] - 2019-12-09
### Added
- New `fetchFilesGlob` data source that can load multiple data files at once
- Event time is now a core part of the datasets
### Fixed
- Snapshot merge strategy de-duplicates input rows now

## [0.4.0] - 2019-11-24
### Added
- Basic SQL templating feature
### Fixed
- The `purge` command will no longer delete the dateset

## [0.3.0] - 2019-11-21
### Added
- Command to generate `bash` completions
- Keeping a CHANGELOG<|MERGE_RESOLUTION|>--- conflicted
+++ resolved
@@ -16,16 +16,15 @@
 - New `engine.datafusionEmbedded` config section allows to pass custom DataFusion settings when engine is used in ingest, batch query, and compaction contexts.
 ### Changed
 - GQL: `DatasetsMut::create_empty()` & `DatasetsMut::create_from_snapshot()`: `dataset_visibility` is now mandatory.
+- `kamu push/pull` command with `--force` flag now does not allow overwriting of seed block
 ### Fixed
 - Multiple performance improvements in batch queries to avoid unnecessary metadata scanning.
-<<<<<<< HEAD
-- New `PushIngestDataUseCase` and used it in Http `/ingest` handler and `ingest_command`
-### Changed
-- `kamu push/pull` command with `--force` flag now does not allow overwriting of seed block
-=======
 - New `PushIngestDataUseCase` and used it in Http `/ingest` handler and `ingest_command`.
 - Semantic search will return empty result on empty prompt instead of error.
->>>>>>> 273a60d7
+
+- New `PushIngestDataUseCase` and used it in Http `/ingest` handler and `ingest_command`.
+- Semantic search will return empty result on empty prompt instead of error.
+
 
 ## [0.231.0] - 2025-03-31
 ### Added
