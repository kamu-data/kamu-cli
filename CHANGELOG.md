# Changelog
All notable changes to this project will be documented in this file.

The format is based on [Keep a Changelog](https://keepachangelog.com/en/1.0.0/),
and this project adheres to [Semantic Versioning](https://semver.org/spec/v2.0.0.html).

<!--
Recommendation: for ease of reading, use the following order:
- Added
- Changed
- Fixed
-->

<<<<<<< HEAD
## [Unreleased]
### Added
- GQL: `BigInt` scalar
### Changed
- GQL: `molecule` area: use `BigInt` for `ipnft_token_id` 
- Allow `molecule` and `molecule.dev` accounts separation
- Collection datasets will ignore add and move operations that don't change the entry path, ref, or extra attributes and return `CollectionUpdateUpToDate`
- GQL: `Search::query()`: case insensitive search.
- GQL: `MoleculeMut::create_project()`: generate lowercase project account name.
=======
## [0.248.1] - 2025-09-11
### Fixed
- Crash on writing datasets with `List` field type
>>>>>>> 5eabeb3a

## [0.248.0] - 2025-09-09
### Added
- Introducing ODF Schema per [ODF RFC-016](https://github.com/open-data-fabric/open-data-fabric/blob/master/rfcs/016-odf-schema.md)
  - New schema format is supported in GQL and REST endpoints
- Initial support for `ObjectLink` extended type per [ODF RFC-017](https://github.com/open-data-fabric/open-data-fabric/blob/master/rfcs/017-large-files-linking.md)
  - Allows use of `ObjectLink[Multihash]` type in root datasets
  - Ingest will perform validation that linked objects exists in the data repository (i.e. must be uploaded first)
  - Ingest will produce an error on dangling reference and invalid `multihash` values
  - The summary of linked objects count and sizes will be written to `AddData` event under `opendatafabric.org/linkedObjects` attribute
- GQL: Introduced `currentArchetype` endpoint
- GQL: `Auth::relations()` for getting ReBAC triplets for debugging purposes.
- GQL: Vectorized access endpoints `Accounts::byIds`, `Accounts::byNames`, `Datasets::byIds`, `Datasets::byRefs`
- GQL: `Account::ownedDatasets` for accessing datasets owned by an account
- GQL: `Account::me` for accessing current account
### Changed
- `inspect schema` now defaults to ODF schema instead of DDL
- `SetDataSchema` events are now populated with ODF schema, with raw arrow schema deprecated
- `VersionedFile` and `Collection` dataset archetypes are now created with pre-defined schema that uses new `Did` and `ObjectLink` logical types
- GQL: `asVersionedFile` and `asCollection` endpoints now use `kamu.dev/archetype` annotation to check the dataset archetype
  - COMPATIBILITY: The existing datasets need to be migrated by applying new schema via commit API in order to be correctly recognized
- dep: `ringbuf` updated from `0.3` to `0.4`.
- Flows: each input contribution to batching rule is reflected as an update of start condition,
   so that flow history may show how many accumulated records were present at the moment of each update
- GQL: `Search::query()`: case insensitive search.
- (#1263): `images/kamu-base-with-data-mt`: make datasets public by default.
### Fixed
- Crash when multiple unlabeled webhook subscriptions are defined within the same dataset
- Restrict dataset creation with duplicate transform inputs.
- (#1263) `DependencyGraphImmediateListener`: fixed a message processing race condition.
  - Parallel processing message of one type, in the case of handlers that were dependent on each other, 
    could lead to incorrect formation of the upstream/downstream dependency list 
    when pulling/pushing existing remote datasets. 
- (#1263) `OsoDatasetAuthorizer::classify_dataset_ids_by_allowance()`.
  - Fixed a bug that returned an empty `unresolved_resources` list 
    when there were no dataset entries. This could happen when pulling a dataset 
    that had upstream dependencies but no dependencies itself.

## [0.247.0] - 2025-08-28
### Added
- Extended support for webhook delivery errors, differentiating between:
    - connection failure
    - response timeout
    - bad status code in response
- Improved handling of task failures in the flow system:
    - differentiating between Paused (by user) and Stopped (automatically) flow triggers
    - a flow trigger is stopped after a failed task, if a configured stop policy is violated:
        - N consecutive failures (N >= 1)
        - never (schedules next flow regardless of failures count)
    - GQL API to define stop policy for a flow trigger
    - webhook subscriptions are automatically marked as Unreachable if a related flow trigger is stopped
    - GQL API to reactive webhook subscription after becoming Unreachable
    - task errors can be classified as "recoverable" and "unrecoverable":
        - retry policy is not applicable when encountering an unrecoverable error
        - similarly, flow trigger is immediately disabled when encountering an 
          unrecoverable error, regardless of stop policy associated
        - recoverable errors are normally related to infrastructural and environment issues 
            (i.e., unreachable polling source address, failing to pull image, webhook delivery issue)
        - unrecoverable errors are related to logical issues, and require user corrections
            (i.e. bad SQL in a query, bad schema, referencing unexisting secret variable)
### Changed
- Revised meaning of flow abortion:
    - flows with scheduled trigger abort both the current flow run, and pause the trigger
    - flows with reactive trigger abort current run only
- Refactoring:
  - Added new `UpdateAccountUseCase` and replace usage of similar methods
  - `PredefinedAccountRegistrator` now uses `UpdateAccountUseCase` methods instead of `AccountService` methods
- Moved versioned file logic from GQL level to `use_case`
- Collection datasets will ignore add and move operations that don't change the entry path, ref, or extra attributes and return `CollectionUpdateUpToDate`
### Fixed
- Derived datasets transform event correctly resolved with unaccessible inputs

## [0.246.1] - 2025-08-20
### Fixed
- Improved idempotence of flow sensors registration for transform and webhook flows
- Flow triggers not issuing duplicate update events unless their pause status or rule is actually modified
- Flow agent should not attempt startup recovery until dependency graph is loaded
- Extended telemetry for flow dispatchers and sensor operations

## [0.246.0] - 2025-08-20
### Added
- Webhooks are integrated into the Flow system, and support retries:
  - Webhook delivery is now a kind of a flow
  - Webhook delivery for dataset updates is associated with datasets, 
    thus can be filtered in the flow history as related to the dataset,
    so that updates and notifications are visible on the same page in the execution order
  - Enabling, pausing, resuming webhooks is mapped to flow trigger operations
  - Webhook payload is formed at the moment of task scheduling, thus can buffer multiple
     intermediate updates to the interested dataset
  - The updates to the interested datasets that arrive after a webhook task is scheduled
     initiate next execution of the flow, which would run immediately after the current one
     with respect of standard throttling conditions
  - Webhook payload for dataset updates indicates whether a breaking change has happened
  - GQL support for webhook-related flows
  - Webhook deliveries are retryable by default (via a system-wide policy setting)
### Changed
- Batching rules for derived datasets have been revised and extended:
  - Immediate (activate on first input trigger unconditionally) vs Buffering mode (non-zero records count, timeout)
  - Explicit configuration whether the derived dataset should be reset to metadata if input has a breaking change
  - Compaction and reset flows no longer consider ownership boundaries, and affect downstream datasets with enabled updates
  - No more "recursive" options in compaction and reset flows. Propagating breaking change according to general rules instead.
- Refactoring: flow system is fully decoupled from specific resource domains, and concentrates on orchestration logic only:
  - Flow trigger instances converted into more abstract "activation cause" objects indicating source of change
     and basic change properties (new data, breaking change)
  - Flow scopes became type-erased JSON objects, with type-specific interpreters of attributes encapsulated in adapters
  - Dataset-specific details of resource changes encapsulated in the adapter:
     - supporting 4 types of sources for datasets: upstream flow, http ingest, smart protocol push, external change detection
  - Introduced concept of dynamic flow sensors:
     - Sensors are responsible for reacting to resource changes in flow type specific manner
     - Sensor for derived datasets listens for input changes and decides on executing trasnform vs reset to metadata flow
     - Sensor for webhooks dataset updates listen to monitored dataset, and schedule webhook delivery flows
     - Sensors lifetime is bound to enabled periods of flow triggers
     - Sensor dispatcher maintains dependencies between sensors and input events
  - Transform flows are no longer launched at startup or at trigger enabling point unless there is new input data available
  - Extracted "reset to metadata" into a separately managed flow type to avoid confusion
  - Reworked database API for the flow system to provide resource-agnostic abstraction and preserve index-level effeciency.
  - Important note: flow, task, and outbox history will be reset with this update
- Refactoring: simplified structure of webhooks domain:
  - `WebhookEvent` entity flattened into `WebhookDelivery`, since it can no longer be reused for multiple subscriptions
  - Fixed handling removal of webhook subscription while flows are pending.

## [0.245.5] - 2025-08-15
### Fixed
- GQL playground autocomplete in anonymous mode

## [0.245.4] - 2025-08-13
### Added
- GQL: `dataset_metadata`: Added new method `MetadataProjection` to get `[MetadataExtendedBlock]` filtered by types and range
### Fixed
- GQL: `add_entry`: Return CASError if expected head not found
- Return bad request response for requests with empty bearer authentication token

## [0.245.3] - 2025-07-29
### Fixed
- GQL playground is accessible in anonymous mode
### Changed
- GQL: `search` also filters dataset by id

## [0.245.2] - 2025-07-19
### Added
- Made `observability` crate compatible with `tracing-error` to pave the road for more informative error.

## [0.245.1] - 2025-07-17
### Fixed
- Performance regression: avoid loading full task model in flow listings, list of IDs is enough

## [0.245.0] - 2025-07-16
### Added
- Flow system extended with retry policy support:
  - Retry policy model: includes number of attempts, base delay, and four delay growth functions
  - Retry policies can be associated with flow configurations
  - A retry policy snapshot is selected for each scheduled flow. If defined, it's used to relaunch a failing task after calculating the appropriate delay based on the configured policy
  - GQL API extensions for retry policies, along with related task-level and flow-level attributes to populate the UI.
### Changed
- Optimized GQL API for flow listings by including already resolved `SetPollingSource` and `SetTransform` event copies into flow descriptions, eliminating the need for costly secondary queries from the UI.
- Significantly reworked flow configuration and triggering GQL API for improved ease of use and maintainability

## [0.244.2] - 2025-07-15
### Added
- Migration to update flow event payloads
### Fixed
- Fetching list of flow triggers and configuration stuck

## [0.244.1] - 2025-07-11
### Fixed
- `AuthPolicyLayer` correctly works for FlightSQL

## [0.244.0] - 2025-07-11
### Added
- New configuration property `allow_anonymous` which is true by default. And turnoff anonymous mode for API endpoints.

## [0.243.1] - 2025-07-09
### Fixed
- SQLite-specific crashes on account flow listings

## [0.243.0] - 2025-07-07
### Added
- GQL: `AccountsMut::create_wallet_accounts()` (#1287).
- GQL: `CollaborationMut::apply_account_dataset_relations()` (#1287).
### Changed
- Major refactoring of flow & task systems:
  - Fully unplugged the flow and task systems from `kamu-core` and removed all domain-specific couplings.
  - Flow/task adapters moved into separate crates and adapters split by target domain for improved modularity.
  - Task runners and planners isolated from the main task system; extracted and decoupled services for clearer interfaces.
  - Decoupled `FlowOutcome` from direct error details; error details now accessed from associated tasks.
  - Removed duplicate `FlowResult` hierarchy, standardized on propagating `TaskResult`.
  - Refactored `TaskResult` and `TaskError` types for improved clarity and maintainability.
  - Introduced flow-type specific dispatchers responsible for creating logical plans of tasks and propagating dependent flows.
  - Replaced flow keys with flow bindings without hard-coded flow types for triggers, configs, and flows
  - External data changes are now handled by an ingest dispatcher instead of the flow agent.
  - Reduced boilerplate in `LogicalPlan`, `TaskDefinition`, `TaskResult`, and `TaskError` using macros.
  - Extracted `FlowRunService` from `FlowQueryService` for clearer separation of responsibilities.
- Improvements in event sourcing aggregates:
  - Optimized event sourcing aggregate loading by supporting loading via reference.
  - Simplified aggregate multi-load functions for improved efficiency.

## [0.242.1] - 2025-06-19
### Fixed
- `PredefinedAccountsRegistrator`: during account synchronization, update password hash as well.

## [0.242.0] - 2025-06-17
### Added
- `kamu system api-server gql-query`: support for authorization and, as a result, mutation requests (#1273).
- GQL: `AccountMut::modifyPasswordWithConfirmation()`: for user's password change (#1277).
- `UIConfiguration`: added `min_new_password_length` parameter (#1277).
### Changed
- Panic's now also logs a correct tracing message.
- `kamu`: improved logging, especially in failure cases (#1273).
- `kamu --account <NAME>`: added checks for account existence (multi-tenant mode) (#1273).
- `kamu init`: flush database after successful command completion (#1273).
- Upgraded to `datafusion v48`
- Configuration, predefined accounts: `password` field is now mandatory (#1277).
- `kamu`: a start-up job by `PredefinedAccountsRegistrator` will be called earlier, right after creating
  `base_catalog` (#1277).
### Fixed
- `CreateAccountUseCaseImpl`: added sending `AccountLifecycleMessage`.
- Renaming `provider_identity_key` field with account name for password accounts.
- User in single-tenant mode now has administrator privileges (#1273).
- `DeleteAccountUseCaseImpl`: complete deletion of datasets, not just database entries (#1273).
- `kamu system api-server gql-query`: authorization based on the current subject (#1273).

## [0.241.1] - 2025-06-06
### Fixed
- Account name in password hashes table should be updated as well during a rename

## [0.241.0] - 2025-06-06
### Added
- Support renaming accounts via GraphQL API:
  - automatically actualizes dataset entries (denormalized account names)
  - automatically updates alias files in ODF storage layer
  - properly handling account renames when it's initiated by updates to predefined configuration
### Fixed
- Missing length validation for webhook subscription labels.
- Unexpected webhook label duplication for empty labels.

## [0.240.1] - 2025-06-04
### Changed
- Updated `sqlx` crate to `0.8.6`, Vol. 2.
### Fixed
- `web3-wallet` authorization provider: interactive login use case support (Device Flow). 

## [0.240.0] - 2025-06-02
### Added
- `kamu --show-error-stack-trace`: Added an argument to show stack trace in case of an error during command execution.
- Implemented a new authorization provider for Web3 EVM-based wallets (`web3-wallet`):
  - Flow authorization is based on the ERC-4361 (Sign-In with Ethereum) standard.
  - Any browser that supports EIP-1193 (Ethereum Provider JavaScript API) can be used for authentication.
  - Signature verification is based on ERC-191 (Signed Data Standard).
### Changed
- GQL: search also matches entries by account name.
- GQL: `Account::account_provider()` returns `AccountProvider` instead of string.
- GQL: `Auth::enabled_login_methods()` renamed to `Auth::enabled_providers()` returns `Vec<AccountProvider>`.
- GQL: `AuthMut::login()` takes `AccountProvider` as argument instead of string.

## [0.239.0] - 2025-05-26
### Added
- Prototype of webhooks support:
   - webhooks are sent for dataset update events
   - GQL API to subscribe, update, pause/resume, and remove subscriptions
   - webhook events are recorded per business event via outbox bridge
   - webhook events that match enabled subscriptions get scheduled in the task system
   - webhooks are attempted with at most 10s timeout, but no retries are supported yet
   - webhook request and delivery headers and content are saved for future debug purposes
   - webhook messages are signed in the spirit of webhook signatures (RFC 9421) and content digests (RFC 9530)
### Changed
- Extended create dataset GQL results with isSuccess
- GQL: versioned files return `contentLength` field
### Fixed
- GQL: all dataset mutations require logged-in users

## [0.238.0] - 2025-05-22
### Added
- GQL: Added new scalars: `Email`, AccountPassword`.
- GQL: Added `AccountMut::delete()`.
- GQL: Collection API: Add `ExtraData` scalar to validate incoming data.
### Changed
- DB: Removed FK for `did_secret_keys.creator_id` 
- DB: Added missing triggers for deleting account rows (`ON DELETE CASCADE`) 
    for related tables (`accounts_passwords`, `access_tokens`, `dataset_entries`).
- GQL: `AccountMut::modifyPassword()`: no longer accepts the `accountName` argument.
- GQL: `AccountMuts::createAccount()`: method moved from `AccountMut`.
- Refactor:
  - Remove password logic from `AccountService` level.

## [0.237.0] - 2025-05-14
### Added
- GQL:
  - New `createAccount()` method to create a new account, method is available only for admins
      and user's with `can_provision_accounts` ReBAC properties.
  - New `modifyPassword()` method to change password for an existing account, method is available only for admins.
- New repository `DidSecretKeysRepository` where stored all encrypted private parts of created accounts and datasets.
### Fixed
- The dependency graph is less sensitive to requests that come too early, before the dataset node is created.

## [0.236.0] - 2025-05-09
### Added
- New REST endpoint `/system/info` and GQL endpoint `buildInfo` that return application version and build details
- New experimental "Versioned File" dataset archetype that simplifies using ODF datasets for storing versioned history of binary content
- New experimental "Collection" dataset archetype that allows organizing other ODF datasets into hierarchical collections similar to directory structure
### Changed
- Upgraded to `datafusion v47.0.0` and latest `arrow`, `object-store`, and `flatbuffers` versions
- Commands and APIs that query data are now more tolerant to the situation when dataset is empty and doesn't have a schema yet and will return results with empty rows and columns instead of returning errors
### Fixed
- Crash on push/pull over TLS connection (#1231)
- Patched `GQL DatasetFlowTriggers::all_paused` to use similar optimization as account flow views

## [0.235.0] - 2025-04-24
### Added
- `kamu-adapter-http`: Introduced the `from_catalog_n` macro for easier dependency extraction from the catalog.
### Changed
- More flows listing speedup:
  - Using batch query to count datasets with flows belonging to an account
  - Checking if all triggers of given list of datasets are paused via 1 SQL query
- Device Flow:
  - Summary: for interactive login, replace the Loopback Redirect Flow mechanism with Device Flow Authentication, 
      which enables operation in the most secure and restrictive browsers.
  - If the login link cannot be opened on the current device, you may copy it to any browser 
      and complete the interactive login on another device.
  - HTTP API: Added endpoints implementing [RFC 8628: OAuth 2.0 Device Authorization Grant](https://datatracker.ietf.org/doc/html/rfc8628):
    - `POST platform/token/device/authorization`;
    - `POST platform/token/device`.
- `kamu-adapter-http`: platform handlers moved to a separate folder.

## [0.234.0] - 2025-04-23
### Changed
- Pin version for `aws-sdk-s3` crate version, that includes breaking changes
- Update all minor versions of other crates
- Cleanup duplicate image
- Denormalization: `DatasetEntry` now contains a copy of owner's account name
   for faster dataset handle resolutions without extra round trip to database
- Speedup of account flow runs listing   

## [0.233.4] - 2025-04-22
### Changed
- Forcing warmup of dataset ids listing cache on startup

## [0.233.3] - 2025-04-21
### Fixed
- Reverted `sqlx` upgrade that was breaking the release build

## [0.233.2] - 2025-04-19
### Changed
- Updated `sqlx` crate to `0.8.5`
### Fixed
- Revert breaking build changes

## [0.233.1] - 2025-04-19
### Changed
- Outbox: Added new param in consumer metadata `initial_consumer_boundary` which allow new consumer to not process all messages, but start from latest one
### Fixed
- `kamu init`: in case of using `--pull-images` argument, fixed unclear error with not found file.
- CLI commands: Trigger `outbox_agent` method only for commands that require it.
- S3 get_stored_dataset_by_id operation takes advantage of in-memory datasets listing cache

## [0.233.0] - 2025-04-09
### Added
- Automatically indexing key dataset blocks in the database for quicker navigation:
   - indexing all previously stored datasets at startup
   - indexing new changes to datasets incrementally, whenever HEAD advances
- Metadata chain visiting algorithm can now use the key blocks cached in the database
   to efficiently implement iteration over key blocks, when data events are not needed
### Changed
- Upgraded to latest version of `dill=0.13`
### Fixed
- SQLite repository tests were excluded from "make test-fast" mode by a mistake

## [0.232.0] - 2025-04-07
### Added
- New `engine.datafusionEmbedded` config section allows to pass custom DataFusion settings when engine is used in ingest, batch query, and compaction contexts.
- GQL: `Datasets::role()`: returns the current user's role in relation to the dataset
- GQL: `DatasetsMut::create_empty()` & `DatasetsMut::create_from_snapshot()`: alias validation in multi-tenant mode.
### Changed
- GQL: `DatasetsMut::create_empty()` & `DatasetsMut::create_from_snapshot()`: `dataset_visibility` is now mandatory.
- `kamu push/pull` command with `--force` flag now does not allow overwriting of seed block
### Fixed
- Multiple performance improvements in batch queries to avoid unnecessary metadata scanning.
- New `PushIngestDataUseCase` and used it in Http `/ingest` handler and `ingest_command`.
- Semantic search will return empty result on empty prompt instead of error.
- Smart transfer protocol: show invalid Interval error instead internal error.

## [0.231.0] - 2025-03-31
### Added
- `kamu login {password,oauth}`:
  - Saving the repository is the same as in `kamu login` 
  - Add `--repo-name` & `--skip-add-repo` arguments to control the save settings of the remote repository
  - Trigger dependent dataset flows on Http `/ingest` and on smart transfer protocol dataset push
### Changed
- `DatasetSummary` files replaced with `DatasetStatistics` stored in the database
     and updated synchronously with the HEAD reference updates
- Statistics is automatically pre-computed for all existing datasets on first use
- `DatasetHandle` and `DatasetEntry` now contain dataset kind marker
- Provenance service and pull request planner fetch dependencies from the graph
- Implemented caching layer for `DatasetEntry` within the currently open transaction
- Private Datasets:
  - HTTP: Return 403 if the user does not have write permission while having read permission
  - GQL: `DatasetsMut::by_id()`: Return access error 
      if the user does not have write permission while having read permission
  - GQL: Operations on dataset environment variables require at least a maintainer role
  - `kamu search`: Private accessible datasets are included in the search results
- E2E: Removed `inmem` tests that almost duplicated `sqlite` tests
- E2E, `kamu-cli-e2e-repo-tests`: remove a `kamu-cli` dependency that did not cause the `kamu-cli` binary to be rebuilt
- Tests, DI: Check also for sqlite dependencies
### Fixed
- Flow GQL Api: 
  - Correctly returns batching rule with `0` value
  - Improved message for unknown description message

## [0.230.0] - 2025-03-25
### Added
- Private Datasets, access sharing:
  - ReBAC: there can be only one role between a subject (account) and an object (dataset)
  - ReBAC: Added `RebacDatasetRegistryFacade` to simplify work with authorization validation
  - GQL: CRUD Collaboration API
  - GQL: Implemented API for searching by account name
  - OSO: Added `maintain` & `own` permissions in addition to `read` & `write`
### Fixed
- Flow APIs: correctly returns response for dataset with cleaned blocks
- Private Datasets:
  - GQL: Correct processing of access permissions when viewing flows of another account

## [0.229.0] - 2025-03-24
### Added
- Experimental support for `ChangelogStream` and `UpsertStream` ODF merge strategies.

## [0.228.1] - 2025-03-23
### Added
- Semantic search:
  - More configuration options for indexing, allowing to skip datasets without descriptions or no data.
  - Overfetch is now configurable
  - Service will make repeated queries to the vector store to fill the requested results page size.
### Changed
- Flow: Updated the `BatchingRule` trigger to accept 0 for both properties(`min_records_to_await` and `max_batching_interval`), enabling dependency flow execution even when no data is added to the root dataset.
### Fixed
- HTTP & GQL API: Fixed internal error when query contains an unknown column

## [0.228.0] - 2025-03-19
### Added
- DB: utilities for working with bind parameter placeholders
- DB-backed dataset references: they are now stored in the database, supporting transactional updates.  
- Ensured short transaction length in ingest & transform updates and compaction tasks.  
- Dataset Reference indexing to build the initial state of the dataset references.  
- Implemented in-memory caching for dataset references that works within the current transaction
### Changed
- Replaced default GraphQL playground with better maintained `graphiql` (old playground is still available)
- Improved API server web console looks
- Upgraded to `datafusion v45` (#1146)
- CI: terminate tests after 5 minutes of execution
- GQL: cleaning up unnecessary `dummy` fields where it can be avoided
- GQL: improve performance by adding shared query state (for query and mutation requests)
- Cleaning up unnecessary `.map_err()` constructs
- DB: cleanup of unnecessary allocations during parameter bindings
- Various small refactorings extracting common methods (e.g. `PaginationOpts::from_page()`)
- Dependency graph updates are improved for transactional correctness.  
- Setting dataset references is now the responsibility of computation service callers. 
- Extracted ODF dataset builders for LFS and S3 to allow for custom implementations.  
- Improved tests for dataset use cases.  
### Fixed
- REST API: `GET /datasets/{id}` returns account data as it should 
- If dataset creation is interrupted before a dataset entry is written, 
   such a dataset is ignored and may be overwritten

## [0.227.1] - 2025-03-14
### Fixed
- Trigger activation during flow throttling correctly save next activation time

## [0.227.0] - 2025-03-13
### Added
- `kamu search` now supports `--local` flag which will use natural language search on datasets in the local workspace (#1136)
  - To use this feature you'll need to configure the OpenAI key in kamu config or set it via `OPENAI_API_KEY` env var
  - By default, uses [Qdrant](https://qdrant.tech/) vector database spawned per command in a container
### Fixed
- `kamu sql server` now works again inside containers (e.g. jupyter)

## [0.226.5] - 2025-03-10
### Fixed
- Prometheus metrics, S3: fixed `storage_url` label values

## [0.226.4] - 2025-03-07
### Changed
- Simple Transfer Protocol & Smart Transfer Protocol use `AppendDatasetMetadataBatchUseCase`
- SQLite: protection against database locking, in case of parallel execution of `kamu` commands.
  - Based on `journal_mode=WAL`
- GQL: speeding up work by reducing allocations
### Fixed
- API server correctly logs unknown routes
- GQL: `Search::query()`: fix regression resulting in unstable ordering of search results
- Fix JSON encoding of `BinaryView` and `Utf8View` data (#1127)


## [0.226.3] - 2025-02-27
### Changed
- `kamu login`: only one argument `--user` (root) is left, other arguments (from subcommands) are removed
### Fixed
- Demo Jupyter start-up failure

## [0.226.2] - 2025-02-26
### Added
- New `FlowSystemConfig` structure in `CLIConfig` which allows 
    to configure `flow_agent` and `task_agent` services 
    with next options `awaiting_step_secs` and `mandatory_throttling_period_secs`
### Fixed
- Single-tenant mode:
  - `kamu add`: public default visibility, unless otherwise specified
  - `kamu pull`: public new default visibility, unless otherwise specified
- Simple Transfer Protocol:
  - Respect the visibility option
  - Updating the dependency graph during block processing

## [0.226.1] - 2025-02-25
### Changed
- New Jupyter image 0.7.1, which can handle v6 workspace layout

## [0.226.0] - 2025-02-24
### Added
- Externally configurable Argon2 hashing mode (minimal settings to speedup e2e tests)
### Changed
- Unified dataset repository format:
  - both LFS and S3, regardless of tenancy config, now organize storage folders solely by dataset ID
  - workspace migration to new repository format (v6) is fully automatic
  - the role of "info/alias" file was reduced only for recovery purposes, 
      the dataset alias resolutions now happen in database only
  - ODF storage unit implementations (LFS, S3) only deal with dataset identifiers:
    - no more dependency on accounts or tenancy configuration
    - S3 cache now considers identifiers of stored datasets only
    - moved them to ODF crate
    - reading HEAD is a must for storage iteration
    - removing HEAD is a first step of dataset deletion
  - `kamu-datasets` domain now has own error and result structures layer, separate from ODF basics
  - Rename operation does not touch a storage unit, became solely a database operation
  - workspace version checking now takes startup job dependencies into account
### Fixed
- Less linear search in in-mem entry repository

## [0.225.3] - 2025-02-24
### Fixed
- E2E: `repo-tests` crate again contains the `kamu-cli` dependency, but as an optional one
  - This way we can correctly reuse the tests in the `kamu-node` repository without affecting the build time
  - It also fixes `make sqlx-prepate` developer command

## [0.225.2] - 2025-02-24
### Added
- Added prometheus metrics for AWS SDK S3 calls
### Changed
- E2E: make `repo-tests` crate independent from `kamu-cli` crate

## [0.225.1] - 2025-02-23
### Fixed
- Fixed arrow `BinaryView` incorrectly being treated as incompatible with `Binary` fields during dataset schema compatibility checks (#1096)

## [0.225.0] - 2025-02-20
### Added
- Added [common-macros](src/utils/common-macros) crate containing macros of general use
  - `kamu list`: display dataset visibility in multi-tenant
  - `kamu pull`: added `--visibility private|public` argument to specify the created dataset visibility
### Changed
- Improved/added trace for repositories & GQL to contain not only the method name but also the structure name
### Fixed
- Restoring OData API tolerance to trailing slashes
- OData API: fixed crash when accessing private dataset

## [0.224.0] - 2025-02-18
### Added
- The usage of local database (SQLite) is activated by default for all single tenant workspaces
### Fixed
- Improved error message for SQL parsing method for queries which includes invalid or reserved keywords
- Fixed false-positive panic ("There cannot be predefined users in a single-tenant workspace") 
    if a `kamu` subcommand that doesn't require workspace found a multiuser `.kamuconfig`
  - For example, before attempting to initialize a workspace or attempting to invoke autocomplete in shell 

## [0.223.0] - 2025-02-13
### Added
- Increased test coverage of the code responsible for access checks
### Changed
- Restructured responsibilities between core and dataset domains upon key dataset CRUD use cases:
  - 8 use cases moved from `core` to `kamu-datasets` domain
  - no longer using outbox for "Renamed" and "DependenciesUpdated" events in datasets, 
      these became internal aspect inside `kamu-datasets` domain
  - simplified creation and commit result structures as they no longer transport new dependencies
  - revised many integration tests:
    - flow system no longer uses real datasets
    - HTTP and GQL use real accounts and dataset entries
- Moved several account-related routines from `AuthenticationService` to `AccountService`, 
  the authentication services have focus only on JWT token and login flows
- Upgraded to `datafusion v45` (#1063)
### Fixed
- GQL metadata query now correctly returns dataset aliases for `SetTransform` event in multi-tenant mode
- Handle panic errors in `kamu inspect lineage -- browse` command
- Improved result messages for `kamu system diagnose` command

## [0.222.0] - 2025-02-06
### Added
- New `AccessTokenLifecycleMessage` outbox message which produced during access token creation
### Changed
- `kamu pull` command now can be called with passing `<remote_repo>/<dataset_name>` arg
  and pull url will be combined automatically 

## [0.221.1] - 2025-01-31
### Fixed
- Private Datasets:
  - Validation `SetTransform` event (input datasets): IDs are used for accessibility checks. 
      Aliases are used only to generate an error message.
  - `OsoDatasetAuthorizer`: readiness to handle duplicates when filtering

## [0.221.0] - 2025-01-29
### Added
- GQL support to query and update email on the currently logged account
- Account registration sends `AccountLifecycleEvent` to `Outbox`
### Changed
- Emails are mandatory for Kamu accounts now:
  - predefined users need to specify an email in config
  - predefined users are auto-synced at startup in case they existed before
  - GitHub users are queried for primary verified email, even if it is not public
  - migration code for the database existing users

## [0.220.0] - 2025-01-27
### Changed
- Private Datasets:
  - GQL, `DatasetFlowRunsMut::trigger_flow()`: added check of input datasets for accessibility for `ExecuteTransform`
  - GQL, `TransformInput::input_dataset()`: dataset may not be accessible
  - GQL, `MetadataChainMut::commit_event`: added check of dataset inputs for availability for `SetTransform`
  - HTTP: added access check for the dataset router (`DatasetAuthorizationMiddleware`), affected:
    - `POST /{dataset}/ingest`
    - `GET /{dataset}/metadata`
    - `GET /{dataset}/tail`
  - HTTP, `GET /datasets/{id}`: access check corrected
  - HTTP: replaced access errors with not found errors
  - CLI, `kamu pull`: replaced access errors with not found errors
- Continued work on use cases extracting:
  - `ViewDatasetUseCase`
  - `EditDatasetUseCase`
  - `GetDatasetDownstreamDependenciesUseCaseImpl`
  - `GetDatasetUpstreamDependenciesUseCaseImpl`

## [0.219.2] - 2025-01-24
### Added
- Reusable static database migrators 

## [0.219.1] - 2029-01-18
### Fixed
- Reverted unstable AWS API dependencies

## [0.219.0] - 2029-01-17
### Changed
- Massive crates restructuring around Open Data Fabric code:
  - `src/odf` concentrates large number of related crates now, preparing for future separation in different Git repo
  - old `opendatafabric` crate became `odf-metadata`
  - low-level repository implementations became `odf-storage[-...]` crates
  - specific storage technologies are gated via features (`lfs`, `s3`, `http`)
  - `DatasetFactory`, `Dataset`, `DatasetSummary`, `DatasetLayout`, `BlockRef`, 
      `MetadataChain` and visiting logic now are residents of `odf-dataset`
  - `kamu-data-utils` became `odf-data-utils`
  - multiple utility libraries introduced, shared both via ODF and main Kamu code 
    (`async-utils`, `file-utils`, `s3-utils`, `test-utils`)
  - `DatasetRepository` still stays in Kamu core, renamed to `DatasetStorageUnit` to better match it's current purpose
  - import statements pointing at ODF code have been cleaned all over the code base (use `odf` meta-crate only outside `src/odf`)


## [0.218.0] - 2029-01-17
### Changed
- Private Datasets:
  - OSO: using user actors / dateset resources that come from the database
    - Thus, any access check relies on real entities
  - GQL, added `Dataset.visibility()` to get the current visibility value
  - GQL, added `DatasetMut.setVisibility()` to be able to change the dataset visibility after it has been created
  - Deletion of previously created (and unused) ReBAC-properties and reindexing
  - OSO: updating the schema to use identifiers instead of names
  - OSO: added resource storage for access speed
  - E2E: Using the correct account in multi-tenant mode
    - And also the possibility of set it up
  - `DatasetOwnershipService`: moved to the `kamu-dataset` crate area & implemented via `DatasetEntryServiceImpl`
  - GQL, `DatasetMetadata.currentUpstreamDependencies`: indication if datasets not found/not accessed
  - GQL, `DatasetMetadata.currentDownstreamDependencies`: exclude datasets that cannot be accessed
  - E2E: added the ability to create an account using CLI

## [0.217.3] - 2025-01-14
### Fixed
- Fix crash on resolving dataset by non-existing account
- Minor improvements in event sourcing aggregation

## [0.217.2] - 2025-01-10
### Changed
- Updated to latest `datafusion` and `alloy` dependencies
- Performance improvements with batch loading of event sourcing aggregates

## [0.217.1] - 2025-01-09
### Changed
- Extended database config options with next fields: `maxConnections`, `maxLifeTimeSecs` and `acquireTimeoutSecs`

## [0.217.0] - 2025-01-08
### Changed
- GraphQL: flows are listed ordered by status and last event time
- Merged two methods(`saveEnvVariable` and `modifyEnvVariable`) from `DatasetEnvVarsMut` info one `upsertEnvVariable`
### Fixed
- GQL api flows queries now fetch dataset polling source only once per dataset(and only if Ingest flow type is here)
- Flow trigger status now become disable on flow fail

## [0.216.0] - 2024-12-30
### Changed
- Flight SQL protocol now supports anonymous and bearer token authentication
- The `kamu notebook` command now defaults to `DataFusion` engine for speed, but you can switch to Spark with `--engine spark` argument
- The `kamu notebook` command uses new image based on latest Jupyter and new [`kamu-client-python`](https://github.com/kamu-data/kamu-client-python) library
- The `kamu sql server` command now defaults to `DataFusion` engine with interface changed to use `--engine datafusion/spark`, removing the `--flight-sql` flag
- Examples in `examples/flightsql/python` were updated to new auth and showcasing `kamu` Python library
- Most notebooks in `examples/` directory are using `kamu` Python library with `DataFusion` engine, with Spark still in use for GIS extensions

## [0.215.1] - 2024-12-30
### Fixed
- GraphQL: in a multi-tenant workspace, `datasets.createEmpty` and `datasets.createFromSnapshot` mutations now return dataset aliases prefixed with account name.
- Fix DB transaction error in `/verify` REST endpoint (cherry-picked from `0.214.1`)

## [0.215.0] - 2024-12-27
### Added
- New entity `FlowTrigger` which is now responsible for flow activation and schedules
### Changed
- `DatasetFlowConfigsMut` now has only one method `setConfig` for all types of configurations

## [0.214.0] - 2024-12-23
### Added
- New `kamu system decode` command that can decode an arbitrary block file for debugging
- `export` command for bulk data exporting
### Changed
- `sql` command now allows to export query command results to file(s)
- FlightSQL session state management improvements

## [0.213.1] - 2024-12-18
### Fixed
- Removed all occurrences of `DataWriterMetadataState` from telemetry spans (too much pressure)

## [0.213.0] - 2024-12-18
### Added
- kamu-adapter-graphql: added macros (`from_catalog_n!()` & `unsafe_from_catalog_n!()`)
   that simplify the extraction of components from the DI catalog
- database-common: the logic for pagination of data processing is generalized in `EntityPageStreamer`
### Changed
- Speed up project build time by removing unused dependencies which were not detected by automated tools
- Extracted "planner" and "executor" for compacting, reset, set watermark, push ingest, partially polling ingest.
- Renamed long-running "executors" to "agents".
- Introduced `MetadataQueryService` to absorb simple queries that do not have to be defined at the level of metadata chian from the interface point of view.
### Fixed
- `DatasetEnvVar` entity now deletes during deleting `DatasetEntry` entity

## [0.212.0] - 2024-12-11
### Changed
- Upgraded to `datafusion v43`
### Fixed
- Ingest was sometimes producing Parquet files with non-sequential `offset` column which violated the ODF spec

## [0.211.0] - 2024-12-02
### Changed
- Dataset dependency graph is now backed with a database, removing need in dependency scanning at startup.

## [0.210.0] - 2024-11-28
### Added
- Console warning when deleting datasets which are out of sync with their push remotes
### Changed
- Separated Web UI runtime and UI configuration flags. UI configuration is now provided by API server too.
### Fixed
- Typo in feature flags (enableDatasetEnvVarsManagement)
                                                  ^

## [0.209.0] - 2024-11-25
### Changed
- Improved OpenAPI integration
- Replaced Swagger with Scalar for presenting OpenAPI spec
### Fixed
- `EXECUTE_TRANSFORM` flows now respect last success run time during config enabling and api-server restarting
- `kamu login`: add repo with `odf+` schema protocol

## [0.208.1] - 2024-11-22
### Fixed
- `kamu-base-with-data-mt` image building

## [0.208.0] - 2024-11-21
### Added
Introduced `DatasetRegistry` abstraction, encapsulating listing and resolution of datasets:
- Registry is backed by database-stored dataset entries, which are automatically maintained
- Scope for `DatasetRepository` is now limited to support `DatasetRegistry` and in-memory dataset dependency graph
- New concept of `ResolvedDataset`: a wrapper around `Arc<dyn Dataset>`, aware of dataset identity
- `DatasetRegistryRepoBridge` utility connects both abstractions in a simple way for testing needs
- Query and Dataset Search functions now consider only the datasets accessible for current user
- Core services now explicitly separate planning (transactional) and execution (non-transactional) processing phases
- Similar decomposition introduced in task system execution logic
- Revised implementation of core commands and services: `pull`, `push`, `reset`, `verify`, `compact`, setting watermark
- More parallelism from `pull` command, allowing to mix ingest/sync/transform operations of the same depth level
- Optimized `pull` flow, when a single non-recursive dataset is sent for processing
- Batched form for dataset authorization checks
- Ensuring correct transactionality for dataset lookup and authorization checks all over the code base
- Passing multi/single tenancy as an enum configuration instead of boolean
- Renamed outbox "durability" term to "delivery mechanism" to clarify the design intent
- Greatly reduced complexity and code duplication of many use case and service tests with `oop` macro for inheritance of harnesses

## [0.207.3] - 2024-11-21
### Changed
- Add version for `OutboxMessage` structure to prevent startup failures after breaking changes

## [0.207.2] - 2024-11-15
### Fixed
- E2E: revision of st/mt tests:
  - In cases where temporary workspaces are created,
     test variants for both single-tenant and multi-tenant have been added
  - New combinations activated
  - Certain duplicate tests have been removed
  - Some of the tests related to `kamu pull` only have been moved to the appropriate module
  - Activated missing tests for databases
- `kamu push`: crash in multi-tenant mode

## [0.207.1] - 2024-11-14
### Fixed
- `kamu pull`: crash in multi-tenant mode

## [0.207.0] - 2024-11-11
### Added
- E2E: reinforce test coverage
  - Covered all flow scenarios
  - Covered hot REST API endpoints
  - Reconfiguring test groups for a small speedup (10%)
  - Directory structure grooming
  - `KamuApiServerClientExt`: method grouping
- Dataset definition: added possibility to set defaults in templates:
  ```yaml
  fetch:
    kind: Container
    image: "ghcr.io/kamu-data/fetch-com.defillama:0.1.5"
    args:
      - --request-interval
      - '${{ env.request_interval || 2 }}'
  ```
### Changed
- HTTP API errors will now come in JSON format instead of plain text, for example:
  ```json
  { "message": "Incompatible client version" }
  ```
- GQL: The `DataQueryResultSuccess` type is extended to the optional `datasets` field,
   which contains information about the datasets participating in the query. Affected API:
  - `GQL DataQueries`: the field will be filled
  - `GQL DatasetData`: field will be empty because we already know which dataset is involved
### Fixed
- `kamu add` correctly handles snapshots with circular dependencies
- `kamu push` shows a human-readable error when trying to push to the non-existing repository
- Jupyter repository block documentation misleading

## [0.206.5] - 2024-10-29
### Changed
- Allow anonymous access to the content of recently uploaded files
- Updated to `arrow 53.2`, `datafusion 42.1`, `tower 0.6`, `opentelemetry 27` + minor updates

## [0.206.4] - 2024-10-28
### Fixed
- `kamu push` correctly handle `odf+` format repositories

## [0.206.3] - 2024-10-28
### Fixed
- Improved telemetry for dataset entry indexing process
- Corrected recent migration related to outbox consumptions of old dataset events

## [0.206.2] - 2024-10-26
### Changed
- GraphQL: Removed deprecated `JSON_LD` in favor of `ND_JSON` in `DataBatchFormat`
- GraphQL: In `DataBatchFormat` introduced `JSON_AOS` format to replace the now deprecated `JSON` in effort to harmonize format names with REST API
### Fixed
- GraphQL: Fixed invalid JSON encoding in `PARQUET_JSON` schema format when column names contain special characters (#746)

## [0.206.1] - 2024-10-24
### Changed
- `kamu repo list`: supports all types of output
- Tests: `sqlx + nextest` combination has been stabilized
- `DatasetEntryIndexer`: guarantee startup after `OutboxExecutor` for a more predictable initialization
  - Add `DatasetEntry`'is re-indexing migration
### Fixed
- `kamu push`: show correct error if server failed to store data

## [0.206.0] - 2024-10-22
### Added
- Introduced OpenAPI spec generation
  - `/openapi.json` endpoint now returns the generated spec
  - `/swagger` endpoint serves an embedded Swagger UI for viewing the spec directly in the running server
  - OpenAPI schema is available in the repo `resources/openapi.json` beside its multi-tenant version
- Added and expanded many E2E tests, improved test stability
- Added endpoint to read a recently uploaded file (`GET /platform/file/upload/{upload_token}`)
### Changed
- Removed support for deprecated V1 `/query` endpoint format
- The `/tail` endpoint was updated to better match V2 `/query` endpoint
### Fixed
- `kamu add`: fixed behavior when using `--stdin` and `--name` arguments

## [0.205.0] - 2024-10-15
### Changed
- `kamu push <dataset>` command now can be called without `--to` reference and Alias or Remote dataset repository will be used as destination
- `kamu login` command now will store repository to Repository registry. Name can be provided with `--repo-name` flag and to skip creating repo can be used `--skip-add-repo` flag

## [0.204.5] - 2024-10-08
### Added
- Postgres implementation for dataset entry and account Re-BAC repositories
### Changed
- `kamu repo alias list`: added JSON output alongside with other formats mentioned in the command's help
- Private Datasets, `DatasetEntry` integration that will allow us to build dataset indexing
  - Added `DatasetEntryService` for message processing
  - Added `DatasetEntryIndexer` for one-shot indexing
  - Extend `DatasetLifecycleMessageCreated` with `dataset_name` field
  - Introducing `DatasetLifecycleMessageRenamed`
- Simplified error handling code in repositories
- Hidden part of the test code behind the feature gate
- Updated our crate dependencies so they can be built in isolation
### Fixed
- `--yes / -y` flag: fixed when working from a TTY
- CI: Fixes `kamu-base-with-data-mt` image builds

## [0.204.4] - 2024-09-30
### Changed
- CLI command tweaks:
  - Make `--yes / -y` flag global
  - Add confirmation step to `system compact` command
  - Add support for patterns to `system compact` to process multiple datasets at once
  - Fixed argument parsing error in `kamu system compact` command
- Simplified organization of startup initialization code over different components
### Fixed
- Broken catalog issue for server and transactional modes
  - Added several E2E tests (happy paths) covering the Flows tab in the UI
- Corrected behavior of `MySqlAccountRepository::get_accounts_by_ids()`, for the case of empty IDs collection

## [0.204.3] - 2024-09-26
### Fixed
- Dataset creation with unique alias but with existing id for FS dataset storage mode
- `kamu init`: fixed regression in case of using `exists_ok` flag... finally

## [0.204.2] - 2024-09-26
### Fixed
- `kamu init`: fixed regression in case of using `exists_ok` flag

## [0.204.1] - 2024-09-25
### Fixed
- Fixed build regression, in case `web-ui` feature flag is used

## [0.204.0] - 2024-09-25
### Changed
- If not explicitly configured, a SQLite database is used for a multi-tenant workspace
- If a SQLite database is used, built-in migrations are automatically applied
- Start processing added Outbox messages after successful command execution
- DI: `ServerCatalog` added, to split dependencies

## [0.203.1] - 2024-09-24
### Added
- Added database migration & scripting to create an application user with restricted permissions
- `kamu delete` command will respect dependency graph ordering allowing to delete multiple datasets without encountering dangling reference

## [0.203.0] - 2024-09-22
### Added
- Support `List` and `Struct` arrow types in `json` and `json-aoa` encodings

## [0.202.1] - 2024-09-20
### Fixed
- Open Telemetry integration fixes

## [0.202.0] - 2024-09-20
### Changed
- Major dependency upgrades:
  - DataFusion 42
  - HTTP stack v.1
  - Axum 0.7
  - latest AWS SDK
  - latest versions of all remaining libs we depend on
- Outbox refactoring towards true parallelism via Tokio spaned tasks instead of futures
### Fixed
- Failed flows should still propagate `finishedAt` time
- Eliminate `span.enter`, replaced with instrument everywhere

## [0.201.0] - 2024-09-18
### Added
- REST API: New `/verify` endpoint allows verification of query commitment as per [documentation](https://docs.kamu.dev/node/commitments/#dispute-resolution) (#831)
### Changed
- Outbox main loop was revised to minimize the number of transactions:
    - split outbox into planner and consumption jobs components
    - planner analyzes current state and loads a bunch of unprocessed messages within a 1 transaction only
    - consumption jobs invoke consumers and detect their failures
- Detecting concurrent modifications in flow and task event stores
- Improved and cleaned handling of flow abortions at different stages of processing
- Revised implementation of flow scheduling to avoid in-memory time wheel:
    - recording `FlowEventScheduledForActivation` event (previously, placement moment into the time wheel)
    - replaced binary heap based time wheel operations with event store queries
    - Postgres/SQLite event stores additionally track activation time for the waiting flows
    - in-memory event store keeps prepared map-based lookup structures for activation time

## [0.200.0] - 2024-09-13
### Added
- Added first integration of Prometheus metrics starting with Outbox
- Added `--metrics` CLI flag that will dump metrics into a file after command execution
### Changed
- Telemetry improvements:
   - Improved data collected around transactional code
   - Revised associating span objects with large JSON structures such as messages
   - Suppressed several noisy, but not very useful events
- Improved Outbox stability when message consumers fail
- Similarly, Task Executor keeps executing next tasks in case running a task results in an internal error

## [0.199.3] - 2024-09-11
### Fixed
- Associating correct input dataset that was hard compacted with the error during transformation of derived dataset

## [0.199.2] - 2024-09-09
### Added
- REST API: The `/query` endpoint now supports response proofs via reproducibility and signing (#816)
- REST API: New `/{dataset}/metadata` endpoint for retrieving schema, description, attachments etc. (#816)
### Fixed
- Fixed unguaranteed ordering of events when restoring event sourcing aggregates
- Enqueuing and cancelling future flows should be done with transactions taken into account (via Outbox)

## [0.199.1] - 2024-09-06
### Fixed
- Fixed crash when a derived dataset is manually forced to update while an existing flow
  for this dataset is already waiting for a batching condition

## [0.199.0] - 2024-09-06
### Added
- Persistency has been enabled for Task and Flow domains.
  Both `TaskExecutor` and `FlowExecutor` now fully support transactional processing mode,
  and save state in Postgres or Sqlite database.
- Tasks now support attaching metadata properties. Storing task->flow association as this type of metadata.
- Flows and Tasks now properly recover the unfinished requests after server restart
### Changed
- Simplified database schema for flow configurations and minimized number of migrations
   (breaking change of the database schema)
- Introduced `pre_run()` phase in flow executor, task executor & outbox processor to avoid startup races
- Explicit in-memory task queue has been eliminated and replaced with event store queries
- Get Data Panel: use SmTP for pull & push links
- GQL api method `setConfigCompaction` allows to set `metadataOnly` configuration for both root and derived datasets
- GQL api `triggerFlow` allows to trigger `HARD_COMPACTION` flow in `metadataOnly` mode for both root and derived datasets

## [0.198.2] - 2024-08-30
### Added
- Container sources allow string interpolation in env vars and command
- Private Datasets, changes related to Smart Transfer Protocol:
  - `kamu push`: added `--visibility private|public` argument to specify the created dataset visibility
  - Send the visibility attribute in the initial request of the push flow
### Changed
- Schema propagation improvements:
  - Dataset schema will be defined upon first ingest, even if no records were returned by the source
  - Schema will also be defined for derivative datasets even if no records produced by the transformation
  - Above ensures that datasets that for a long time don't produce any data will not block data pipelines
- Smart Transfer Protocol:
  - Use `CreateDatasetUseCase` in case of creation at the time of the dataset pulling
  - Now requires the `x-odf-smtp-version` header, which is used to compare client and server versions to prevent issues with outdated clients

## [0.198.1] - 2024-08-28
### Added
- Private Datasets, ReBAC integration:
  - ReBAC properties update based on `DatasetLifecycleMessage`'s:
  - `kamu add`: added hidden `--visibility private|public` argument, assumed to be used in multi-tenant case
  - GQL: `DatasetsMut`:
    - `createEmpty()`: added optional `datasetVisibility` argument
    - `createFromSnapshot()`: added optional `datasetVisibility` argument

## [0.198.0] - 2024-08-27
### Changed
- If a polling/push source does not declare a `read` schema or a `preprocess` step (which is the case when ingesting data from a file upload) we apply the following new inference rules:
  - If `event_time` column is present - we will try to coerce it into a timestamp:
    - strings will be parsed as RFC3339 date-times
    - integers will be treated as UNIX timestamps in seconds
  - Columns with names that conflict with system columns will get renamed
- All tests related to databases use the `database_transactional_test` macro
- Some skipped tests will now also be run
- Access token with duplicate names can be created if such name exists but was revoked (now for MySQL as well)
- Updated `sqlx` crate to address [RUSTSEC-2024-0363](https://rustsec.org/advisories/RUSTSEC-2024-0363)
### Fixed
- Derivative transform crash when input datasets have `AddData` events but don't have any Parquet files yet

## [0.197.0] - 2024-08-22
### Changed
- **Breaking:** Using DataFusion's [`enable_ident_normalization = false`](https://datafusion.apache.org/user-guide/configs.html) setting to work with upper case identifiers without needing to put quotes everywhere. This may impact your root and derivative datasets.
- Datafusion transform engine was updated to latest version and includes JSON extensions
- **Breaking:** Push ingest from `csv` format will default to `header: true` in case schema was not explicitly provided
- Access token with duplicate names can be created if such name exists but was revoked
- Many examples were simplified due to ident normalization changes
### Fixed
- Crash in `kamu login` command on 5XX server responses
- The push smart protocol now delivers internal errors to the client
### Added
- HTTP sources now include `User-Agent` header that defaults to `kamu-cli/{major}.{minor}.{patch}`
- Externalized configuration of HTTP source parameters like timeouts and redirects
- CI: build `sqlx-cli` image if it is missing

## [0.196.0] - 2024-08-19
### Added
- The `/ingest` endpoint will try to infer the media type of file by extension if not specified explicitly during upload.
   This resolves the problem with `415 Unsupported Media Type` errors when uploading `.ndjson` files from the Web UI.
- Private Datasets, preparation work:
  - Added SQLite-specific implementation of ReBAC repository
  - Added SQLite-specific implementation of `DatasetEntryRepository`
- `internal-error` crate:
  - Added `InternalError::reason()` to get the cause of an error
  - Added methods to `ResultIntoInternal`:
    - `map_int_err()` - shortcut for `result.int_err().map_err(...)` combination
    - `context_int_err()` - ability to add a context message to an error
- Added macro `database_transactional_test!()` to minimize boilerplate code
### Changed
- Upgraded `sqlx` crate to v0.8
- Renamed `setConfigSchedule` GQL api to `setConfigIngest`. Also extended
  `setConfigIngest` with new field `fetchUncacheable` which indicates to ignore cache
  during ingest step

## [0.195.1] - 2024-08-16
### Fixed
- Add `reset` ENUM variant to `dataset_flow_type` in postgres migration

## [0.195.0] - 2024-08-16
### Added
- Reliable transaction-based internal cross-domain message passing component (`MessageOutbox`), replacing `EventBus`
  - Metadata-driven producer/consumer annotations
  - Immediate and transaction-backed message delivery
  - Background transactional message processor, respecting client idempotence
- Persistent storage for flow configuration events
### Changed
- Upgraded to `datafusion v41` (#713)
- Introduced use case layer, encapsulating authorization checks and action validations, for first 6 basic dataset scenarios
   (creating, creating from snapshot, deleting, renaming, committing an event, syncing a batch of events),
- Separated `DatasetRepository` on read-only and read-write parts
- Isolated `time-source` library
### Fixed
- E2E: added additional force off colors to exclude sometimes occurring ANSI color sequences
- E2E: modify a workaround for MySQL tests

## [0.194.1] - 2024-08-14
### Fixed
- Add `recursive` field to `Reset` flow configurations in GQL Api which triggers `HardCompaction` in `KeepMetadataOnly` mode flow for each owned downstream dependency

## [0.194.0] - 2024-08-13
### Changed
- Change `mode` argument for `DatasetEnvVarsConfig` to `enabled: Option<bool>`
### Added
- New `Reset` flow in GQL Api which can be triggered manually for `Root` and `Derivative` datasets
- Private Datasets, preparation work:
  - Added in-mem implementation of ReBAC repository
  - Added in-mem implementation of `DatasetEntryRepository`

## [0.193.1] - 2024-08-09
### Fixed
- Panic for `EXECUTE_TRANSFORM` flow without dataset env vars enabled feature

## [0.193.0] - 2024-08-07
### Added
- `kamu add` command accepts optional `--name` argument to add a snapshot under a different name

## [0.192.0] - 2024-08-07
### Added
- `kamu --no-color` to disable color output in the terminal.
### Changed
- New recursive flag for `CompactionConditionFull` input to trigger
  Hard compaction with keep metadata only mode for each derived dataset
- E2E: Reorganized work with tests that call `kamu-cli`:
  - Added `kamu-cli-puppet` crate to allow `kamu-cli` to be run as a separate process from tests
  - Removed past `kamu-cli` wrapper that ran in-process.
  - Some of `kamu-cli` tests that are inherently E2E are moved and adapted to E2E scope (in-mem area)
  - For convenience, the test run macros are now procedural
  - Various Windows-related tweaks & fixes
### Fixed
- Return `RootDatasetCompacted` error for manual triggered `EXECUTE_TRANSFROM` flows
- Using new Spark image that fixes serialization errors when working with large GIS datasets
- Fixed container runtime for systems using SELinux

## [0.191.5] - 2024-07-30
### Fixed
- Ingest flow panic with database api mode

## [0.191.4] - 2024-07-22
### Fixed
- Parsing passwords includes specific symbols in database common crate

## [0.191.3] - 2024-07-22
### Fixed
- Script for api server database migration issue with passwords includes
  specific symbols

## [0.191.2] - 2024-07-18
### Fixed
- Panic for `DatasetEnvVars` API with wrong configuration
- Moved `DATASET_ENV_VAR_ENCRYPTION_KEY`from env to config

## [0.191.1] - 2024-07-16
### Fixed
- `opendatafabric` crate was not compiling without `sqlx` feature

## [0.191.0] - 2024-07-16
### Fixed
- Obscure error during push duplicate dataset with different aliases
- Get Data Panel: fixed `base_url_rest` calculation  in case the API server is started on a random port
- Minor corrections to references in generated code documentation
### Changed
- Upgraded `rustc` version and some dependencies
- E2E: unblocked parallel run for tests

## [0.190.1] - 2024-07-10
### Fixed
- `DatasetEnvVars` inmem deleting

## [0.190.0] - 2024-07-09
### Added
- New repository `DatasetEnvVars` to work with dataset secrets
- Now is possible to set new `DatasetEnvVars` configuration to `storage`
  and manage it via GQL api
- New Gql APIs to manage dataset env vars
  - `listEnvVariables` to fetch list of env vars by dataset
  - `exposedValue` to get secret value of env var by id
  - `saveEnvVariable` to store new dataset env var
  - `deleteEnvVariable` to delete dataset env var
  - `modifyEnvVariable` to modify dataset env var

## [0.189.7] - 2024-07-04
### Added
- Added Kamu access token E2E test
- SmTP: added E2E test group to cover the pushing and pulling of datasets
### Changed
- Wrapping only necessary, not all HTTP requests in a transaction
- Respect the `--quiet` option for:
  - `kamu add`
  - `kamu ingest`
  - `kamu push`
### Fixed
- Fixed SmTP working together with transactions

## [0.189.6] - 2024-07-03
### Fixed
- GQL API regression where unparsable SQL was ending up in internal error
- REST API `/query` endpoint will return `400 Bad Request` in case of unparsable SQL
- Bug fixed in database IAM token authentication method (redundant session token request)

## [0.189.4] - 2024-07-02
### Fixed
- GQL access token list pagination

## [0.189.3] - 2024-07-02
### Fixed
- SQLX images now include scripts and programs necessary to fetch database credentials from AWS secrets manager

## [0.189.2] - 2024-07-01
### Fixed
- AWS secret stores both user name and password, so database username should be a secret too.

## [0.189.1] - 2024-06-28
### Fixed
- Modify revoke access token GQL response according to design

## [0.189.0] - 2024-06-28
### Added
- Support multiple methods to access database:
  - via raw password
  - via password stored as AWS secret
  - via generated AWS IAM authentication tokens
- Support periodic database password rotation with configurable period

## [0.188.6] - 2024-06-27
### Fixed
- Added missed field to create access token result API

## [0.188.5] - 2024-06-26
### Added
- `kamu system api-server`: Added the option of overriding the base URL in the API with `--external-address`.
  Can be handy when launching inside a container

## [0.188.4] - 2024-06-25
### Changed
- Renamed all places compacting -> compacting

## [0.188.3] - 2024-06-24
### Fixed
- Fixed support of  ingestion via file upload in `kamu ui` mode
  and `kamu system api-server` mode with custom HTTP port
- Fixed launching `kamu ui` mode (related to transactions management)

## [0.188.2] - 2024-06-20
### Added
- Added an E2E test group for REST API
### Changed
- MySQL E2E tests are turned off
- The `<owner/dataset>/tail` REST API endpoint will:
  - return `404 Not Found` on not found datasets
  - return `202 No Content` on empty datasets
### Fixed
- Stabilized query handling in case of database usage; affected:
  - The `<owner/dataset>/tail` REST API
  - The `/query` REST API
  - `kamu system tail` command
  - `kamu sql` command
- Fixed memory leak when working with DataFusion

## [0.188.1] - 2024-06-17
### Changed
- The `/query` REST API endpoint will:
  - return `404 Not Found` on not found datasets
  - return `400 Bad Request` on invalid SQL
  - return `422 Unprocessable Content` on unrecognized request body fields

## [0.188.0] - 2024-06-14
### Added
- New repository `AccessTokenRepository` to work with new access tokens
- Middleware now accept new token format `Bearer ka_*`
- New Gql APIs to manage new access tokens
  - `listAccessTokens` to fetch access tokens by account
  - `createAccessToken` to create new access token for account
  - `revokeAccessToken` to revoke existing access token

## [0.187.0] - 2024-06-14
### Added
- The `/query` REST API endpoint now supports:
  - POST requests with all parameters being passed via body
  - Specifying schema format
  - Specifying `aliases` to associate table names with specific dataset IDs
  - Returning and providing state information to achieve full reproducibility of queries

## [0.186.0] - 2024-06-13
### Added
- New `EthereumLogs` polling source allows to stream and decode log data directly from any ETH-compatible blockchain node
  - See the updated `examples/reth-vs-snp500` example
  - See the new [`datafusion-ethers`](https://github.com/kamu-data/datafusion-ethers) crate for implementation details
- Added E2E test infrastructure
  - Added necessary components for managed run -- for startup, operations, and shutdown
### Changed
- Upgraded to `arrow 52` and `datafusion 39`
- Improved binary data formatting in CLI table output - instead of the `<binary>` placeholder it will display an abbreviated hex values e.g. `c47cf6…7e3755`
- JSON and CSV formatters can now output binary data - it will be `hex`-encoded by default
- Hidden arguments and options are excluded from [the CLI reference](resources/cli-reference.md)
### Fixed
- JSON formatter now properly supports `Decimal` types
- Stabilized startup using connection to databases
  - Added HTTP middleware that wraps each request into a separate transaction
  - Also added wrapping for some commands, in particular `kamu system generate-token`
  - The structure of services that required lazy access to databases was reorganized:
     - Extracted `PredefinedAccountsRegistrator` & `DatasetOwnershipServiceInMemoryStateInitializer`
- Fixed potential crash when attempting to rollback a transaction if the connection fails to establish

## [0.185.1] - 2024-06-07
### Fixed
- Fixed support of `--force` mode for pull/push actions using Smart Transfer Protocol

## [0.185.0] - 2024-06-06
### Added
- New `--reset-derivatives-on-diverged-input` flag to `kamu pull` command, which will trigger
  compaction for derived dataset if transformation fails due to root dataset compaction and retry transformation
- Initial support for ingestion via file uploads, with local FS and S3-based storage for temporary files
### Changed
- `AddPushSource` event may omit specifying a schema. In this case, the very first push ingestion invocation
  would try to make a best-effort auto-inference of the data schema.
### Fixed
- Fixed issue with smart protocol transfer operations upon empty datasets

## [0.184.0] - 2024-05-28
### Changed
- `InitiatorFilterInput` now accept `[AccountID]` instead of `AccountName`
  `AccountFlowFilters` now filter by `DatasetId` instead of `DatasetName`.
- Upgraded to `datafusion v38`
### Added
- Added a public image with [sqlx-cli](/images/sqlx-cli)
- Added a [configuration](/images/persistent-storage) of running a `kamu` API server along with a database,
  for persistent storage of data
- New `listFlowInitiators` api to fetch all initiators of flows
- New `allPaused` method in `AccountFlowConfigs` API

## [0.183.0] - 2024-05-22
### Added
- New `keep_metadata_only` flag to `HardCompaction` flow. Also extended `FlowState` with `ConfigSnapshot`
  and possibility to pass configuration during triggering a flow
### Fixed
- Added support of `--all` flag to the `kamu delete` command
- Made recursive deletion dataset with provided `%` pattern
### Changed
- `HardCompaction` configuration now is one of `Full` or `KeepMetadataOnly` variants. In case of
  `KeepMetadataOnly` variant required to provide `recursive` value which will trigger downstream
  dependencies compaction

## [0.182.0] - 2024-05-20
### Added
- Loading database components relying on CLI config
### Fixed
- Panic when creating a workspace with an existing config

## [0.181.2] - 2024-05-20
### Fixed
- `kamu login --check` supports searching both by frontend and backend URL

## [0.181.1] - 2024-05-20
### Fixed
- Panic when resolving datasets in GraphQL API for unregistered accounts

## [0.181.0] - 2024-05-14
### Added
- Introduced MQTT protocol support (see [FetchStepMqtt](https://docs.kamu.dev/odf/reference/#fetchstepmqtt) and the new [`mqtt` example](/examples/mqtt))
- The `kamu system compact` command now accepts the `--keep-metadata-only` flag, which performs hard
  compaction of dataset(root or derived) without retaining `AddData` or `ExecuteTransform` blocks
### Fixed
- Panic while performing data ingesting in the derived datasets

## [0.180.0] - 2024-05-08
### Added
- GraphQL account flows endpoints:
  - List of flows by account(including filters `byDatasetName`, `byFlowType`, `byStatus`, `byInitiator`)
  - Pause all flows by account
  - Resume all flows by account
### Changed
- Correct JWT config creation for `kamu-node`
### Fixed
- `kamu repo alias rm` command regression crash. Changed accepted type and covered by integration test

## [0.179.1] - 2024-05-07
### Changed
- Adding derived traits needed for `kamu-node`

## [0.179.0] - 2024-05-06
### Changed
- Refactoring of authorization configuration data: separation into configuration models and logic for loading them from environment variables

## [0.178.0] - 2024-05-04
### Added
- Flow system: implemented persistent repositories (PostgreSQL, SQLite) for flow configuration events
- Support for persistent accounts:
  - supports Postgres, MySQL/MariaDB, SQLite database targets
  - accounts have a fully functional DID-identifier:
    - based on account name for CLI mode
    - auto-registered randomly on first GitHub login
  - account ID resolutions are no longer mocked
- REST API to login remotely using password and GitHub methods
### Fixed
- Compaction datasets stored in an S3 bucket

## [0.177.0] - 2024-04-25
### Added
- REST data APIs and CLI commands now support different variations of JSON representation, including:
  - `Array-of-Structures` e.g. `[{"c1": 1, "c2": 2}, {"c1": 3, "c2": 4}]` (default)
  - `Structure-of-Arrays` e.g. `{"c1": [1, 3], "c2": [2, 4]}`
  - `Array-of-Arrays` e.g. `[[1, 2], [3, 4]]`
- REST data APIs now also return schema of the result (pass `?schema=false` to switch it off)
### Changed
- Upgraded to `datafusion` `v37.1.0`
- Split the Flow system crates
### Fixed
- `kamu system diagnose` command crashes when executed outside the workspace directory

## [0.176.3] - 2024-04-18
### Changed
- Updated KAMU_WEB_UI image to latest release 0.18.1

## [0.176.2] - 2024-04-16
### Fixed
- Fix the instant run of `ExecuteTransform` flow after the successful finish of `HardCompaction` flow
- Extend `FlowFailed` error type to indicate when `ExecuteTransform` failed due to `HardCompaction` of root dataset

## [0.176.1] - 2024-04-16
### Fixed
- Split result for different(`setFlowConfigResult`, `setFlowBatchingConfigResult`, `setFlowCompactionConfigResult`) flow configuration mutations

## [0.176.0] - 2024-04-15
- New engine based on RisingWave streaming database ([repo](https://github.com/kamu-data/kamu-engine-risingwave)) that provides mature streaming alternative to Flink. See:
  - Updated [supported engines](https://docs.kamu.dev/cli/supported-engines/) documentation
  - New [top-n](https://docs.kamu.dev/cli/get-started/examples/leaderboard/) dataset example highlighting retractions
  - Updated `examples/covid` dataset where RisingWave replaced Flink in tumbling window aggregation

## [0.175.0] - 2024-04-15
### Added
- The `kamu ingest` command can now accept `--event-time` hint which is useful for snapshot-style data that doesn't have an event time column
- The `/ingest` REST API endpoint also supports event time hints via `odf-event-time` header
- New `--system-time` root parameter allows overriding time for all CLI commands
### Fixed
- CLI shows errors not only under TTY
- Removed `paused` from `setConfigCompaction` mutation
- Extended GraphQL `FlowDescriptionDatasetHardCompaction` empty result with a resulting message
- GraphQL Dataset Endpoints object: fixed the query endpoint

## [0.174.1] - 2024-04-12
### Fixed
- Set correct ODF push/pull websocket protocol

## [0.174.0] - 2024-04-12
### Added
- `HardCompaction` to flow system

## [0.173.0] - 2024-04-09
### Added
- OData API now supports querying by collection ID/key (e.g. `account/covid.cases(123)`)
### Fixed
- Handle broken pipe panic when process piping data into `kamu` exits with an error
- GraphQL Dataset Endpoints object: tenant-insensitive paths & updated REST API push endpoint

## [0.172.1] - 2024-04-08
### Fixed
- Add precondition flow checks
- Fix URLs for Get Data panel

## [0.172.0] - 2024-04-08
### Added
- Added persistence infrastructure prototype based on `sqlx` engine:
   - supports Postgres, MySQL/MariaDB, SQLite database targets
   - sketched simplistic Accounts domain (not-integrated yet)
   - converted Task System domain to use persistent repositories
   - added test infrastructure for database-specific features
   - automated and documented development flow procedures in database offline/online modes

## [0.171.0] - 2024-04-05
### Added
- Support `ArrowJson` schema output format in QGL API and CLI commands
- New `kamu system compact <dataset>` command that compacts dataslices for the given dataset
### Changed
- Case-insensitive comparisons of `dataset`s, `account`s and `repo`s

## [0.170.0] - 2024-03-29
### Added
- Added GraphQL Dataset Endpoints object
### Changed
- REST API: `/ingest` endpoint will return HTTP 400 error when data cannot be read correctly
- Improved API token generation command

## [0.169.0] - 2024-03-25
### Changed
- Updated embedded Web UI to `v0.17.0`
### Fixed
- S3 Repo: Ignore dataset entries without a valid alias and leave them to be cleaned up by GC
- Caching object repo: Ensure directory exists before writing objects

## [0.168.0] - 2024-03-23
### Changed
- FlightSQL: For expensive queries `GetFlightInfo` we will only prepare schemas and not compute results - this avoids doing double the work just to return `total_records` and `total_bytes` in `FlightInfo` before result is fetched via `DoGet`
- Optimized implementation of Datafusion catalog, scheme, and table providers that includes caching and maximally delays the metadata scanning

## [0.167.2] - 2024-03-23
### Fixed
- FlightSQL: Improved Python connectivity examples (ADBC, Sqlalchemy, DBAPI2, JDBC)
- FlightSQL: Fix invalid `location` info in `FlightInfo` that was causing errors in some client libraries

## [0.167.1] - 2024-03-20
### Fixed
- Bug when handle created during dataset creation had empty account name in a multi-tenant repo.

## [0.167.0] - 2024-03-19
### Added
- Implementation of `ObjectRepository` that can cache small objects on local file system (e.g. to avoid too many calls to S3 repo)
- Optional `S3RegistryCache` component that can cache the list of datasets under an S3 repo to avoid very expensive bucket prefix listing calls

## [0.166.1] - 2024-03-14
### Fixed
- Allow OData adapter to skip fields with unsupported data types instead of chasing

## [0.166.0] - 2024-03-14
### Added
- Experimental support for [OData](https://www.odata.org/) protocol
### Fixed
- Pulling datasets by account in multi-tenant workspace

## [0.165.0] - 2024-03-12
### Updated
- Extended flow history:
   - start condition update event now holds a snapshot of the start condition
   - input dataset trigger now returns a queryable Dataset object instead of simply identifier
   - dependent dataset flows should not be launched after Up-To-Date input flow
### Fixed
- Zero value handling for `per_page` value in GraphQL
- Flow history: more corrections to show natural time of flow events and keep flow system testable
- Fixed metadata chain scanning regression

## [0.164.2] - 2024-03-07
### Changed
- Using `cargo udeps` to detect unused dependencies during linting
### Fixed
- Flow history no longer produces duplicate flow abortion events
- Flow history no longer shows initiation time that is earlier than the next event's time

## [0.164.1] - 2024-03-06
### Changed:
- Flow status `Cancelled` was finally replaced with `Aborted`, unifying cancellation types for simplicity
### Fixed
- Flow system now pauses flow configuration, even when cancelling an already completed flow

## [0.164.0] - 2024-03-06
### Added
- Added support of wildcard patterns for `kamu pull` and `kamu push` commands
- Added `{dataset}/tail` and `/query` REST API endpoints
### Changed
- Optimization of passes through metadata chain with API using Visitors

## [0.163.1] - 2024-03-01
### Fixed
- Fixed `mapboxgl` dependency issue in Jupyter image

## [0.163.0] - 2024-03-01
### Changed
- Simplified flow statuses within Flow System (no more Queued or Scheduled status)
- Extended flow start conditions with more debug information for UI needs
- Simplified flow cancellation API:
    - Cancelling in Waiting/Running states is accepted, and aborts the flow, and it's associated tasks
    - Cancelling in Waiting/Running states also automatically pauses flow configuration

## [0.162.1] - 2024-02-28
### Added
- `kamu system check-token` command for token debugging
### Fixed
- `kamu system api-server` startup failure

## [0.162.0] - 2024-02-28
### Added
- Flow system now fully supports batching conditions for derived datasets:
   - not launching excessive flows unless minimal number of input records is accumulated
   - not waiting on the batching condition over a limit of 24h, if at least something accumulated
### Fixed
- `kamu login` no longer requires workspace in `--user` scope (#525)
- Sync will correctly select smart ODF protocol when pushing/pulling via repository alias (#521)
- Fixed `kamu verify` crash under verbose logging (#524)
- Increased default number of results returned by `kamu search` command

## [0.161.0] - 2024-02-26
### Added
- `kamu search` command now works with ODF repositories

## [0.160.0] - 2024-02-26
### Changed
- Upgraded to latest `datafusion` `v36.0.0`
- Upgraded to latest `jupyter`
### Added
- New `kamu system generate-token` command useful for debugging node interactions
- New `--check` flag for `kamu login` command to validate token with the remote and exit

## [0.159.0] - 2024-02-16
### Added
- New `--exists-ok` flag for `kamu init` command
### Fixed
- Ignoring the trailing slash during inference of a dataset name from pull URL

## [0.158.0] - 2024-02-13
### Added
- Flows API now reports number of ingested/transformed blocks & records to improve UI informativity
- Support of `--recursive` flag for `kamu delete` and `kamu verify` commands
### Changed
- The state when all flows of the given dataset are paused should be queryable via GraphQL API
- Added caching of metadata chains to improve performance within transactions

## [0.157.0] - 2024-02-12
### Added
- Complete support for `arm64` architecture (including M-series Apple Silicon)
  - `kamu-cli` now depends on multi-platform Datafusion, Spark, Flink, and Jupyter images allowing you to run data processing at native CPU speeds
### Changed
- Spark engine is upgraded to latest version of Spark 3.5
- Spark engine is using [ANSI mode](https://spark.apache.org/docs/latest/sql-ref-ansi-compliance.html) by default which produces helpful errors instead of silently returning `null` in many built-in functions
### Fixed
- Modeling mistake in Smart Transfer Protocol that creates unexpected push/pull transfer path for metadata blocks

## [0.156.3] - 2024-02-09
### Added
- Native support for `arm64` architecture (including M-series Apple Silicon) in `kamu-cli` and `kamu-engine-datafusion`
  - Note: Flink and Spark engine images still don't provide `arm64` architecture and continue to require QEMU
### Changed
- Flow system scheduling rules improved to respect system-wide throttling setting and take last successful run into account when rescheduling a flow or after a restart

## [0.156.2] - 2024-02-07
### Changed
- Using unique container and network names to prevent collisions when running concurrent `kamu` processes
- Improved error handling for all subprocesses

## [0.156.1] - 2024-02-05
### Fixed
- Pausing dataset flow configuration via the dedicated API should have impact on the currently running flow

## [0.156.0] - 2024-02-03
### Added
- New type `DatasetRefPattern` which allows CLI command to accept global pattern
- New GraphQL APIs for quick pausing/resuming of dataset flow configs preserving the scheduling rules
- New GraphQL APIs for server-side filtering of flow listings (by type, by status, and by initiator)
### Changed
- `kamu deleted` and `kamu verify` now accepts global pattern expression
- Error handling for pipe subprocesses with file output
- Pagination implementation made more efficient for flows and tasks event stores

## [0.155.0] - 2024-01-25
### Added
- Datafusion-based interactive SQL shell
### Changed
- Datafusion is now the default engine for `kamu sql` command

## [0.154.2] - 2024-01-25
### Changed
- Use artificial control over time in `FlowService` tests to stabilize their behavior
- CRON expressions API should allow only classic 5-component syntax

## [0.154.1] - 2024-01-24
### Fixed
- Eliminated issue when launching transform flows for derived datasets after upstream dataset is updated.

## [0.154.0] - 2024-01-24
### Added
- `kamu logout` command accepts `--all` switch to drop all current server sessions
### Changed
- `kamu login` and `kamu logout` commands accept server URL as a positional argument, not as `-s` switch
- Improved output reporting of `kamu logout` command
### Fixed
- `kamu login` and `kamu logout` commands properly handle platform URLs without an explicit schema (`https://` attached by default)
- Flow configuration API no longer crashes on specific input combinations when interval expressed in smaller time units
   exceed minimal boundary that forms a bigger time unit
- Fixed runtime crashes related to background execution of automatically scheduled tasks

## [0.153.0] - 2024-01-17 (**BREAKING**)
### Changed
- This release contains major breaking changes and will require you to re-create your workspace (sorry!)
- Changes primarily reflect the **major updates in ODF spec**:
  - schema harmonization and scanning performance (see https://github.com/open-data-fabric/open-data-fabric/pull/71)
  - and unified changelog schema to support **retractions and corrections** (see https://github.com/open-data-fabric/open-data-fabric/pull/72)
- Metadata
  - DIDs and hashes now use `base16` encoding (see [RFC-012](https://github.com/open-data-fabric/open-data-fabric/blob/master/rfcs/012-recommend-base16-encoding.md))
  - Enum representation in YAML manifests now favors `PascalCase` (see [RFC-013](https://github.com/open-data-fabric/open-data-fabric/blob/master/rfcs/013-yaml-enum-representation.md))
  - When defining transformation queries in `SetPollingSource`, `AddPushSource`, and `SetTransform` events, the output query is now considered to be the one without an alias
  - the `inputs` in `SetTransform` now use only two fields `datasetRef` (for reference or ID of a dataset) and `alias` for referring to the input in SQL queries
  - `Csv` reader format has been reduced to essential properties only
- Data
  - You will notice a new `op` column in all dataset which is used to signify **retractions and corrections** (see [RFC-015](https://github.com/open-data-fabric/open-data-fabric/blob/master/rfcs/015-unified-changelog-stream-schema.md))
  - `Snapshot` merge strategy will no longer produce `obsv` column but instead use the new unified retraction/correction mechanism via `op` column
- `tail` command now sorts events by `offset` in descending order
- `multiformats` were extracted into a separate crate
### Removed
- Pure Spark ingest has been removed
  - Datafusion ingest is now default option for polling and push sources
  - Spark and other engines can still be used for `preprocess` step to perform transformations which Datafusion does not yet support (e.g. GIS projection conversion)
- Dropped support for deprecated `JsonLines` format
### Added
- Engine protocol was extended with `execute_raw_query` operation
- Metadata chain added a lot more strict validation rules
- `setWatermark` mutation in GQL API

## [0.152.0] - 2024-01-17
### Added
- Initial support for local predefined Admin users
- New GraphQL APIs extending flows system capabilities:
   - ability to list summary information about flows
   - flow execution history function
- New command `kamu system diagnose` to run checks for correct system work
- Additional info about workspace and container version for `kamu system info` command
### Fixed
- Fixed bug in getting available dataset actions for a user, in case of `kamu ui`
- `kamu add`: corrected a link in help examples

## [0.151.0] - 2024-01-09
### Added
- New GraphQL APIs to manually schedule and cancel dataset flows
- Cron expression implementation for dataset flows
### Changed
- Automatically cancelling scheduled tasks if parent flow is cancelled or aborted
### Fixed
- Fixed initialization of datasets without dependencies causing UI breakage

## [0.150.1] - 2023-12-29
### Added
- New flag `--get-token` for `kamu system api-server` cli command which additionally prints
  JWT token in console
### Fixed
- Fixed async file flushing issues that could result in a race condition when using containerized ingest
- `kamu pull`: fixed containerized iterative ingestion

## [0.150.0] - 2023-12-27
### Added
- GraphQL API to configure automatic run of dataset flows:
  - a schedule for main flows, like ingest of root datasets
  - a batching condition for dependent flows, such as executing transforms
### Changed
- Changed logic in `SimpleTransferProtocol` now block data and checkpoint downloading/uploading
  in parallel. Default parallel tasks is 10, but it could be changed by changing
  `SIMPLE_PROTOCOL_MAX_PARALLEL_TRANSFERS` environment variable

## [0.149.0] - 2023-12-23
### Added
- Added `KAMU_WORKSPACE` env var to handle custom workspace path if needed
- Added `event-bus` crate: a utility component based on Observer design pattern,
  which allows event producers and event consumers not to know about each other
- Applied `event-bus` component to inform consumers of dataset removal, dependency changes,
  task completions
- Added in-memory dataset dependency graph instead of continuous rescanning of all datasets:
   - the initial dependencies are computed on demand on first request
   - using `petgraph` project to represent dataset dependencies in the form of directed acyclic graph
   - further events like new/removed dependency or dataset removal update the graph
   - simplified GraphQL APIs and dataset removal check using new dependency graph
- Added prototype of flow management system:
   - flows are automatically launched activities, which are either dataset related or represent system process
   - flows can have a schedule configuration, using time delta or CRON expressions
   - flows system manages activation of flows according to the dynamically changing configuration
   - flows system manages triggering of dependent dataset flows, when their inputs have events
   - derived flows may have throttling settings
### Changed
- Integrated latest `dill=0.8` version, which removes a need in registering simple dependency binds
- Using new `dill=0.8` to organize bindings of structs to implemented traits via declarative attributes

## [0.148.0] - 2023-12-20
### Added
- GQL `currentPushSources` endpoint
### Changed
- GQL `currentSource` endpoint was deprecated in favor of new `currentPollingSource` endpoint

## [0.147.2] - 2023-12-19
### Fixed
- Cargo.lock file update to address [RUSTSEC-2023-0074](https://rustsec.org/advisories/RUSTSEC-2023-0074)

## [0.147.1] - 2023-12-15
### Fixed
- Legacy Spark ingest was failing to start a container when fetch source is pointing at a local FS file with a relative path

## [0.147.0] - 2023-12-13
### Changed
- Updates to support open-data-fabric/open-data-fabric#63
- Metadata chain will complain about `AddData` or `ExecuteTransform` events if there is no `SetDataSchema` event
- Push ingest no longer piggy-backs on `SetPollingSource` - it requires `AddPushSource` event to be present
- `DatasetWriter` will now validate that schema of the new data block matches the schema in `SetDataSchema` to prevent schema drift
### Added
- Name of the push source can optionally be specified in CLI command and REST API

## [0.146.1] - 2023-11-27
### Added
- New dataset permission for UI: `canSchedule`
- Added `kamu ui` feature flag to control availability of datasets scheduling

## [0.146.0] - 2023-11-24
### Added
- New `kamu ingest` command allows you to push data into a root dataset, examples:
  - `kamu ingest my.dataset data-2023-*.json` - to push from files
  - `echo '{"city": "Vancouver", "population": 675218}' | kamu ingest cities --stdin`
- New `/{dataset}/ingest` REST endpoint also allows you to push data via API, example:
  - Run API server and get JWT token: `kamu ui --http-port 8080 --get-token`
  - Push data: `echo '[{...}]' | curl -v -X POST http://localhost:8080/freezer/ingest -H 'Authorization:  Bearer <token>'`
- The `kamu ui` command now supports `--get-token` flag to print out the access token upon server start that you can use to experiment with API
### Changed
- Upgraded to `arrow v48`, `datafusion v33`, and latest AWS SDK

## [0.145.6] - 2023-10-30
### Fixed
- Jupyter image now correctly parses dataset aliases in multi-tenant repositories

## [0.145.5] - 2023-10-26
### Changed
- FlightSQL interface tweaks to simplify integration into `api-server`

## [0.145.4] - 2023-10-24
### Fixed
- `kamu ui` should run without specifying any auth secrets

## [0.145.3] - 2023-10-18
### Changed
- Demanding required env vars to be set before API server / Web UI server startup
- Custom error messages for non-valid session in GraphQL queries depending on the reason
### Fixed
- If access token points on unsupported login method, it's a client error (4xx), not (5xx)

## [0.145.2] - 2023-10-16
### Changed
- GitHub API results (login, token resolution, account queries) now have a runtime cache
  to avoid excessive number of external calls (and related call rate bans)

## [0.145.1] - 2023-10-13
### Changed
- GitHub Client ID now delivered as a part of runtime configuration for UI
### Fixed
- Crashes upon iterating multi-tenant local FS datasets with short dataset alias

## [0.145.0] - 2023-10-11
### Added
- Ability to login to a remote ODF server via CLI commands:
   - `kamu login` command opens platform's frontend login form and collects access token on success
   - `kamu logout` command drops previously saved access token
   - tokens can be stored both in local workspace as well as in user home folder
   - access tokens are attached as Bearer Authentication header in simple/smart protocol client requests
- ODF server handlers for simple/smart protocols correctly implement authentication & authorization checks
- ODF server URLs vary depending on multi-tenancy vs single-tenancy of dataset repository
### Changed
- Significantly reworked smart transfer protocol tests, support of multi-tenancy, authentication, authorization


## [0.144.1] - 2023-10-02
### Fixed
- Flight SQL + JDBC connector showing empty result for `GROUP BY` statements

## [0.144.0] - 2023-09-25
### Added
- New protocol adapter for [Arrow Flight SQL](https://arrow.apache.org/blog/2022/02/16/introducing-arrow-flight-sql/)
  - Using this adapter you can connect to `kamu` as JDBC data source from DBeaver, Tableau and other BI tools
  - To run Flight SQL server use `kamu sql server --flight-sql` command

## [0.143.0] - 2023-09-19
### Added
- Support for multi-tenant workspaces in Jupyter Notebook extension
- Support for GraphQL multi-tenant mode:
   - Added new endpoint for querying engine supported login methods
   - Added `AuthenticationService` and `AuthenticationProvider` concepts that implement login functionality
   - CLI authentication provider: login same as password with preconfigured accounts in `.kamucliconfig` files
   - Login issues and interprets Kamu-specific JWT tokens
   - GraphQL queries are expected to attach JWT tokens as Bearer authentication header
   - Modeling anonymous account sessions
   - Login guards in GraphQL write operations
   - Simple model for dataset permission queries
   - Login instructions and feature flags are sent as configuration in `kamu ui` mode
   - Implemented previously mocked account resolution API
### Fixed
- Failing transform operations in multi-tenant workspaces due to invalid propagation of dataset aliases
### Changed
- Updated WEB UI image to latest release 0.10.0
- GitHub OAuth functionality isolated in a separate component `kamu-adapter-oauth`
- GraphQL: filtering datasets based on logged account
- Unified and clarified namings in account-related data structures

## [0.142.1] - 2023-09-02
### Fixed
- `RecordsFormat` Utf8 issue when truncating strings
### Changed
- Updated `kamu-base:latest-with-data` image to use new DF-ingest-based datasets

## [0.142.0] - 2023-09-01
### Fixed
- Ignoring the downloads cache when `--fetch-uncacheable` flag is used
- Restored pre-sorting of events by `event_time` within one data slice in DataFusion-based ingest
- Performance degradation in local file copying due to async
- Race condition in Zip decompress step that caused file truncation

## [0.141.0] - 2023-08-28
### Fixed
- `datafusion` ingest will not crash on empty inputs when schema inference is enabled
### Added
- Added a warning when fetch cache is used to resume ingest: `Using cached data from X minutes ago (use kamu system gc to clear cache)`

## [0.140.0] - 2023-08-27
### Added
- **Experimental:** Data ingest using `DataFusion` engine
  - It's an entirely new implementation of data readers and merge strategies
  - It's often over **100x faster** than the `Spark`-based ingest as it has near-instant startup time (even avoids container overhead)
  - New merge strategies can work directly over S3 without downloading all data locally
  - It supports all existing data formats (Parquet, CSV, NdJson, GeoJson, Shapefile)
    - Some advanced CSV / Json reader options are not yet implemented, most notably `timestampFormat`
  - `Spark` is still used by default for compatibility. To start using `DataFusion` declare (a potentially no-op) `preprocess` step in your root dataset manifest ([see example](examples/currency_conversion/ca.bankofcanada.exchange-rates.daily.yaml))
  - `Spark`-based ingest will be removed in future versions with `DataFusion` becoming the default, however we are planning to support `Spark` and all other engines in the `preprocess` step, while `DataFusion` will still be handling the initial reading of data and merging of results
### Changed
- All examples where possible are now using `DataFusion` ingest

## [0.139.0] - 2023-08-17
### Added
- Prototyped authorization checks for CLI functionality based on OSO-framework:
   - for now the assumption is that all datasets are public
   - public datasets can be read by anyone, but written only by owner
   - authorization checks (Read, Write) integrated into every known CLI command or underlying service

## [0.138.0] - 2023-08-15
### Added
- GQL API now supports renaming and deleting datasets

## [0.137.0] - 2023-08-11
### Added
- CLI and GQL API now both support skipping N first records when querying data for the sake of pagination

## [0.136.0] - 2023-08-04
### Added
- Support multi-tenancy within S3-based dataset repository
### Changed
- Updated WEB UI image to latest release 0.8.0

## [0.135.0] - 2023-08-01
### Added
- New `kamu version` command that outputs detailed build information in JSON or YAML
  - `kamu --version` remains for compatibility and will be removed in future versions
- New `kamu system info` command that outputs detailed system information
  - Currently only contains build info but will be in future expanded with host environment info, docker/podman versions, and other things useful for diagnostics
- GQL API: New `updateReadme` mutation
### Changed
- GQL API: Moved dataset creation and event commit operations to `mutation`

## [0.134.0] - 2023-07-27
### Changed
- New engine I/O strategies allow ingest/transform to run over datasets in remote storage (e.g. S3) even when engine does not support remote inputs
- Improved credential reuse in S3-based dataset repository
- Simplified S3 tests

## [0.133.0] - 2023-07-17
### Changed
- Lots of internal improvements in how data is being passed to engines
- All engine inputs are now mounted as individual files and as read-only to tighten up security
- Using an updated Spark engine image

## [0.132.1] - 2023-07-13
### Fixed
- S3 ObjectStore is now properly initialized from standard AWS environment variables

## [0.132.0] - 2023-07-12
### Added
- Initial support for CLI-only local multi-tenant workspaces and resolving multi-tenant dataset references
### Changed
- Improved `--trace` feature to output detailed async task breakdown
### Fixed
- Data hashing will no longer stall the event main loop thread

## [0.131.1] - 2023-06-27
### Fixed
- Resolved wrong cache directory setting for ingest tasks

## [0.131.0] - 2023-06-23
### Changed
- Internal: isolated infra layer from direct access to WorkspaceLayout / DatasetLayout to support different layouts or non-local stores in future
- Workspace version #2: storing remote aliases configuration as a part of dataset info-repo

## [0.130.1] - 2023-06-19
### Added
- Improved tracing and error handling in the GQL API

## [0.130.0] - 2023-06-16
### Added
- New `knownEngines` GQL API for displaying a list of recommended engines in Web UI

## [0.129.0] - 2023-06-15
### Added
- Event-sourced implementation of the basic but functional task system
### Changed
- Upgraded to latest `datafusion`

## [0.128.5] - 2023-06-13
### Added
- Task system prototyping (in-memory backend + GQL API)
### Changed
- More tracing instrumentation for Query service, and ObjectStore builders
### Fixed
- Caught root cause of platform's S3 data querying issues

## [0.128.0] - 2023-05-31
### Added
- New `kamu --trace` flag will record the execution of the program and open [Perfetto UI](https://perfetto.dev/) in a browser, allowing to easily analyze async code execution and task performance. Perfetto support is still in early stages and needs more work to correctly display the concurrent tasks.
- Added a few common command aliases: `ls -> list`, `rm -> delete`, `mv -> rename`

## [0.127.1] - 2023-05-29 (**BREAKING**)
### Fixed
- Handle "Interrupted system call" error when waiting for container to spawn.

## [0.127.0] - 2023-05-29 (**BREAKING**)
### Changed
-  Upgraded to new `spark` engine image that better follows the ODF spec regarding the timestamp formats. This may cause schema harmonization issues when querying the history of old datasets.
### Added
- Experimental support for new [`datafusion` engine](https://github.com/kamu-data/kamu-engine-datafusion) based on [Apache Arrow DataFusion](https://github.com/apache/arrow-datafusion). Although it's a batch-oriented engine it can provide a massive performance boost for simple filter/map operations. See the [updated documentation](https://docs.kamu.dev/cli/supported-engines/) for details and current limitations.

## [0.126.2] - 2023-05-26
### Fixed
- AWS S3 object store is getting proper credentials from already resolved AWS SDK cache

## [0.126.1] - 2023-05-26
### Fixed
- Silent reaction on missing AWS environment variables when constructing S3 object store

## [0.126.0] - 2023-05-26
### Changed
- Refactoring of query service to support S3-based dataset repositories

## [0.125.1] - 2023-05-22
### Fixed
- Container will be considered ready only when reaching `running` status, not `created`

## [0.125.0] - 2023-05-22
### Changed
- Refactoring of container process handling to unify termination and cleanup procedure
### Added
- Containerized ingest will display fetch progress
### Fixed
- Spinners displayed by `pull`/`push` commands sometimes were not animating or refreshing too frequently

## [0.124.1] - 2023-05-17
### Changed
- Smart transfer protocol: improved resilience to web-socket idle timeouts during long push flows

## [0.124.0] - 2023-05-14
### Changed
- Limiting use of `curl` dependency to FTP
- FTP client is now an optional feature. It's still enabled in release but off by default in dev to speed up builds.

## [0.123.1] - 2023-05-14
### Changed
- Build improvements
- Excluding most of `openssl` from the build
- Removed `--pull-test-images` flag from `kamu init` command in favor of pulling images directly during tests

## [0.123.0] - 2023-05-12
### Fixed
- Verification of data through reproducibility should ignore differences in data and checkpoint sizes

## [0.122.0] - 2023-05-11
### Fixed
- `kamu add` command no longer fails to deduplicate existing datasets
- Tracing spans in logs no longer interfere with one another in concurrent code
### Changed
- Improved dataset creation logic to make it more resilient to various failures
- Improved `kamu add` command error handling

## [0.121.1] - 2023-05-06
### Fixed
- Preserving previous watermark upon fetch step returning no data

## [0.121.0] - 2023-05-05 (**BREAKING**)
### Changed
- Deprecated `.kamu/datasets/<dataset>/cache` directory - a workspace upgrade will be required (see below)
- Support ingest source state per [ODF RFC-009](https://github.com/open-data-fabric/open-data-fabric/blob/master/rfcs/009-ingest-source-state.md)
- Introduced workspace-wide cache in `.kamu/cache`
- Introduced workspace versioning and upgrade procedure via `kamu system upgrade-workspace` command
- Upgraded to latest `datafusion` and `arrow`
### Added
- New `kamu system gc` command to run garbage collector (currently only cleans up cache)

## [0.120.1] - 2023-05-01
### Fixed
- Improved recovery after aborting smart protocol push/pull operations

## [0.120.0] - 2023-04-20
### Added
- Smart Transfer Protocol now supports pushing into local filesystem workspace repository.
  It can be activated via:
   `kamu push <dataset_name> --to odf+http://<server-address>:<port>/<dataset_name>`.
  I.e., run API server in one Kamu workspace directory, where you intend to push `my-dataset`to:
   `kamu system api-server --http-port=35433`
  and push from the Kamu workspace directory, where `my-dataset` is stored:
   `kamu push my-dataset --to odf+http://localhost::35433/my-dataset`
### Changed
- Upgraded to latest `datafusion` and `arrow`
- Updated to multi-tenant references and aliases in accordance with ODF spec
- New datasets no longer use staging area before `DatasetBuilder` finishes them

## [0.119.0] - 2023-04-10
### Added
- Smart Transfer Protocol: implemented Push flow for S3-based dataset repository only.
  Does not work with the local workspace yet.

## [0.118.0] - 2023-04-06
### Fixed
- Updated IPFS gateway status code handling after upstream fixes to correctly report "not found" status (#108)

## [0.117.0] - 2023-04-03
### Changed
- Revised workspace dependencies management:
  - Sharing single definition of common dependencies between modules
  - Using `cargo-deny` utility for dependencies linting
- Migrated to official S3 SDK (got rid of unmaintained `Rusoto` package)
- Moved developer's guide to this repository

## [0.116.0] - 2023-03-28
### Added
- Smart Transfer Protocol: implemented Pull flow based on web-sockets. It can be activated via:
   `kamu pull odf+http://<server-address>:<port>/<dataset_name>`.
  I.e., run API server in one Kamu workspace directory, where a `my-dataset` dataset is present:
   `kamu system api-server --http-port=35433`
  and pull from another Kamu workspace directory:
   `kamu pull odf+http://localhost::35433/my-dataset`
- S3-based dataset repository implementation
### Changed
- Improved status codes and error handling in API server's routes for Simple Transfer Protocol

## [0.115.0] - 2023-03-19
### Changed
- Updated to new `rustc`
- Updated to latest `datafusion` and `arrow`
- Improved release procedure

## [0.114.3] - 2023-03-18
### Changed
- Migrated engine images from Docker Hub to `ghcr.io`

## [0.114.2] - 2023-03-13
### Fixed
- Fixed JSON serialization of some datasets by enabling `chrono-tz` feature in `arrow` that became optional

## [0.114.1] - 2023-03-12
### Fixed
- `kamu pull` will not panic on root datasets that don't define a polling source and will consider them up-to-date

## [0.114.0] - 2023-03-12
### Added
- `kamu add` command now supports reading from STDIN

## [0.113.0] - 2023-03-11
### Changed
- Upgraded major dependencies

## [0.112.0] - 2023-02-19
### Added
- New GraphQL API for dataset creation and committing new blocks

## [0.111.0] - 2023-02-16
### Added
- GraphQL API exposes current vocabulary as a part of dataset's metadata

## [0.110.1] - 2023-02-10
### Fixed
- Fixed GraphQL API issues with TransformInput structures with the alias name that is different from dataset name

## [0.110.0] - 2023-02-09
### Changed
- Improved reaction of `kamu inspect schema` and `kamu tail` on datasets without schema yet
- GraphQL schema and corresponding schema/tail responses now assume there might not be a dataset schema yet
- Web-platform version upgraded after GraphQL API changes

## [0.109.0] - 2023-02-05
### Fixed
- Lineage and transform now respect names of datasets in the `SetTransform` metadata events, that may be different from names in a workspace

## [0.108.0] - 2023-01-30
### Fixed
- Upgrade to Flink engine prevents it from crashing on checkpoints over 5 MiB large

## [0.107.0] - 2023-01-25 (**BREAKING**)
### Changed
- Major upgrade of Apache Flink version
- No updates to existing datasets needed, but the verifiability of some datasets may be broken (since we don't yet implement engine versioning as per ODF spec)
### Added
- Flink now supports a much nicer temporal table join syntax:
  ```sql
  SELECT
    t.event_time,
    t.symbol,
    p.volume as volume,
    t.price as current_price,
    p.volume * t.price as current_value
  FROM tickers as t
  JOIN portfolio FOR SYSTEM_TIME AS OF t.event_time AS p
  WHERE t.symbol = p.symbol
  ```
- We recommend using `FOR SYSTEM_TIME AS OF` join syntax as replacement for old `LATERAL TABLE` joins
- Determinism of Flink computation should be improved

## [0.106.0] - 2023-01-19
### Changed
- Upgrade to stable version of `arrow-datafusion`

## [0.105.0] - 2023-01-13
### Fixed
- Upgraded `sparkmagic` dependency and removed hacks to make it work with latest `pandas`
- Returning `[]` instead of empty string for no data in GQL
### Changed
- Improved testing utilities
- Refactored commit procedure

## [0.104.0] - 2022-12-28
### Added
- Installer script that can be used via `curl -s "https://get.kamu.dev" | sh`
- Unified table output allowing commands like `kamu list` to output in `json` and other formats

## [0.103.0] - 2022-12-23
### Changed
- Major upgrade to latest versions of `flatbuffers`, `arrow`, `datafusion`, and many more dependencies

## [0.102.2] - 2022-12-08
### Change
- Fixed Web UI server code to match `axum-0.6.1`

## [0.102.1] - 2022-12-08
### Changed
- Dependencies upgrade
- Demo environment synchronized

## [0.102.0] - 2022-11-18
### Changed
- Upgraded embedded Web UI to the latest version

## [0.101.0] - 2022-11-17
### Added
- Made core images configurable for customization and ease of experimentation
### Changed
- Updated to latest Jupyter image and all other dependencies

## [0.100.2] - 2022-11-17
### Fixed
- CLI parser crash on `kamu repo alias add/delete` subcommand

## [0.100.1] - 2022-11-17
### Fixed
- CLI parser crash on `kamu sql server --livy` subcommand

## [0.100.0] - 2022-11-14
### Added
- More elaborate SQL error messages propagated from DataFusion via GraphQL API
### Changed
- Upgraded rust toolchain to fix `thiserror` issues. Backtrace feature is now considered stable
- Fixed issues with `ringbuf` library updates
- Updates related to breaking changes in `clap`
- Utilized value parsing capabilities from `clap` to simplify argument conversions
### Fixed
- Field 'total_count' in pagination views of GraphQL API should be mandatory

## [0.99.0] - 2022-10-01
### Added
- Support custom headers when fetching data from a URL (e.g. HTTP `Authorization` header)

## [0.98.0] - 2022-09-05
### Added
- Progress indication when syncing datasets to and from remote repositories
### Changed
- Upgraded to new `rust` toolchain and latest dependencies

## [0.97.1] - 2022-08-19
### Fixed
- Output truncation in `kamu config *` commands

## [0.97.0] - 2022-08-05 (**BREAKING**)
### Added
- Metadata blocks now contain sequence number (breaking format change!)
- Optimized sync operations for diverged datasets using sequence number in blocks
### Fixed
- Panic when pulling a non-existing dataset

## [0.96.0] - 2022-07-23
### Added
- Support for ingesting Parquet format, a new kind of ReadStep in ODF protocol

## [0.95.0] - 2022-07-15
### Added
- New `kamu reset` command that reverts the dataset back to the specified state
- New `kamu push --force` switch to overwrite diverged remote dataset with a local version
- New `kamu pull --force` switch to overwrite diverged local dataset with a remote version
### Fixed
- Improved the `kamu log` command's performance on datasets with high block counts and introduced a `--limit` parameter

## [0.94.0] - 2022-06-22
### Added
- `kamu list --wide` now shows the number of blocks and the current watermarks
- Iterating on Web3 demo

## [0.93.1] - 2022-06-17
### Fixed
- Fixed `completions` command that panicked after we upgraded to new `clap` version

## [0.93.0] - 2022-06-16
### Added
- By default, we will resolve IPNS DNSLink URLs (e.g. `ipns://dataset.example.org`) using DNS query instead of delegating to the gateway. This is helpful when some gateway does not support IPNS (e.g. Infura) and in general should be a little faster and provides more information for possible debugging

## [0.92.0] - 2022-06-08
### Added
- `kamu system ipfs add` command that adds dataset to IPFS and returns the CID - it can be used to skip slow and unreliable IPNS publishing
### Fixed
- Engine runtime error when it was incorrectly using a `.crc` file instead of a parquet data file

## [0.91.0] - 2022-06-05
### Changed
- Clean up cached data files upon successful commit to save disk space
- Push `cache` directory of datasets to remote repositories
  - This is a temporary measure to allow resuming heavy-weight ingest actions from checkpoints

## [0.90.0] - 2022-06-04
### Added
- Experimental support for templating of ingest URLs with environment variables:
```yaml
fetch:
  kind: url
  url: "https://example.org/api/?apikey=${{ env.EXAMPLE_ORG_API_KEY }}"
```
- Experimental support for containerized fetch steps:
```yaml
fetch:
  kind: container
  image: "ghcr.io/kamu-data/example:0.1.0"
  env:
    - name: SOME_API_KEY
```
### Changed
- Flag `kamu pull --force-uncacehable` was renamed to `--fetch-uncacheable`

## [0.89.0] - 2022-05-22
### Added
- When pushing to IPNS execute `ipfs name publish` even when data is up-to-date to extend the lifetime of the record.

## [0.88.0] - 2022-05-19
### Added
- Support pushing datasets to IPFS via IPNS URLs `kamu push <dataset> ipns://<key_id>`

## [0.87.0] - 2022-05-16 (**BREAKING**)
### Changed
- We got rid of `.kamu.local` volume directory in favor of keeping all dataset data under `.kamu/datasets/<name>` folders. This unifies the directory structure of the local workspace with how datasets are stored in remote repositories, and makes it easier to sync datasets to and from.
### Added
- Support for `ipns://` URLs in `kamu pull`

## [0.86.0] - 2022-05-16 (**BREAKING**)
### Changed
- Implements [ODF RFC-006](https://github.com/open-data-fabric/open-data-fabric/blob/master/rfcs/006-checkpoints-as-files.md) to store checkpoints as files and reference them using physical hashes
- Data files are now named and stored according to their physical hashes, as per ODF spec
- Above changes also affect the repository format
- Upgraded to `rustc-1.62.0` and latest dependencies
- Improved error handling and reporting
### Added
- Support for [ODF: Simple Transfer Protocol](https://github.com/open-data-fabric/open-data-fabric/blob/2e43c39a484309b2726a015dc3c10e4cfb9fd590/rfcs/007-simple-transfer-protocol.md) for syncing datasets to/from remotes
- Support for URL-based remote references, e.g. `kamu pull http://my.repo.org/some/dataset --as my.dataset`
  - URLs are also allowed for pull/push aliases
- Auto-deriving local names from remote reference, e.g. `kamu pull http://my.repo.org/some/dataset` will pull into `dataset`
- Support for IPFS source (via HTTP Gateway), e.g. `kamu pull ipfs://bafy...aabbcc/some/dataset`
  - IPFS gateway is configurable
  - To use your local IPFS daemon as gateway do `kamu config --user set protocol.ipfs.httpGateway "http://localhost:8080"`
### Fixed
- Truncation of `kamu.log` in visual mode

## [0.85.1] - 2022-04-09
### Fixed
- Don't panic in `kamu ui` when there is no default browser set

## [0.85.0] - 2022-04-09
### Changed
- Updated to latest ODF schemas
- Unpacked dataset descriptions in GQL
- Updated Web UI
- Extended GQL metadata block type with mock author information

## [0.84.1] - 2022-04-08
### Added
- Web UI embedding into macOS build

## [0.84.0] - 2022-04-08
### Added
- Early Web UI prototype is now available via `kamu ui` command

## [0.83.0] - 2022-03-30
### Added
- Using code generation for GQL wrappers around ODF types
- Extended GQL API with root source metadata

## [0.82.0] - 2022-03-22
### Added
- Added more libraries into Jupyter image (including `xarray`, `netcdf4`, and `hvplot`).
- Improved examples and demo environment.

## [0.81.1] - 2022-03-16
### Fixed
- Upgrading Spark engine that fixes merge strategies producing unnecessary updates.
- Fixed `filesGlob` entering infinite loop when last file does not result in a commit (no new data to ingest).

## [0.81.0] - 2022-02-19
### Changed
- GQL `tail` query will now return `DataQueryResult` containing schema information instead of raw `DataSlice`.

## [0.80.0] - 2022-02-19
### Added
- GQL API now supports executing arbitrary SQL queries (using `datafusion` engine).
### Changed
- Removed use of default values from GQL schema.
- Upgraded to latest `arrow` and `datafusion`.

## [0.79.0] - 2022-02-08
### Added
- `kamu inspect schema` now supports JSON output.
### Changed
- Upgraded to `datafusion` version 6.

## [0.78.2] - 2022-01-27
### Added
- Added `currentPage` field to the GQL pagination info.

## [0.78.1] - 2022-01-24
### Changed
- Upgraded to latest version of `dill` and other dependencies.

## [0.78.0] - 2022-01-17
### Added
- Evolving the GraphQL API to support multiple `MetadataEvent` types.

## [0.77.1] - 2022-01-17
### Fixed
- CORS policy was too strict not allowing any headers.
- Small CLI parsing tweaks.

## [0.77.0] - 2022-01-16
### Added
- New crate `kamu-adapter-graphql` provides GraphQL interface for ODF repositories.
- New command `kamu system api-server` runs HTTP + GraphQL server over current Kamu workspace with built-in GQL Playground UI.
- New command `kamu system api-server gql-query` executes single GraphQL query and writes JSON output to stdout.
- New command `kamu system api-server gql-schema` dumps GraphQL API schema to stdout.

## [0.76.0] - 2022-01-14
### Changed
- Maintenance release - no user-facing changes.
- Migrated from explicit threading to `tokio` async.
- Better separation of architectural layers.
- Improved error handling.

## [0.75.1] - 2022-01-05
### Fixed
- Added more validation on events that appear in `DatasetSnapshot`s.
- Fix flag completion after `clap` crate upgrade.

## [0.75.0] - 2022-01-04 (**BREAKING**)
### Changed
- Implements [ODF RFC-004](https://github.com/open-data-fabric/open-data-fabric/blob/master/rfcs/004-metadata-extensibility.md).
- Workspaces will need to be re-created. This is the last major metadata format change - we will be working on stabilizing metadata now.
- Some manifest formats have changed and will need to be updated.
  - `DatasetSnapshot` needs to specify `kind` field (`root` or `derivative`)
  - `DatasetSnapshot.source` was replaced with `metadata` which is an array of metadata events

## [0.74.0] - 2021-12-28 (**BREAKING**)
### Changed
- Implements [ODF RFC-003](https://github.com/open-data-fabric/open-data-fabric/blob/master/rfcs/003-content-addressability.md).
- Workspaces will need to be re-created. Sorry again!
- Some manifest formats have changed and will need to be updated.
  - `Manifest.apiVersion` renamed to `version`
  - `DatasetSnapshot.id` renamed to `name`
  - `DatasetSourceDerivative.inputs` should now specify `id` (optional) and `name` (required)
  - `TemporalTable.id` renamed to `name`
- Datasets now have a globally unique identity.
  - IDs can be viewed using `kamu log -w`
- Metadata format switched to a much faster and compact `flatbuffers`.
  - You can still inspect it as YAML using `kamu log --output-format yaml`

## [0.73.0] - 2021-12-11 (**BREAKING**)
### Changed
- Implements [ODF RFC-002](https://github.com/open-data-fabric/open-data-fabric/blob/master/rfcs/002-logical-data-hashes.md).
- Engines are no longer responsible for data hashing - a stable hash algorithm is implemented in `kamu`
- Pending data part files and checkpoints will be stored in `cache` directory along with other ingest artifacts
### Added
- A fully working implementation of data integrity checks
- `kamu verify` command now accepts `--integrity` flag to only check data hashes without replaying transformations

## [0.72.0] - 2021-12-07 (**BREAKING**)
### Changed
- Implements [ODF RFC-001](https://github.com/open-data-fabric/open-data-fabric/blob/master/rfcs/001-record-offsets.md) that adds record offset system column.

## [0.71.0] - 2021-11-29
### Changed
- Made engine timeouts configurable
- Better error logging
- Upgrade `rustc` and dependencies

## [0.70.0] - 2021-11-07
### Changed
- Upgraded to latest `rustc`
- Upgraded to latest dependencies

## [0.69.0] - 2021-10-25
### Added
- The `verify` command now accepts root datasets and in future will perform data integrity check
### Fixed
- The `up-to-date` status reporting when pulling derivative datasets

## [0.68.0] - 2021-10-16
### Fixed
- `tail` command will truncate cells that are too long and mask binary types for human-friendly output
- Fetch overrides will no longer interfere with regular caching

## [0.67.0] - 2021-10-02
### Added
- Engine provisioning now support concurrency limit (via `engine.maxConcurrency` config option)
### Fixed
- When running in host networking mode (e.g. in container) the engine concurrency will be set to `1` to prevent engine instances from interfering with one another

## [0.66.0] - 2021-10-01
### Changed
- Major logging system improvements (switched from `slog` to `tracing`)

## [0.65.2] - 2021-09-29
### Fixed
- SQL shell does not use temp directory for shell init script to avoid extra mounts

## [0.65.1] - 2021-09-29
### Fixed
- Ingest errors will be correctly reported under `podman` where exit code was taking precedence over error specified in the engine response file

## [0.65.0] - 2021-09-29
### Changed
- Coordinator now communicates with engines via `gRPC` protocol as specified by ODF spec
- Above lets us display readable errors to the user without them needing to dig through log files

## [0.64.0] - 2021-09-11
### Changed
- Switched to BSL code license. See [License FAQ](docs/license_faq.md) for more information about this change.

## [0.63.0] - 2021-09-03
### Fixed
- Data exchange with the engines not uses `.kamu/run` directory, so on systems that run Docker in VMs (Linux, Windows) it's no longer necessary to add extra mounts for the temp directories

## [0.62.2] - 2021-08-30
### Fixed
- Adding few workarounds around bugs in Arrow / DataFusion related to working with DECIMAL and TIMESTAMP types

## [0.62.1] - 2021-08-28
### Fixed
- Allowing Flink engine to run under host network namespace, for the "podman-in-docker" scenario

## [0.62.0] - 2021-08-26
### Changed
- Some internal improvements

## [0.61.1] - 2021-08-25
### Added
- Some internal convenience commands for image manipulation

## [0.61.0] - 2021-08-25
### Added
- New `kamu inspect schema` command that can display the DDL-style schema and the underlying physical Parquet schema of a dataset

## [0.60.0] - 2021-08-24
### Added
- New `kamu tail` command allows to inspect last few records in a dataset
- The `kamu sql` command now supports experimental [DataFusion](https://github.com/apache/arrow-datafusion) engine that can execute SQL queries extremely fast. It doesn't have a shell yet so can only be used in `--command` mode, but we will be expanding its use in the future.

## [0.59.0] - 2021-08-18
### Added
- Ability to delete datasets in remote repositories via `kamu delete` command

## [0.58.1] - 2021-08-17
### Fixed
- Upgraded Spark engine brings better error handling for invalid event times

## [0.58.0] - 2021-08-17
### Added
- New `kamu search` command allows listing and searching for datasets in remote repositories

## [0.57.0] - 2021-08-16
### Added
- `kamu inspect lineage` now provides HTML output and can show lineage graph in a browser

## [0.56.0] - 2021-08-16
### Changed
- Upgrade to latest Spark and Livy
- Fixes some issues with geometry types in notebooks and SQL shell

## [0.55.0] - 2021-08-15
### Added
- New `kamu inspect query` command for derivative transform audit
- `kamu log` now supports Yaml output and filtering

## [0.54.0] - 2021-08-15
### Added
- New `kamu inspect lineage` command that shows dependency tree of a dataset
### Changed
- The `kamu list depgraph` command was removed in favor of a specialized lineage output type: `kamu inspect lineage --all -o dot`

## [0.53.0] - 2021-08-13
### Fixed
- Upgrading Spark engine with a workaround for upstream bug in Shapefile import
- Engine image pulling status freezes

## [0.52.0] - 2021-08-13
### Added
- New `kamu verify` command that can attest that data in the dataset matches what's declared in metadata
### Fixed
- Spark engines will not produce an empty block when there were no changes to data

## [0.51.0] - 2021-08-08
### Added
- `kamu pull` now supports `--fetch` argument that lets you override where data is ingested from, essentially allowing to push data into a dataset in addition to pulling from the source

## [0.50.0] - 2021-08-05
### Changed
- Renamed `remote` to `repo` / `repository` to be consistent with ODF spec

## [0.49.0] - 2021-08-05
### Added
- Datasets can now be associated with remote repositories for ease of pulling and pushing
- `push` and `pull` commands now allow renaming the remote or local datasets
### Fixed
- Improved error reporting of invalid remote credentials
- Ingest will not create a new block if neither data now watermark had changed

## [0.48.2] - 2021-07-31
### Fixed
- Dependency error in `remote` commands
- Remove incorrect `.gitignore` file generation

## [0.48.1] - 2021-07-26
### Fixed
- `sql` command failing on OSX

## [0.48.0] - 2021-07-23
### Added
- Terminal pagination in `log` command

## [0.47.0] - 2021-07-12
### Fixed
- Upgrading to newer Jupyter and Sparkmagic (fixes some issues in notebooks)
- Better error handling
### Added
- Environment variable completions

## [0.46.0] - 2021-07-11
### Changed
- Multiple internal improvements
- Support for host networking with `podman`
- Support for running standalone Livy for using `kamu` under JupyterHub

## [0.45.0] - 2021-06-26
### Fixed
- Updated Spark engine version to fix networking issue under `podman`
- Updated `rustc` and dependencies

## [0.44.0] - 2021-06-11
### Fixed
- Support for Zip files that cannot be decoded in a streaming fashion.
- Dependency upgrades.

## [0.43.1] - 2021-06-06
### Fixed
- Increased socket check timeout to prevent `kamu sql` trying to connect before Spark server is fully up.

## [0.43.0] - 2021-06-06
### Added
- New `kamu config` command group provides `git`-like configuration.
- Experimental support for `podman` container runtime - a daemon-less and root-less alternative to `docker` that fixes the permission escalation problem. To give it a try run `kamu config set --user engine.runtime podman`.
### Fixed
- The `kamu notebook` command no longer fails if `kamu` network in `docker` was not cleaned up.

## [0.42.0] - 2021-06-05
### Changed
- Upgraded Flink engine to latest `v1.13.1`
- Improved empty data block handling in metadata
- Improved some CLI output format

## [0.41.0] - 2021-05-08
### Added
- `zsh` completions support (via `bashcompinit`)
### Fixed
- Improved error handling of pipe preprocessing commands
### Changed
- Replaced `io.exchangeratesapi.daily.usd-cad` dataset in examples with `ca.bankofcanada.exchange-rates.daily` as it became for-profit.

## [0.40.1] - 2021-05-02
### Fixed
- Improved error handling when `kamu sql` is run in an empty workspace
### Changed
- Upgraded to latest dependencies

## [0.40.0] - 2021-04-29
### Added
- Implemented `sql server` command - now it's possible to run Thrift server on a specific address/port and connect to it remotely.

## [0.39.0] - 2021-04-25
### Added
- Added `--replace` flag to the `add` command allowing to delete and re-add a dataset in a single step.

## [0.38.3] - 2021-04-23
### Fixed
- An error in the `sql` command help message
- Release binaries will now be packaged as `kamu`, not `kamu-cli`

## [0.38.2] - 2021-04-18
### Added
- Detailed help and examples to all CLI commands
- Dependency bump

## [0.38.1] - 2021-04-08
### Changed
- Bumped Spark engine version

## [0.38.0] - 2021-03-28 (**BREAKING**)
### Changed
- Maintenance release
- Upgraded to latest rust toolchain and dependencies
- Updated `flatbuffers` version that includes support for optional fields - this changes binary layout making this new version incompatible with metadata generated by the previous ones
### Fixed
- Uncacheable message will no longer obscure the commit message

## [0.37.0] - 2020-12-30 (**BREAKING**)
### Changed
- Metadata restructuring means you'll need to re-create your datasets
- Data files as well as checkpoints are now named with the hash of the block they are associated with
- Protocol between coordinator and engines was modified to pass data files (in the right order) as well as checkpoints explicitly
- Intermediate checkpoints are now preserved (for faster validation and resets)
- Vocabulary has been incorporated into the metadata block (ODF `0.17.0`)
- Lazily computing dataset summaries
- Upgraded dependencies
- Happy New Year!

## [0.36.0] - 2020-11-16
### Changed
- Engine errors will not list all relevant log files
- UI improvements

## [0.35.0] - 2020-11-14
### Added
- Initial support for `S3` as a remote backend

## [0.34.0] - 2020-11-09
### Added
- Initial version of `remote` management
- Initial version of `push` / `pull` commands working with `remote`
- Local file system `remote` backend implementation

## [0.33.0] - 2020-11-01
### Changed
- Upgraded the Spark engine to Spark 3.0

## [0.32.0] - 2020-10-31
### Added
- Support for `flatbuffers` metadata encoding.
- Using `flatbuffers` format for achieving true stable hashes of metadata.
- Aligned metadata with ODF `v0.16.0`.

## [0.31.0] - 2020-10-08
### Added
- `pull` command now supports `--force-uncacheable` flag for refreshing uncacheable datasets.

## [0.30.1] - 2020-09-07
### Fixed
- Add back `.gitignore` file when creating local volume dir.

## [0.30.0] - 2020-09-05
### Changed
- This version is a complete re-write of the application from **Scala** into
  **Rust**. It is mostly on par with the functionality of the previous version
  but has many improvements. Most notably, all interactions not involving
  engines (which are still heavy and run in `docker`) are blazing fast.

## [0.23.0] - 2020-08-22
### Changed
- Updated to latest ODF schema

## [0.22.0] - 2020-07-15
### Added
- `#26`: Follow redirects when fetching data from URL
### Changed
- Follow ODF spec on metadata `refs`

## [0.21.0] - 2020-07-12
### Fixed
- Encoding issue in `DatasetSummary` manifest
### Changed
- Upgraded to use ODF resources

## [0.20.0] - 2020-06-30
### Added
- Windows is somewhat supported now

## [0.19.0] - 2020-06-28
### Changed
- Improving Windows support by removing Hadoop FS dependencies

## [0.18.2] - 2020-06-26
### Changed
- Upgraded Flink engine to `0.3.3`

## [0.18.1] - 2020-06-25
### Changed
- Upgraded Flink engine to `0.3.0`

## [0.18.0] - 2020-06-23
### Added
- Watermarking support

## [0.17.0] - 2020-06-14
### Added
- Added support for [Apache Flink](https://github.com/kamu-data/kamu-engine-flink) engine!

## [0.16.0] - 2020-05-25
### Changed
- Improve sort order of glob-based file sources
- Spark engine will persist events ordered by event time

## [0.15.0] - 2020-05-09
### Added
- `purge` command now supports `--recursive` flag
- Internal improvements and refactoring

## [0.14.0] - 2020-05-03
### Changed
- Consolidating more logic into `engine.spark`

## [0.13.0] - 2020-05-02
### Added
- New `log` command
### Changed
- Use `SHA-256` for dataset and metadata hashing
- The concept of `volume` was converted into `remote`
- Metadata refactoring to isolate engine-specific query parameters
- Metadata refactoring of root/derivative sources
- Moved most ingest logic into coordinator
- Moved transform batching logic into coordinator

## [0.12.1] - 2020-03-22
### Fixed
- Snapshot merge strategy was completely broken

## [0.12.0] - 2020-03-21
### Changed
- Use dataset caching for faster hash computation

## [0.11.0] - 2020-03-08
### Added
- Human-readable formatting support (e.g. in `list` command)

## [0.10.1] - 2020-03-08
### Fixed
- Some issues with `list` and `add` commands

## [0.10.0] - 2020-03-08
### Added
- `list` command now shows data size, number of records, and last pulled time
- `add` command now accounts for dataset dependency order

## [0.9.0] - 2020-03-08
### Changed
- Using new metadata chain prototype!

## [0.8.0] - 2020-01-12
### Added
- Experimental support for remote S3 volumes

## [0.7.1] - 2019-12-29
### Changed
- Bumped ingest version

## [0.7.0] - 2019-12-29
### Changed
- Using snake_case dataset vocabulary

## [0.6.0] - 2019-12-15
### Added
- Richer set of CSV reader options
### Fixed
- Recursive pull concurrency issues

## [0.5.0] - 2019-12-09
### Added
- New `fetchFilesGlob` data source that can load multiple data files at once
- Event time is now a core part of the datasets
### Fixed
- Snapshot merge strategy de-duplicates input rows now

## [0.4.0] - 2019-11-24
### Added
- Basic SQL templating feature
### Fixed
- The `purge` command will no longer delete the dateset

## [0.3.0] - 2019-11-21
### Added
- Command to generate `bash` completions
- Keeping a CHANGELOG<|MERGE_RESOLUTION|>--- conflicted
+++ resolved
@@ -11,7 +11,6 @@
 - Fixed
 -->
 
-<<<<<<< HEAD
 ## [Unreleased]
 ### Added
 - GQL: `BigInt` scalar
@@ -21,11 +20,10 @@
 - Collection datasets will ignore add and move operations that don't change the entry path, ref, or extra attributes and return `CollectionUpdateUpToDate`
 - GQL: `Search::query()`: case insensitive search.
 - GQL: `MoleculeMut::create_project()`: generate lowercase project account name.
-=======
+
 ## [0.248.1] - 2025-09-11
 ### Fixed
 - Crash on writing datasets with `List` field type
->>>>>>> 5eabeb3a
 
 ## [0.248.0] - 2025-09-09
 ### Added
