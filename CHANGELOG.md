--- conflicted
+++ resolved
@@ -11,11 +11,10 @@
 - Fixed
 -->
 
-<<<<<<< HEAD
 ## [Unreleased]
 ### Added
 - Panic's now also log correct tracing message
-=======
+
 ## [0.239.0] - 2025-05-26
 ### Added
 - Prototype of webhooks support:
@@ -31,8 +30,6 @@
 - GQL: versioned files return `contentLength` field
 ### Fixed
 - GQL: all dataset mutations require logged-in users
-
->>>>>>> 0ab5d5a1
 
 ## [0.238.0] - 2025-05-22
 ### Added
