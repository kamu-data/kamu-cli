--- conflicted
+++ resolved
@@ -11,14 +11,9 @@
 - Fixed
 -->
 
-<<<<<<< HEAD
 ## [Unreleased]
-### Added
+### Changed
 - Panic's now also log correct tracing message
-=======
-## Unreleased
->>>>>>> fde563c4
-### Changed
 - Updated `sqlx` crate to `0.8.6`, Vol. 2
 
 ## [0.240.0] - 2025-06-02
