# Changelog
All notable changes to this project will be documented in this file.

The format is based on [Keep a Changelog](https://keepachangelog.com/en/1.0.0/),
and this project adheres to [Semantic Versioning](https://semver.org/spec/v2.0.0.html).

<!--
Recommendation: for ease of reading, use the following order:
- Added
- Changed
- Fixed
-->

<<<<<<< HEAD
## [Unreleased]
## Changed
- Moved versioned file logic from GQL level to `use_case`
=======
## [0.246.1] - 2025-08-20
### Fixed
- Improved idempotence of flow sensors registration for transform and webhook flows
- Flow triggers not issuing duplicate update events unless their pause status or rule is actually modified
- Flow agent should not attempt startup recovery until dependency graph is loaded
- Extended telemetry for flow dispatchers and sensor operations
>>>>>>> 428fdae8

## [0.246.0] - 2025-08-20
### Added
- Webhooks are integrated into the Flow system, and support retries:
  - Webhook delivery is now a kind of a flow
  - Webhook delivery for dataset updates is associated with datasets, 
    thus can be filtered in the flow history as related to the dataset,
    so that updates and notifications are visible on the same page in the execution order
  - Enabling, pausing, resuming webhooks is mapped to flow trigger operations
  - Webhook payload is formed at the moment of task scheduling, thus can buffer multiple
     intermediate updates to the interested dataset
  - The updates to the interested datasets that arrive after a webhook task is scheduled
     initiate next execution of the flow, which would run immediately after the current one
     with respect of standard throttling conditions
  - Webhook payload for dataset updates indicates whether a breaking change has happened
  - GQL support for webhook-related flows
  - Webhook deliveries are retryable by default (via a system-wide policy setting)
### Changed
- Batching rules for derived datasets have been revised and extended:
  - Immediate (activate on first input trigger unconditionally) vs Buffering mode (non-zero records count, timeout)
  - Explicit configuration whether the derived dataset should be reset to metadata if input has a breaking change
  - Compaction and reset flows no longer consider ownership boundaries, and affect downstream datasets with enabled updates
  - No more "recursive" options in compaction and reset flows. Propagating breaking change according to general rules instead.
- Refactoring: flow system is fully decoupled from specific resource domains, and concentrates on orchestration logic only:
  - Flow trigger instances converted into more abstract "activation cause" objects indicating source of change
     and basic change properties (new data, breaking change)
  - Flow scopes became type-erased JSON objects, with type-specific interpreters of attributes encapsulated in adapters
  - Dataset-specific details of resource changes encapsulated in the adapter:
     - supporting 4 types of sources for datasets: upstream flow, http ingest, smart protocol push, external change detection
  - Introduced concept of dynamic flow sensors:
     - Sensors are responsible for reacting to resource changes in flow type specific manner
     - Sensor for derived datasets listens for input changes and decides on executing trasnform vs reset to metadata flow
     - Sensor for webhooks dataset updates listen to monitored dataset, and schedule webhook delivery flows
     - Sensors lifetime is bound to enabled periods of flow triggers
     - Sensor dispatcher maintains dependencies between sensors and input events
  - Transform flows are no longer launched at startup or at trigger enabling point unless there is new input data available
  - Extracted "reset to metadata" into a separately managed flow type to avoid confusion
  - Reworked database API for the flow system to provide resource-agnostic abstraction and preserve index-level effeciency.
  - Important note: flow, task, and outbox history will be reset with this update
- Refactoring: simplified structure of webhooks domain:
  - `WebhookEvent` entity flattened into `WebhookDelivery`, since it can no longer be reused for multiple subscriptions
  - Fixed handling removal of webhook subscription while flows are pending.

## [0.245.5] - 2025-08-15
### Fixed
- GQL playground autocomplete in anonymous mode

## [0.245.4] - 2025-08-13
### Added
- GQL: `dataset_metadata`: Added new method `MetadataProjection` to get `[MetadataExtendedBlock]` filtered by types and range
### Fixed
- GQL: `add_entry`: Return CASError if expected head not found
- Return bad request response for requests with empty bearer authentication token

## [0.245.3] - 2025-07-29
### Fixed
- GQL playground is accessible in anonymous mode
### Changed
- GQL: `search` also filters dataset by id

## [0.245.2] - 2025-07-19
### Added
- Made `observability` crate compatible with `tracing-error` to pave the road for more informative error.

## [0.245.1] - 2025-07-17
### Fixed
- Performance regression: avoid loading full task model in flow listings, list of IDs is enough

## [0.245.0] - 2025-07-16
### Added
- Flow system extended with retry policy support:
  - Retry policy model: includes number of attempts, base delay, and four delay growth functions
  - Retry policies can be associated with flow configurations
  - A retry policy snapshot is selected for each scheduled flow. If defined, it's used to relaunch a failing task after calculating the appropriate delay based on the configured policy
  - GQL API extensions for retry policies, along with related task-level and flow-level attributes to populate the UI.
### Changed
- Optimized GQL API for flow listings by including already resolved `SetPollingSource` and `SetTransform` event copies into flow descriptions, eliminating the need for costly secondary queries from the UI.
- Significantly reworked flow configuration and triggering GQL API for improved ease of use and maintainability

## [0.244.2] - 2025-07-15
### Added
- Migration to update flow event payloads
### Fixed
- Fetching list of flow triggers and configuration stuck

## [0.244.1] - 2025-07-11
### Fixed
- `AuthPolicyLayer` correctly works for FlightSQL

## [0.244.0] - 2025-07-11
### Added
- New configuration property `allow_anonymous` which is true by default. And turnoff anonymous mode for API endpoints.

## [0.243.1] - 2025-07-09
### Fixed
- SQLite-specific crashes on account flow listings

## [0.243.0] - 2025-07-07
### Added
- GQL: `AccountsMut::create_wallet_accounts()` (#1287).
- GQL: `CollaborationMut::apply_account_dataset_relations()` (#1287).
### Changed
- Major refactoring of flow & task systems:
  - Fully unplugged the flow and task systems from `kamu-core` and removed all domain-specific couplings.
  - Flow/task adapters moved into separate crates and adapters split by target domain for improved modularity.
  - Task runners and planners isolated from the main task system; extracted and decoupled services for clearer interfaces.
  - Decoupled `FlowOutcome` from direct error details; error details now accessed from associated tasks.
  - Removed duplicate `FlowResult` hierarchy, standardized on propagating `TaskResult`.
  - Refactored `TaskResult` and `TaskError` types for improved clarity and maintainability.
  - Introduced flow-type specific dispatchers responsible for creating logical plans of tasks and propagating dependent flows.
  - Replaced flow keys with flow bindings without hard-coded flow types for triggers, configs, and flows
  - External data changes are now handled by an ingest dispatcher instead of the flow agent.
  - Reduced boilerplate in `LogicalPlan`, `TaskDefinition`, `TaskResult`, and `TaskError` using macros.
  - Extracted `FlowRunService` from `FlowQueryService` for clearer separation of responsibilities.
- Improvements in event sourcing aggregates:
  - Optimized event sourcing aggregate loading by supporting loading via reference.
  - Simplified aggregate multi-load functions for improved efficiency.

## [0.242.1] - 2025-06-19
### Fixed
- `PredefinedAccountsRegistrator`: during account synchronization, update password hash as well.

## [0.242.0] - 2025-06-17
### Added
- `kamu system api-server gql-query`: support for authorization and, as a result, mutation requests (#1273).
- GQL: `AccountMut::modifyPasswordWithConfirmation()`: for user's password change (#1277).
- `UIConfiguration`: added `min_new_password_length` parameter (#1277).
### Changed
- Panic's now also logs a correct tracing message.
- `kamu`: improved logging, especially in failure cases (#1273).
- `kamu --account <NAME>`: added checks for account existence (multi-tenant mode) (#1273).
- `kamu init`: flush database after successful command completion (#1273).
- Upgraded to `datafusion v48`
- Configuration, predefined accounts: `password` field is now mandatory (#1277).
- `kamu`: a start-up job by `PredefinedAccountsRegistrator` will be called earlier, right after creating
  `base_catalog` (#1277).
### Fixed
- `CreateAccountUseCaseImpl`: added sending `AccountLifecycleMessage`.
- Renaming `provider_identity_key` field with account name for password accounts.
- User in single-tenant mode now has administrator privileges (#1273).
- `DeleteAccountUseCaseImpl`: complete deletion of datasets, not just database entries (#1273).
- `kamu system api-server gql-query`: authorization based on the current subject (#1273).

## [0.241.1] - 2025-06-06
### Fixed
- Account name in password hashes table should be updated as well during a rename

## [0.241.0] - 2025-06-06
### Added
- Support renaming accounts via GraphQL API:
  - automatically actualizes dataset entries (denormalized account names)
  - automatically updates alias files in ODF storage layer
  - properly handling account renames when it's initiated by updates to predefined configuration
### Fixed
- Missing length validation for webhook subscription labels.
- Unexpected webhook label duplication for empty labels.

## [0.240.1] - 2025-06-04
### Changed
- Updated `sqlx` crate to `0.8.6`, Vol. 2.
### Fixed
- `web3-wallet` authorization provider: interactive login use case support (Device Flow). 

## [0.240.0] - 2025-06-02
### Added
- `kamu --show-error-stack-trace`: Added an argument to show stack trace in case of an error during command execution.
- Implemented a new authorization provider for Web3 EVM-based wallets (`web3-wallet`):
  - Flow authorization is based on the ERC-4361 (Sign-In with Ethereum) standard.
  - Any browser that supports EIP-1193 (Ethereum Provider JavaScript API) can be used for authentication.
  - Signature verification is based on ERC-191 (Signed Data Standard).
### Changed
- GQL: search also matches entries by account name.
- GQL: `Account::account_provider()` returns `AccountProvider` instead of string.
- GQL: `Auth::enabled_login_methods()` renamed to `Auth::enabled_providers()` returns `Vec<AccountProvider>`.
- GQL: `AuthMut::login()` takes `AccountProvider` as argument instead of string.

## [0.239.0] - 2025-05-26
### Added
- Prototype of webhooks support:
   - webhooks are sent for dataset update events
   - GQL API to subscribe, update, pause/resume, and remove subscriptions
   - webhook events are recorded per business event via outbox bridge
   - webhook events that match enabled subscriptions get scheduled in the task system
   - webhooks are attempted with at most 10s timeout, but no retries are supported yet
   - webhook request and delivery headers and content are saved for future debug purposes
   - webhook messages are signed in the spirit of webhook signatures (RFC 9421) and content digests (RFC 9530)
### Changed
- Extended create dataset GQL results with isSuccess
- GQL: versioned files return `contentLength` field
### Fixed
- GQL: all dataset mutations require logged-in users

## [0.238.0] - 2025-05-22
### Added
- GQL: Added new scalars: `Email`, AccountPassword`.
- GQL: Added `AccountMut::delete()`.
- GQL: Collection API: Add `ExtraData` scalar to validate incoming data.
### Changed
- DB: Removed FK for `did_secret_keys.creator_id` 
- DB: Added missing triggers for deleting account rows (`ON DELETE CASCADE`) 
    for related tables (`accounts_passwords`, `access_tokens`, `dataset_entries`).
- GQL: `AccountMut::modifyPassword()`: no longer accepts the `accountName` argument.
- GQL: `AccountMuts::createAccount()`: method moved from `AccountMut`.
- Refactor:
  - Remove password logic from `AccountService` level.

## [0.237.0] - 2025-05-14
### Added
- GQL:
  - New `createAccount()` method to create a new account, method is available only for admins
      and user's with `can_provision_accounts` ReBAC properties.
  - New `modifyPassword()` method to change password for an existing account, method is available only for admins.
- New repository `DidSecretKeysRepository` where stored all encrypted private parts of created accounts and datasets.
### Fixed
- The dependency graph is less sensitive to requests that come too early, before the dataset node is created.

## [0.236.0] - 2025-05-09
### Added
- New REST endpoint `/system/info` and GQL endpoint `buildInfo` that return application version and build details
- New experimental "Versioned File" dataset archetype that simplifies using ODF datasets for storing versioned history of binary content
- New experimental "Collection" dataset archetype that allows organizing other ODF datasets into hierarchical collections similar to directory structure
### Changed
- Upgraded to `datafusion v47.0.0` and latest `arrow`, `object-store`, and `flatbuffers` versions
- Commands and APIs that query data are now more tolerant to the situation when dataset is empty and doesn't have a schema yet and will return results with empty rows and columns instead of returning errors
### Fixed
- Crash on push/pull over TLS connection (#1231)
- Patched `GQL DatasetFlowTriggers::all_paused` to use similar optimization as account flow views

## [0.235.0] - 2025-04-24
### Added
- `kamu-adapter-http`: Introduced the `from_catalog_n` macro for easier dependency extraction from the catalog.
### Changed
- More flows listing speedup:
  - Using batch query to count datasets with flows belonging to an account
  - Checking if all triggers of given list of datasets are paused via 1 SQL query
- Device Flow:
  - Summary: for interactive login, replace the Loopback Redirect Flow mechanism with Device Flow Authentication, 
      which enables operation in the most secure and restrictive browsers.
  - If the login link cannot be opened on the current device, you may copy it to any browser 
      and complete the interactive login on another device.
  - HTTP API: Added endpoints implementing [RFC 8628: OAuth 2.0 Device Authorization Grant](https://datatracker.ietf.org/doc/html/rfc8628):
    - `POST platform/token/device/authorization`;
    - `POST platform/token/device`.
- `kamu-adapter-http`: platform handlers moved to a separate folder.

## [0.234.0] - 2025-04-23
### Changed
- Pin version for `aws-sdk-s3` crate version, that includes breaking changes
- Update all minor versions of other crates
- Cleanup duplicate image
- Denormalization: `DatasetEntry` now contains a copy of owner's account name
   for faster dataset handle resolutions without extra round trip to database
- Speedup of account flow runs listing   

## [0.233.4] - 2025-04-22
### Changed
- Forcing warmup of dataset ids listing cache on startup

## [0.233.3] - 2025-04-21
### Fixed
- Reverted `sqlx` upgrade that was breaking the release build

## [0.233.2] - 2025-04-19
### Changed
- Updated `sqlx` crate to `0.8.5`
### Fixed
- Revert breaking build changes

## [0.233.1] - 2025-04-19
### Changed
- Outbox: Added new param in consumer metadata `initial_consumer_boundary` which allow new consumer to not process all messages, but start from latest one
### Fixed
- `kamu init`: in case of using `--pull-images` argument, fixed unclear error with not found file.
- CLI commands: Trigger `outbox_agent` method only for commands that require it.
- S3 get_stored_dataset_by_id operation takes advantage of in-memory datasets listing cache

## [0.233.0] - 2025-04-09
### Added
- Automatically indexing key dataset blocks in the database for quicker navigation:
   - indexing all previously stored datasets at startup
   - indexing new changes to datasets incrementally, whenever HEAD advances
- Metadata chain visiting algorithm can now use the key blocks cached in the database
   to efficiently implement iteration over key blocks, when data events are not needed
### Changed
- Upgraded to latest version of `dill=0.13`
### Fixed
- SQLite repository tests were excluded from "make test-fast" mode by a mistake

## [0.232.0] - 2025-04-07
### Added
- New `engine.datafusionEmbedded` config section allows to pass custom DataFusion settings when engine is used in ingest, batch query, and compaction contexts.
- GQL: `Datasets::role()`: returns the current user's role in relation to the dataset
- GQL: `DatasetsMut::create_empty()` & `DatasetsMut::create_from_snapshot()`: alias validation in multi-tenant mode.
### Changed
- GQL: `DatasetsMut::create_empty()` & `DatasetsMut::create_from_snapshot()`: `dataset_visibility` is now mandatory.
- `kamu push/pull` command with `--force` flag now does not allow overwriting of seed block
### Fixed
- Multiple performance improvements in batch queries to avoid unnecessary metadata scanning.
- New `PushIngestDataUseCase` and used it in Http `/ingest` handler and `ingest_command`.
- Semantic search will return empty result on empty prompt instead of error.
- Smart transfer protocol: show invalid Interval error instead internal error.

## [0.231.0] - 2025-03-31
### Added
- `kamu login {password,oauth}`:
  - Saving the repository is the same as in `kamu login` 
  - Add `--repo-name` & `--skip-add-repo` arguments to control the save settings of the remote repository
  - Trigger dependent dataset flows on Http `/ingest` and on smart transfer protocol dataset push
### Changed
- `DatasetSummary` files replaced with `DatasetStatistics` stored in the database
     and updated synchronously with the HEAD reference updates
- Statistics is automatically pre-computed for all existing datasets on first use
- `DatasetHandle` and `DatasetEntry` now contain dataset kind marker
- Provenance service and pull request planner fetch dependencies from the graph
- Implemented caching layer for `DatasetEntry` within the currently open transaction
- Private Datasets:
  - HTTP: Return 403 if the user does not have write permission while having read permission
  - GQL: `DatasetsMut::by_id()`: Return access error 
      if the user does not have write permission while having read permission
  - GQL: Operations on dataset environment variables require at least a maintainer role
  - `kamu search`: Private accessible datasets are included in the search results
- E2E: Removed `inmem` tests that almost duplicated `sqlite` tests
- E2E, `kamu-cli-e2e-repo-tests`: remove a `kamu-cli` dependency that did not cause the `kamu-cli` binary to be rebuilt
- Tests, DI: Check also for sqlite dependencies
### Fixed
- Flow GQL Api: 
  - Correctly returns batching rule with `0` value
  - Improved message for unknown description message

## [0.230.0] - 2025-03-25
### Added
- Private Datasets, access sharing:
  - ReBAC: there can be only one role between a subject (account) and an object (dataset)
  - ReBAC: Added `RebacDatasetRegistryFacade` to simplify work with authorization validation
  - GQL: CRUD Collaboration API
  - GQL: Implemented API for searching by account name
  - OSO: Added `maintain` & `own` permissions in addition to `read` & `write`
### Fixed
- Flow APIs: correctly returns response for dataset with cleaned blocks
- Private Datasets:
  - GQL: Correct processing of access permissions when viewing flows of another account

## [0.229.0] - 2025-03-24
### Added
- Experimental support for `ChangelogStream` and `UpsertStream` ODF merge strategies.

## [0.228.1] - 2025-03-23
### Added
- Semantic search:
  - More configuration options for indexing, allowing to skip datasets without descriptions or no data.
  - Overfetch is now configurable
  - Service will make repeated queries to the vector store to fill the requested results page size.
### Changed
- Flow: Updated the `BatchingRule` trigger to accept 0 for both properties(`min_records_to_await` and `max_batching_interval`), enabling dependency flow execution even when no data is added to the root dataset.
### Fixed
- HTTP & GQL API: Fixed internal error when query contains an unknown column

## [0.228.0] - 2025-03-19
### Added
- DB: utilities for working with bind parameter placeholders
- DB-backed dataset references: they are now stored in the database, supporting transactional updates.  
- Ensured short transaction length in ingest & transform updates and compaction tasks.  
- Dataset Reference indexing to build the initial state of the dataset references.  
- Implemented in-memory caching for dataset references that works within the current transaction
### Changed
- Replaced default GraphQL playground with better maintained `graphiql` (old playground is still available)
- Improved API server web console looks
- Upgraded to `datafusion v45` (#1146)
- CI: terminate tests after 5 minutes of execution
- GQL: cleaning up unnecessary `dummy` fields where it can be avoided
- GQL: improve performance by adding shared query state (for query and mutation requests)
- Cleaning up unnecessary `.map_err()` constructs
- DB: cleanup of unnecessary allocations during parameter bindings
- Various small refactorings extracting common methods (e.g. `PaginationOpts::from_page()`)
- Dependency graph updates are improved for transactional correctness.  
- Setting dataset references is now the responsibility of computation service callers. 
- Extracted ODF dataset builders for LFS and S3 to allow for custom implementations.  
- Improved tests for dataset use cases.  
### Fixed
- REST API: `GET /datasets/{id}` returns account data as it should 
- If dataset creation is interrupted before a dataset entry is written, 
   such a dataset is ignored and may be overwritten

## [0.227.1] - 2025-03-14
### Fixed
- Trigger activation during flow throttling correctly save next activation time

## [0.227.0] - 2025-03-13
### Added
- `kamu search` now supports `--local` flag which will use natural language search on datasets in the local workspace (#1136)
  - To use this feature you'll need to configure the OpenAI key in kamu config or set it via `OPENAI_API_KEY` env var
  - By default, uses [Qdrant](https://qdrant.tech/) vector database spawned per command in a container
### Fixed
- `kamu sql server` now works again inside containers (e.g. jupyter)

## [0.226.5] - 2025-03-10
### Fixed
- Prometheus metrics, S3: fixed `storage_url` label values

## [0.226.4] - 2025-03-07
### Changed
- Simple Transfer Protocol & Smart Transfer Protocol use `AppendDatasetMetadataBatchUseCase`
- SQLite: protection against database locking, in case of parallel execution of `kamu` commands.
  - Based on `journal_mode=WAL`
- GQL: speeding up work by reducing allocations
### Fixed
- API server correctly logs unknown routes
- GQL: `Search::query()`: fix regression resulting in unstable ordering of search results
- Fix JSON encoding of `BinaryView` and `Utf8View` data (#1127)


## [0.226.3] - 2025-02-27
### Changed
- `kamu login`: only one argument `--user` (root) is left, other arguments (from subcommands) are removed
### Fixed
- Demo Jupyter start-up failure

## [0.226.2] - 2025-02-26
### Added
- New `FlowSystemConfig` structure in `CLIConfig` which allows 
    to configure `flow_agent` and `task_agent` services 
    with next options `awaiting_step_secs` and `mandatory_throttling_period_secs`
### Fixed
- Single-tenant mode:
  - `kamu add`: public default visibility, unless otherwise specified
  - `kamu pull`: public new default visibility, unless otherwise specified
- Simple Transfer Protocol:
  - Respect the visibility option
  - Updating the dependency graph during block processing

## [0.226.1] - 2025-02-25
### Changed
- New Jupyter image 0.7.1, which can handle v6 workspace layout

## [0.226.0] - 2025-02-24
### Added
- Externally configurable Argon2 hashing mode (minimal settings to speedup e2e tests)
### Changed
- Unified dataset repository format:
  - both LFS and S3, regardless of tenancy config, now organize storage folders solely by dataset ID
  - workspace migration to new repository format (v6) is fully automatic
  - the role of "info/alias" file was reduced only for recovery purposes, 
      the dataset alias resolutions now happen in database only
  - ODF storage unit implementations (LFS, S3) only deal with dataset identifiers:
    - no more dependency on accounts or tenancy configuration
    - S3 cache now considers identifiers of stored datasets only
    - moved them to ODF crate
    - reading HEAD is a must for storage iteration
    - removing HEAD is a first step of dataset deletion
  - `kamu-datasets` domain now has own error and result structures layer, separate from ODF basics
  - Rename operation does not touch a storage unit, became solely a database operation
  - workspace version checking now takes startup job dependencies into account
### Fixed
- Less linear search in in-mem entry repository

## [0.225.3] - 2025-02-24
### Fixed
- E2E: `repo-tests` crate again contains the `kamu-cli` dependency, but as an optional one
  - This way we can correctly reuse the tests in the `kamu-node` repository without affecting the build time
  - It also fixes `make sqlx-prepate` developer command

## [0.225.2] - 2025-02-24
### Added
- Added prometheus metrics for AWS SDK S3 calls
### Changed
- E2E: make `repo-tests` crate independent from `kamu-cli` crate

## [0.225.1] - 2025-02-23
### Fixed
- Fixed arrow `BinaryView` incorrectly being treated as incompatible with `Binary` fields during dataset schema compatibility checks (#1096)

## [0.225.0] - 2025-02-20
### Added
- Added [common-macros](src/utils/common-macros) crate containing macros of general use
  - `kamu list`: display dataset visibility in multi-tenant
  - `kamu pull`: added `--visibility private|public` argument to specify the created dataset visibility
### Changed
- Improved/added trace for repositories & GQL to contain not only the method name but also the structure name
### Fixed
- Restoring OData API tolerance to trailing slashes
- OData API: fixed crash when accessing private dataset

## [0.224.0] - 2025-02-18
### Added
- The usage of local database (SQLite) is activated by default for all single tenant workspaces
### Fixed
- Improved error message for SQL parsing method for queries which includes invalid or reserved keywords
- Fixed false-positive panic ("There cannot be predefined users in a single-tenant workspace") 
    if a `kamu` subcommand that doesn't require workspace found a multiuser `.kamuconfig`
  - For example, before attempting to initialize a workspace or attempting to invoke autocomplete in shell 

## [0.223.0] - 2025-02-13
### Added
- Increased test coverage of the code responsible for access checks
### Changed
- Restructured responsibilities between core and dataset domains upon key dataset CRUD use cases:
  - 8 use cases moved from `core` to `kamu-datasets` domain
  - no longer using outbox for "Renamed" and "DependenciesUpdated" events in datasets, 
      these became internal aspect inside `kamu-datasets` domain
  - simplified creation and commit result structures as they no longer transport new dependencies
  - revised many integration tests:
    - flow system no longer uses real datasets
    - HTTP and GQL use real accounts and dataset entries
- Moved several account-related routines from `AuthenticationService` to `AccountService`, 
  the authentication services have focus only on JWT token and login flows
- Upgraded to `datafusion v45` (#1063)
### Fixed
- GQL metadata query now correctly returns dataset aliases for `SetTransform` event in multi-tenant mode
- Handle panic errors in `kamu inspect lineage -- browse` command
- Improved result messages for `kamu system diagnose` command

## [0.222.0] - 2025-02-06
### Added
- New `AccessTokenLifecycleMessage` outbox message which produced during access token creation
### Changed
- `kamu pull` command now can be called with passing `<remote_repo>/<dataset_name>` arg
  and pull url will be combined automatically 

## [0.221.1] - 2025-01-31
### Fixed
- Private Datasets:
  - Validation `SetTransform` event (input datasets): IDs are used for accessibility checks. 
      Aliases are used only to generate an error message.
  - `OsoDatasetAuthorizer`: readiness to handle duplicates when filtering

## [0.221.0] - 2025-01-29
### Added
- GQL support to query and update email on the currently logged account
- Account registration sends `AccountLifecycleEvent` to `Outbox`
### Changed
- Emails are mandatory for Kamu accounts now:
  - predefined users need to specify an email in config
  - predefined users are auto-synced at startup in case they existed before
  - GitHub users are queried for primary verified email, even if it is not public
  - migration code for the database existing users

## [0.220.0] - 2025-01-27
### Changed
- Private Datasets:
  - GQL, `DatasetFlowRunsMut::trigger_flow()`: added check of input datasets for accessibility for `ExecuteTransform`
  - GQL, `TransformInput::input_dataset()`: dataset may not be accessible
  - GQL, `MetadataChainMut::commit_event`: added check of dataset inputs for availability for `SetTransform`
  - HTTP: added access check for the dataset router (`DatasetAuthorizationMiddleware`), affected:
    - `POST /{dataset}/ingest`
    - `GET /{dataset}/metadata`
    - `GET /{dataset}/tail`
  - HTTP, `GET /datasets/{id}`: access check corrected
  - HTTP: replaced access errors with not found errors
  - CLI, `kamu pull`: replaced access errors with not found errors
- Continued work on use cases extracting:
  - `ViewDatasetUseCase`
  - `EditDatasetUseCase`
  - `GetDatasetDownstreamDependenciesUseCaseImpl`
  - `GetDatasetUpstreamDependenciesUseCaseImpl`

## [0.219.2] - 2025-01-24
### Added
- Reusable static database migrators 

## [0.219.1] - 2029-01-18
### Fixed
- Reverted unstable AWS API dependencies

## [0.219.0] - 2029-01-17
### Changed
- Massive crates restructuring around Open Data Fabric code:
  - `src/odf` concentrates large number of related crates now, preparing for future separation in different Git repo
  - old `opendatafabric` crate became `odf-metadata`
  - low-level repository implementations became `odf-storage[-...]` crates
  - specific storage technologies are gated via features (`lfs`, `s3`, `http`)
  - `DatasetFactory`, `Dataset`, `DatasetSummary`, `DatasetLayout`, `BlockRef`, 
      `MetadataChain` and visiting logic now are residents of `odf-dataset`
  - `kamu-data-utils` became `odf-data-utils`
  - multiple utility libraries introduced, shared both via ODF and main Kamu code 
    (`async-utils`, `file-utils`, `s3-utils`, `test-utils`)
  - `DatasetRepository` still stays in Kamu core, renamed to `DatasetStorageUnit` to better match it's current purpose
  - import statements pointing at ODF code have been cleaned all over the code base (use `odf` meta-crate only outside `src/odf`)


## [0.218.0] - 2029-01-17
### Changed
- Private Datasets:
  - OSO: using user actors / dateset resources that come from the database
    - Thus, any access check relies on real entities
  - GQL, added `Dataset.visibility()` to get the current visibility value
  - GQL, added `DatasetMut.setVisibility()` to be able to change the dataset visibility after it has been created
  - Deletion of previously created (and unused) ReBAC-properties and reindexing
  - OSO: updating the schema to use identifiers instead of names
  - OSO: added resource storage for access speed
  - E2E: Using the correct account in multi-tenant mode
    - And also the possibility of set it up
  - `DatasetOwnershipService`: moved to the `kamu-dataset` crate area & implemented via `DatasetEntryServiceImpl`
  - GQL, `DatasetMetadata.currentUpstreamDependencies`: indication if datasets not found/not accessed
  - GQL, `DatasetMetadata.currentDownstreamDependencies`: exclude datasets that cannot be accessed
  - E2E: added the ability to create an account using CLI

## [0.217.3] - 2025-01-14
### Fixed
- Fix crash on resolving dataset by non-existing account
- Minor improvements in event sourcing aggregation

## [0.217.2] - 2025-01-10
### Changed
- Updated to latest `datafusion` and `alloy` dependencies
- Performance improvements with batch loading of event sourcing aggregates

## [0.217.1] - 2025-01-09
### Changed
- Extended database config options with next fields: `maxConnections`, `maxLifeTimeSecs` and `acquireTimeoutSecs`

## [0.217.0] - 2025-01-08
### Changed
- GraphQL: flows are listed ordered by status and last event time
- Merged two methods(`saveEnvVariable` and `modifyEnvVariable`) from `DatasetEnvVarsMut` info one `upsertEnvVariable`
### Fixed
- GQL api flows queries now fetch dataset polling source only once per dataset(and only if Ingest flow type is here)
- Flow trigger status now become disable on flow fail

## [0.216.0] - 2024-12-30
### Changed
- Flight SQL protocol now supports anonymous and bearer token authentication
- The `kamu notebook` command now defaults to `DataFusion` engine for speed, but you can switch to Spark with `--engine spark` argument
- The `kamu notebook` command uses new image based on latest Jupyter and new [`kamu-client-python`](https://github.com/kamu-data/kamu-client-python) library
- The `kamu sql server` command now defaults to `DataFusion` engine with interface changed to use `--engine datafusion/spark`, removing the `--flight-sql` flag
- Examples in `examples/flightsql/python` were updated to new auth and showcasing `kamu` Python library
- Most notebooks in `examples/` directory are using `kamu` Python library with `DataFusion` engine, with Spark still in use for GIS extensions

## [0.215.1] - 2024-12-30
### Fixed
- GraphQL: in a multi-tenant workspace, `datasets.createEmpty` and `datasets.createFromSnapshot` mutations now return dataset aliases prefixed with account name.
- Fix DB transaction error in `/verify` REST endpoint (cherry-picked from `0.214.1`)

## [0.215.0] - 2024-12-27
### Added
- New entity `FlowTrigger` which is now responsible for flow activation and schedules
### Changed
- `DatasetFlowConfigsMut` now has only one method `setConfig` for all types of configurations

## [0.214.0] - 2024-12-23
### Added
- New `kamu system decode` command that can decode an arbitrary block file for debugging
- `export` command for bulk data exporting
### Changed
- `sql` command now allows to export query command results to file(s)
- FlightSQL session state management improvements

## [0.213.1] - 2024-12-18
### Fixed
- Removed all occurrences of `DataWriterMetadataState` from telemetry spans (too much pressure)

## [0.213.0] - 2024-12-18
### Added
- kamu-adapter-graphql: added macros (`from_catalog_n!()` & `unsafe_from_catalog_n!()`)
   that simplify the extraction of components from the DI catalog
- database-common: the logic for pagination of data processing is generalized in `EntityPageStreamer`
### Changed
- Speed up project build time by removing unused dependencies which were not detected by automated tools
- Extracted "planner" and "executor" for compacting, reset, set watermark, push ingest, partially polling ingest.
- Renamed long-running "executors" to "agents".
- Introduced `MetadataQueryService` to absorb simple queries that do not have to be defined at the level of metadata chian from the interface point of view.
### Fixed
- `DatasetEnvVar` entity now deletes during deleting `DatasetEntry` entity

## [0.212.0] - 2024-12-11
### Changed
- Upgraded to `datafusion v43`
### Fixed
- Ingest was sometimes producing Parquet files with non-sequential `offset` column which violated the ODF spec

## [0.211.0] - 2024-12-02
### Changed
- Dataset dependency graph is now backed with a database, removing need in dependency scanning at startup.

## [0.210.0] - 2024-11-28
### Added
- Console warning when deleting datasets which are out of sync with their push remotes
### Changed
- Separated Web UI runtime and UI configuration flags. UI configuration is now provided by API server too.
### Fixed
- Typo in feature flags (enableDatasetEnvVarsManagement)
                                                  ^

## [0.209.0] - 2024-11-25
### Changed
- Improved OpenAPI integration
- Replaced Swagger with Scalar for presenting OpenAPI spec
### Fixed
- `EXECUTE_TRANSFORM` flows now respect last success run time during config enabling and api-server restarting
- `kamu login`: add repo with `odf+` schema protocol

## [0.208.1] - 2024-11-22
### Fixed
- `kamu-base-with-data-mt` image building

## [0.208.0] - 2024-11-21
### Added
Introduced `DatasetRegistry` abstraction, encapsulating listing and resolution of datasets:
- Registry is backed by database-stored dataset entries, which are automatically maintained
- Scope for `DatasetRepository` is now limited to support `DatasetRegistry` and in-memory dataset dependency graph
- New concept of `ResolvedDataset`: a wrapper around `Arc<dyn Dataset>`, aware of dataset identity
- `DatasetRegistryRepoBridge` utility connects both abstractions in a simple way for testing needs
- Query and Dataset Search functions now consider only the datasets accessible for current user
- Core services now explicitly separate planning (transactional) and execution (non-transactional) processing phases
- Similar decomposition introduced in task system execution logic
- Revised implementation of core commands and services: `pull`, `push`, `reset`, `verify`, `compact`, setting watermark
- More parallelism from `pull` command, allowing to mix ingest/sync/transform operations of the same depth level
- Optimized `pull` flow, when a single non-recursive dataset is sent for processing
- Batched form for dataset authorization checks
- Ensuring correct transactionality for dataset lookup and authorization checks all over the code base
- Passing multi/single tenancy as an enum configuration instead of boolean
- Renamed outbox "durability" term to "delivery mechanism" to clarify the design intent
- Greatly reduced complexity and code duplication of many use case and service tests with `oop` macro for inheritance of harnesses

## [0.207.3] - 2024-11-21
### Changed
- Add version for `OutboxMessage` structure to prevent startup failures after breaking changes

## [0.207.2] - 2024-11-15
### Fixed
- E2E: revision of st/mt tests:
  - In cases where temporary workspaces are created,
     test variants for both single-tenant and multi-tenant have been added
  - New combinations activated
  - Certain duplicate tests have been removed
  - Some of the tests related to `kamu pull` only have been moved to the appropriate module
  - Activated missing tests for databases
- `kamu push`: crash in multi-tenant mode

## [0.207.1] - 2024-11-14
### Fixed
- `kamu pull`: crash in multi-tenant mode

## [0.207.0] - 2024-11-11
### Added
- E2E: reinforce test coverage
  - Covered all flow scenarios
  - Covered hot REST API endpoints
  - Reconfiguring test groups for a small speedup (10%)
  - Directory structure grooming
  - `KamuApiServerClientExt`: method grouping
- Dataset definition: added possibility to set defaults in templates:
  ```yaml
  fetch:
    kind: Container
    image: "ghcr.io/kamu-data/fetch-com.defillama:0.1.5"
    args:
      - --request-interval
      - '${{ env.request_interval || 2 }}'
  ```
### Changed
- HTTP API errors will now come in JSON format instead of plain text, for example:
  ```json
  { "message": "Incompatible client version" }
  ```
- GQL: The `DataQueryResultSuccess` type is extended to the optional `datasets` field,
   which contains information about the datasets participating in the query. Affected API:
  - `GQL DataQueries`: the field will be filled
  - `GQL DatasetData`: field will be empty because we already know which dataset is involved
### Fixed
- `kamu add` correctly handles snapshots with circular dependencies
- `kamu push` shows a human-readable error when trying to push to the non-existing repository
- Jupyter repository block documentation misleading

## [0.206.5] - 2024-10-29
### Changed
- Allow anonymous access to the content of recently uploaded files
- Updated to `arrow 53.2`, `datafusion 42.1`, `tower 0.6`, `opentelemetry 27` + minor updates

## [0.206.4] - 2024-10-28
### Fixed
- `kamu push` correctly handle `odf+` format repositories

## [0.206.3] - 2024-10-28
### Fixed
- Improved telemetry for dataset entry indexing process
- Corrected recent migration related to outbox consumptions of old dataset events

## [0.206.2] - 2024-10-26
### Changed
- GraphQL: Removed deprecated `JSON_LD` in favor of `ND_JSON` in `DataBatchFormat`
- GraphQL: In `DataBatchFormat` introduced `JSON_AOS` format to replace the now deprecated `JSON` in effort to harmonize format names with REST API
### Fixed
- GraphQL: Fixed invalid JSON encoding in `PARQUET_JSON` schema format when column names contain special characters (#746)

## [0.206.1] - 2024-10-24
### Changed
- `kamu repo list`: supports all types of output
- Tests: `sqlx + nextest` combination has been stabilized
- `DatasetEntryIndexer`: guarantee startup after `OutboxExecutor` for a more predictable initialization
  - Add `DatasetEntry`'is re-indexing migration
### Fixed
- `kamu push`: show correct error if server failed to store data

## [0.206.0] - 2024-10-22
### Added
- Introduced OpenAPI spec generation
  - `/openapi.json` endpoint now returns the generated spec
  - `/swagger` endpoint serves an embedded Swagger UI for viewing the spec directly in the running server
  - OpenAPI schema is available in the repo `resources/openapi.json` beside its multi-tenant version
- Added and expanded many E2E tests, improved test stability
- Added endpoint to read a recently uploaded file (`GET /platform/file/upload/{upload_token}`)
### Changed
- Removed support for deprecated V1 `/query` endpoint format
- The `/tail` endpoint was updated to better match V2 `/query` endpoint
### Fixed
- `kamu add`: fixed behavior when using `--stdin` and `--name` arguments

## [0.205.0] - 2024-10-15
### Changed
- `kamu push <dataset>` command now can be called without `--to` reference and Alias or Remote dataset repository will be used as destination
- `kamu login` command now will store repository to Repository registry. Name can be provided with `--repo-name` flag and to skip creating repo can be used `--skip-add-repo` flag

## [0.204.5] - 2024-10-08
### Added
- Postgres implementation for dataset entry and account Re-BAC repositories
### Changed
- `kamu repo alias list`: added JSON output alongside with other formats mentioned in the command's help
- Private Datasets, `DatasetEntry` integration that will allow us to build dataset indexing
  - Added `DatasetEntryService` for message processing
  - Added `DatasetEntryIndexer` for one-shot indexing
  - Extend `DatasetLifecycleMessageCreated` with `dataset_name` field
  - Introducing `DatasetLifecycleMessageRenamed`
- Simplified error handling code in repositories
- Hidden part of the test code behind the feature gate
- Updated our crate dependencies so they can be built in isolation
### Fixed
- `--yes / -y` flag: fixed when working from a TTY
- CI: Fixes `kamu-base-with-data-mt` image builds

## [0.204.4] - 2024-09-30
### Changed
- CLI command tweaks:
  - Make `--yes / -y` flag global
  - Add confirmation step to `system compact` command
  - Add support for patterns to `system compact` to process multiple datasets at once
  - Fixed argument parsing error in `kamu system compact` command
- Simplified organization of startup initialization code over different components
### Fixed
- Broken catalog issue for server and transactional modes
  - Added several E2E tests (happy paths) covering the Flows tab in the UI
- Corrected behavior of `MySqlAccountRepository::get_accounts_by_ids()`, for the case of empty IDs collection

## [0.204.3] - 2024-09-26
### Fixed
- Dataset creation with unique alias but with existing id for FS dataset storage mode
- `kamu init`: fixed regression in case of using `exists_ok` flag... finally

## [0.204.2] - 2024-09-26
### Fixed
- `kamu init`: fixed regression in case of using `exists_ok` flag

## [0.204.1] - 2024-09-25
### Fixed
- Fixed build regression, in case `web-ui` feature flag is used

## [0.204.0] - 2024-09-25
### Changed
- If not explicitly configured, a SQLite database is used for a multi-tenant workspace
- If a SQLite database is used, built-in migrations are automatically applied
- Start processing added Outbox messages after successful command execution
- DI: `ServerCatalog` added, to split dependencies

## [0.203.1] - 2024-09-24
### Added
- Added database migration & scripting to create an application user with restricted permissions
- `kamu delete` command will respect dependency graph ordering allowing to delete multiple datasets without encountering dangling reference

## [0.203.0] - 2024-09-22
### Added
- Support `List` and `Struct` arrow types in `json` and `json-aoa` encodings

## [0.202.1] - 2024-09-20
### Fixed
- Open Telemetry integration fixes

## [0.202.0] - 2024-09-20
### Changed
- Major dependency upgrades:
  - DataFusion 42
  - HTTP stack v.1
  - Axum 0.7
  - latest AWS SDK
  - latest versions of all remaining libs we depend on
- Outbox refactoring towards true parallelism via Tokio spaned tasks instead of futures
### Fixed
- Failed flows should still propagate `finishedAt` time
- Eliminate `span.enter`, replaced with instrument everywhere

## [0.201.0] - 2024-09-18
### Added
- REST API: New `/verify` endpoint allows verification of query commitment as per [documentation](https://docs.kamu.dev/node/commitments/#dispute-resolution) (#831)
### Changed
- Outbox main loop was revised to minimize the number of transactions:
    - split outbox into planner and consumption jobs components
    - planner analyzes current state and loads a bunch of unprocessed messages within a 1 transaction only
    - consumption jobs invoke consumers and detect their failures
- Detecting concurrent modifications in flow and task event stores
- Improved and cleaned handling of flow abortions at different stages of processing
- Revised implementation of flow scheduling to avoid in-memory time wheel:
    - recording `FlowEventScheduledForActivation` event (previously, placement moment into the time wheel)
    - replaced binary heap based time wheel operations with event store queries
    - Postgres/SQLite event stores additionally track activation time for the waiting flows
    - in-memory event store keeps prepared map-based lookup structures for activation time

## [0.200.0] - 2024-09-13
### Added
- Added first integration of Prometheus metrics starting with Outbox
- Added `--metrics` CLI flag that will dump metrics into a file after command execution
### Changed
- Telemetry improvements:
   - Improved data collected around transactional code
   - Revised associating span objects with large JSON structures such as messages
   - Suppressed several noisy, but not very useful events
- Improved Outbox stability when message consumers fail
- Similarly, Task Executor keeps executing next tasks in case running a task results in an internal error

## [0.199.3] - 2024-09-11
### Fixed
- Associating correct input dataset that was hard compacted with the error during transformation of derived dataset

## [0.199.2] - 2024-09-09
### Added
- REST API: The `/query` endpoint now supports response proofs via reproducibility and signing (#816)
- REST API: New `/{dataset}/metadata` endpoint for retrieving schema, description, attachments etc. (#816)
### Fixed
- Fixed unguaranteed ordering of events when restoring event sourcing aggregates
- Enqueuing and cancelling future flows should be done with transactions taken into account (via Outbox)

## [0.199.1] - 2024-09-06
### Fixed
- Fixed crash when a derived dataset is manually forced to update while an existing flow
  for this dataset is already waiting for a batching condition

## [0.199.0] - 2024-09-06
### Added
- Persistency has been enabled for Task and Flow domains.
  Both `TaskExecutor` and `FlowExecutor` now fully support transactional processing mode,
  and save state in Postgres or Sqlite database.
- Tasks now support attaching metadata properties. Storing task->flow association as this type of metadata.
- Flows and Tasks now properly recover the unfinished requests after server restart
### Changed
- Simplified database schema for flow configurations and minimized number of migrations
   (breaking change of the database schema)
- Introduced `pre_run()` phase in flow executor, task executor & outbox processor to avoid startup races
- Explicit in-memory task queue has been eliminated and replaced with event store queries
- Get Data Panel: use SmTP for pull & push links
- GQL api method `setConfigCompaction` allows to set `metadataOnly` configuration for both root and derived datasets
- GQL api `triggerFlow` allows to trigger `HARD_COMPACTION` flow in `metadataOnly` mode for both root and derived datasets

## [0.198.2] - 2024-08-30
### Added
- Container sources allow string interpolation in env vars and command
- Private Datasets, changes related to Smart Transfer Protocol:
  - `kamu push`: added `--visibility private|public` argument to specify the created dataset visibility
  - Send the visibility attribute in the initial request of the push flow
### Changed
- Schema propagation improvements:
  - Dataset schema will be defined upon first ingest, even if no records were returned by the source
  - Schema will also be defined for derivative datasets even if no records produced by the transformation
  - Above ensures that datasets that for a long time don't produce any data will not block data pipelines
- Smart Transfer Protocol:
  - Use `CreateDatasetUseCase` in case of creation at the time of the dataset pulling
  - Now requires the `x-odf-smtp-version` header, which is used to compare client and server versions to prevent issues with outdated clients

## [0.198.1] - 2024-08-28
### Added
- Private Datasets, ReBAC integration:
  - ReBAC properties update based on `DatasetLifecycleMessage`'s:
  - `kamu add`: added hidden `--visibility private|public` argument, assumed to be used in multi-tenant case
  - GQL: `DatasetsMut`:
    - `createEmpty()`: added optional `datasetVisibility` argument
    - `createFromSnapshot()`: added optional `datasetVisibility` argument

## [0.198.0] - 2024-08-27
### Changed
- If a polling/push source does not declare a `read` schema or a `preprocess` step (which is the case when ingesting data from a file upload) we apply the following new inference rules:
  - If `event_time` column is present - we will try to coerce it into a timestamp:
    - strings will be parsed as RFC3339 date-times
    - integers will be treated as UNIX timestamps in seconds
  - Columns with names that conflict with system columns will get renamed
- All tests related to databases use the `database_transactional_test` macro
- Some skipped tests will now also be run
- Access token with duplicate names can be created if such name exists but was revoked (now for MySQL as well)
- Updated `sqlx` crate to address [RUSTSEC-2024-0363](https://rustsec.org/advisories/RUSTSEC-2024-0363)
### Fixed
- Derivative transform crash when input datasets have `AddData` events but don't have any Parquet files yet

## [0.197.0] - 2024-08-22
### Changed
- **Breaking:** Using DataFusion's [`enable_ident_normalization = false`](https://datafusion.apache.org/user-guide/configs.html) setting to work with upper case identifiers without needing to put quotes everywhere. This may impact your root and derivative datasets.
- Datafusion transform engine was updated to latest version and includes JSON extensions
- **Breaking:** Push ingest from `csv` format will default to `header: true` in case schema was not explicitly provided
- Access token with duplicate names can be created if such name exists but was revoked
- Many examples were simplified due to ident normalization changes
### Fixed
- Crash in `kamu login` command on 5XX server responses
- The push smart protocol now delivers internal errors to the client
### Added
- HTTP sources now include `User-Agent` header that defaults to `kamu-cli/{major}.{minor}.{patch}`
- Externalized configuration of HTTP source parameters like timeouts and redirects
- CI: build `sqlx-cli` image if it is missing

## [0.196.0] - 2024-08-19
### Added
- The `/ingest` endpoint will try to infer the media type of file by extension if not specified explicitly during upload.
   This resolves the problem with `415 Unsupported Media Type` errors when uploading `.ndjson` files from the Web UI.
- Private Datasets, preparation work:
  - Added SQLite-specific implementation of ReBAC repository
  - Added SQLite-specific implementation of `DatasetEntryRepository`
- `internal-error` crate:
  - Added `InternalError::reason()` to get the cause of an error
  - Added methods to `ResultIntoInternal`:
    - `map_int_err()` - shortcut for `result.int_err().map_err(...)` combination
    - `context_int_err()` - ability to add a context message to an error
- Added macro `database_transactional_test!()` to minimize boilerplate code
### Changed
- Upgraded `sqlx` crate to v0.8
- Renamed `setConfigSchedule` GQL api to `setConfigIngest`. Also extended
  `setConfigIngest` with new field `fetchUncacheable` which indicates to ignore cache
  during ingest step

## [0.195.1] - 2024-08-16
### Fixed
- Add `reset` ENUM variant to `dataset_flow_type` in postgres migration

## [0.195.0] - 2024-08-16
### Added
- Reliable transaction-based internal cross-domain message passing component (`MessageOutbox`), replacing `EventBus`
  - Metadata-driven producer/consumer annotations
  - Immediate and transaction-backed message delivery
  - Background transactional message processor, respecting client idempotence
- Persistent storage for flow configuration events
### Changed
- Upgraded to `datafusion v41` (#713)
- Introduced use case layer, encapsulating authorization checks and action validations, for first 6 basic dataset scenarios
   (creating, creating from snapshot, deleting, renaming, committing an event, syncing a batch of events),
- Separated `DatasetRepository` on read-only and read-write parts
- Isolated `time-source` library
### Fixed
- E2E: added additional force off colors to exclude sometimes occurring ANSI color sequences
- E2E: modify a workaround for MySQL tests

## [0.194.1] - 2024-08-14
### Fixed
- Add `recursive` field to `Reset` flow configurations in GQL Api which triggers `HardCompaction` in `KeepMetadataOnly` mode flow for each owned downstream dependency

## [0.194.0] - 2024-08-13
### Changed
- Change `mode` argument for `DatasetEnvVarsConfig` to `enabled: Option<bool>`
### Added
- New `Reset` flow in GQL Api which can be triggered manually for `Root` and `Derivative` datasets
- Private Datasets, preparation work:
  - Added in-mem implementation of ReBAC repository
  - Added in-mem implementation of `DatasetEntryRepository`

## [0.193.1] - 2024-08-09
### Fixed
- Panic for `EXECUTE_TRANSFORM` flow without dataset env vars enabled feature

## [0.193.0] - 2024-08-07
### Added
- `kamu add` command accepts optional `--name` argument to add a snapshot under a different name

## [0.192.0] - 2024-08-07
### Added
- `kamu --no-color` to disable color output in the terminal.
### Changed
- New recursive flag for `CompactionConditionFull` input to trigger
  Hard compaction with keep metadata only mode for each derived dataset
- E2E: Reorganized work with tests that call `kamu-cli`:
  - Added `kamu-cli-puppet` crate to allow `kamu-cli` to be run as a separate process from tests
  - Removed past `kamu-cli` wrapper that ran in-process.
  - Some of `kamu-cli` tests that are inherently E2E are moved and adapted to E2E scope (in-mem area)
  - For convenience, the test run macros are now procedural
  - Various Windows-related tweaks & fixes
### Fixed
- Return `RootDatasetCompacted` error for manual triggered `EXECUTE_TRANSFROM` flows
- Using new Spark image that fixes serialization errors when working with large GIS datasets
- Fixed container runtime for systems using SELinux

## [0.191.5] - 2024-07-30
### Fixed
- Ingest flow panic with database api mode

## [0.191.4] - 2024-07-22
### Fixed
- Parsing passwords includes specific symbols in database common crate

## [0.191.3] - 2024-07-22
### Fixed
- Script for api server database migration issue with passwords includes
  specific symbols

## [0.191.2] - 2024-07-18
### Fixed
- Panic for `DatasetEnvVars` API with wrong configuration
- Moved `DATASET_ENV_VAR_ENCRYPTION_KEY`from env to config

## [0.191.1] - 2024-07-16
### Fixed
- `opendatafabric` crate was not compiling without `sqlx` feature

## [0.191.0] - 2024-07-16
### Fixed
- Obscure error during push duplicate dataset with different aliases
- Get Data Panel: fixed `base_url_rest` calculation  in case the API server is started on a random port
- Minor corrections to references in generated code documentation
### Changed
- Upgraded `rustc` version and some dependencies
- E2E: unblocked parallel run for tests

## [0.190.1] - 2024-07-10
### Fixed
- `DatasetEnvVars` inmem deleting

## [0.190.0] - 2024-07-09
### Added
- New repository `DatasetEnvVars` to work with dataset secrets
- Now is possible to set new `DatasetEnvVars` configuration to `storage`
  and manage it via GQL api
- New Gql APIs to manage dataset env vars
  - `listEnvVariables` to fetch list of env vars by dataset
  - `exposedValue` to get secret value of env var by id
  - `saveEnvVariable` to store new dataset env var
  - `deleteEnvVariable` to delete dataset env var
  - `modifyEnvVariable` to modify dataset env var

## [0.189.7] - 2024-07-04
### Added
- Added Kamu access token E2E test
- SmTP: added E2E test group to cover the pushing and pulling of datasets
### Changed
- Wrapping only necessary, not all HTTP requests in a transaction
- Respect the `--quiet` option for:
  - `kamu add`
  - `kamu ingest`
  - `kamu push`
### Fixed
- Fixed SmTP working together with transactions

## [0.189.6] - 2024-07-03
### Fixed
- GQL API regression where unparsable SQL was ending up in internal error
- REST API `/query` endpoint will return `400 Bad Request` in case of unparsable SQL
- Bug fixed in database IAM token authentication method (redundant session token request)

## [0.189.4] - 2024-07-02
### Fixed
- GQL access token list pagination

## [0.189.3] - 2024-07-02
### Fixed
- SQLX images now include scripts and programs necessary to fetch database credentials from AWS secrets manager

## [0.189.2] - 2024-07-01
### Fixed
- AWS secret stores both user name and password, so database username should be a secret too.

## [0.189.1] - 2024-06-28
### Fixed
- Modify revoke access token GQL response according to design

## [0.189.0] - 2024-06-28
### Added
- Support multiple methods to access database:
  - via raw password
  - via password stored as AWS secret
  - via generated AWS IAM authentication tokens
- Support periodic database password rotation with configurable period

## [0.188.6] - 2024-06-27
### Fixed
- Added missed field to create access token result API

## [0.188.5] - 2024-06-26
### Added
- `kamu system api-server`: Added the option of overriding the base URL in the API with `--external-address`.
  Can be handy when launching inside a container

## [0.188.4] - 2024-06-25
### Changed
- Renamed all places compacting -> compacting

## [0.188.3] - 2024-06-24
### Fixed
- Fixed support of  ingestion via file upload in `kamu ui` mode
  and `kamu system api-server` mode with custom HTTP port
- Fixed launching `kamu ui` mode (related to transactions management)

## [0.188.2] - 2024-06-20
### Added
- Added an E2E test group for REST API
### Changed
- MySQL E2E tests are turned off
- The `<owner/dataset>/tail` REST API endpoint will:
  - return `404 Not Found` on not found datasets
  - return `202 No Content` on empty datasets
### Fixed
- Stabilized query handling in case of database usage; affected:
  - The `<owner/dataset>/tail` REST API
  - The `/query` REST API
  - `kamu system tail` command
  - `kamu sql` command
- Fixed memory leak when working with DataFusion

## [0.188.1] - 2024-06-17
### Changed
- The `/query` REST API endpoint will:
  - return `404 Not Found` on not found datasets
  - return `400 Bad Request` on invalid SQL
  - return `422 Unprocessable Content` on unrecognized request body fields

## [0.188.0] - 2024-06-14
### Added
- New repository `AccessTokenRepository` to work with new access tokens
- Middleware now accept new token format `Bearer ka_*`
- New Gql APIs to manage new access tokens
  - `listAccessTokens` to fetch access tokens by account
  - `createAccessToken` to create new access token for account
  - `revokeAccessToken` to revoke existing access token

## [0.187.0] - 2024-06-14
### Added
- The `/query` REST API endpoint now supports:
  - POST requests with all parameters being passed via body
  - Specifying schema format
  - Specifying `aliases` to associate table names with specific dataset IDs
  - Returning and providing state information to achieve full reproducibility of queries

## [0.186.0] - 2024-06-13
### Added
- New `EthereumLogs` polling source allows to stream and decode log data directly from any ETH-compatible blockchain node
  - See the updated `examples/reth-vs-snp500` example
  - See the new [`datafusion-ethers`](https://github.com/kamu-data/datafusion-ethers) crate for implementation details
- Added E2E test infrastructure
  - Added necessary components for managed run -- for startup, operations, and shutdown
### Changed
- Upgraded to `arrow 52` and `datafusion 39`
- Improved binary data formatting in CLI table output - instead of the `<binary>` placeholder it will display an abbreviated hex values e.g. `c47cf6…7e3755`
- JSON and CSV formatters can now output binary data - it will be `hex`-encoded by default
- Hidden arguments and options are excluded from [the CLI reference](resources/cli-reference.md)
### Fixed
- JSON formatter now properly supports `Decimal` types
- Stabilized startup using connection to databases
  - Added HTTP middleware that wraps each request into a separate transaction
  - Also added wrapping for some commands, in particular `kamu system generate-token`
  - The structure of services that required lazy access to databases was reorganized:
     - Extracted `PredefinedAccountsRegistrator` & `DatasetOwnershipServiceInMemoryStateInitializer`
- Fixed potential crash when attempting to rollback a transaction if the connection fails to establish

## [0.185.1] - 2024-06-07
### Fixed
- Fixed support of `--force` mode for pull/push actions using Smart Transfer Protocol

## [0.185.0] - 2024-06-06
### Added
- New `--reset-derivatives-on-diverged-input` flag to `kamu pull` command, which will trigger
  compaction for derived dataset if transformation fails due to root dataset compaction and retry transformation
- Initial support for ingestion via file uploads, with local FS and S3-based storage for temporary files
### Changed
- `AddPushSource` event may omit specifying a schema. In this case, the very first push ingestion invocation
  would try to make a best-effort auto-inference of the data schema.
### Fixed
- Fixed issue with smart protocol transfer operations upon empty datasets

## [0.184.0] - 2024-05-28
### Changed
- `InitiatorFilterInput` now accept `[AccountID]` instead of `AccountName`
  `AccountFlowFilters` now filter by `DatasetId` instead of `DatasetName`.
- Upgraded to `datafusion v38`
### Added
- Added a public image with [sqlx-cli](/images/sqlx-cli)
- Added a [configuration](/images/persistent-storage) of running a `kamu` API server along with a database,
  for persistent storage of data
- New `listFlowInitiators` api to fetch all initiators of flows
- New `allPaused` method in `AccountFlowConfigs` API

## [0.183.0] - 2024-05-22
### Added
- New `keep_metadata_only` flag to `HardCompaction` flow. Also extended `FlowState` with `ConfigSnapshot`
  and possibility to pass configuration during triggering a flow
### Fixed
- Added support of `--all` flag to the `kamu delete` command
- Made recursive deletion dataset with provided `%` pattern
### Changed
- `HardCompaction` configuration now is one of `Full` or `KeepMetadataOnly` variants. In case of
  `KeepMetadataOnly` variant required to provide `recursive` value which will trigger downstream
  dependencies compaction

## [0.182.0] - 2024-05-20
### Added
- Loading database components relying on CLI config
### Fixed
- Panic when creating a workspace with an existing config

## [0.181.2] - 2024-05-20
### Fixed
- `kamu login --check` supports searching both by frontend and backend URL

## [0.181.1] - 2024-05-20
### Fixed
- Panic when resolving datasets in GraphQL API for unregistered accounts

## [0.181.0] - 2024-05-14
### Added
- Introduced MQTT protocol support (see [FetchStepMqtt](https://docs.kamu.dev/odf/reference/#fetchstepmqtt) and the new [`mqtt` example](/examples/mqtt))
- The `kamu system compact` command now accepts the `--keep-metadata-only` flag, which performs hard
  compaction of dataset(root or derived) without retaining `AddData` or `ExecuteTransform` blocks
### Fixed
- Panic while performing data ingesting in the derived datasets

## [0.180.0] - 2024-05-08
### Added
- GraphQL account flows endpoints:
  - List of flows by account(including filters `byDatasetName`, `byFlowType`, `byStatus`, `byInitiator`)
  - Pause all flows by account
  - Resume all flows by account
### Changed
- Correct JWT config creation for `kamu-node`
### Fixed
- `kamu repo alias rm` command regression crash. Changed accepted type and covered by integration test

## [0.179.1] - 2024-05-07
### Changed
- Adding derived traits needed for `kamu-node`

## [0.179.0] - 2024-05-06
### Changed
- Refactoring of authorization configuration data: separation into configuration models and logic for loading them from environment variables

## [0.178.0] - 2024-05-04
### Added
- Flow system: implemented persistent repositories (PostgreSQL, SQLite) for flow configuration events
- Support for persistent accounts:
  - supports Postgres, MySQL/MariaDB, SQLite database targets
  - accounts have a fully functional DID-identifier:
    - based on account name for CLI mode
    - auto-registered randomly on first GitHub login
  - account ID resolutions are no longer mocked
- REST API to login remotely using password and GitHub methods
### Fixed
- Compaction datasets stored in an S3 bucket

## [0.177.0] - 2024-04-25
### Added
- REST data APIs and CLI commands now support different variations of JSON representation, including:
  - `Array-of-Structures` e.g. `[{"c1": 1, "c2": 2}, {"c1": 3, "c2": 4}]` (default)
  - `Structure-of-Arrays` e.g. `{"c1": [1, 3], "c2": [2, 4]}`
  - `Array-of-Arrays` e.g. `[[1, 2], [3, 4]]`
- REST data APIs now also return schema of the result (pass `?schema=false` to switch it off)
### Changed
- Upgraded to `datafusion` `v37.1.0`
- Split the Flow system crates
### Fixed
- `kamu system diagnose` command crashes when executed outside the workspace directory

## [0.176.3] - 2024-04-18
### Changed
- Updated KAMU_WEB_UI image to latest release 0.18.1

## [0.176.2] - 2024-04-16
### Fixed
- Fix the instant run of `ExecuteTransform` flow after the successful finish of `HardCompaction` flow
- Extend `FlowFailed` error type to indicate when `ExecuteTransform` failed due to `HardCompaction` of root dataset

## [0.176.1] - 2024-04-16
### Fixed
- Split result for different(`setFlowConfigResult`, `setFlowBatchingConfigResult`, `setFlowCompactionConfigResult`) flow configuration mutations

## [0.176.0] - 2024-04-15
- New engine based on RisingWave streaming database ([repo](https://github.com/kamu-data/kamu-engine-risingwave)) that provides mature streaming alternative to Flink. See:
  - Updated [supported engines](https://docs.kamu.dev/cli/supported-engines/) documentation
  - New [top-n](https://docs.kamu.dev/cli/get-started/examples/leaderboard/) dataset example highlighting retractions
  - Updated `examples/covid` dataset where RisingWave replaced Flink in tumbling window aggregation

## [0.175.0] - 2024-04-15
### Added
- The `kamu ingest` command can now accept `--event-time` hint which is useful for snapshot-style data that doesn't have an event time column
- The `/ingest` REST API endpoint also supports event time hints via `odf-event-time` header
- New `--system-time` root parameter allows overriding time for all CLI commands
### Fixed
- CLI shows errors not only under TTY
- Removed `paused` from `setConfigCompaction` mutation
- Extended GraphQL `FlowDescriptionDatasetHardCompaction` empty result with a resulting message
- GraphQL Dataset Endpoints object: fixed the query endpoint

## [0.174.1] - 2024-04-12
### Fixed
- Set correct ODF push/pull websocket protocol

## [0.174.0] - 2024-04-12
### Added
- `HardCompaction` to flow system

## [0.173.0] - 2024-04-09
### Added
- OData API now supports querying by collection ID/key (e.g. `account/covid.cases(123)`)
### Fixed
- Handle broken pipe panic when process piping data into `kamu` exits with an error
- GraphQL Dataset Endpoints object: tenant-insensitive paths & updated REST API push endpoint

## [0.172.1] - 2024-04-08
### Fixed
- Add precondition flow checks
- Fix URLs for Get Data panel

## [0.172.0] - 2024-04-08
### Added
- Added persistence infrastructure prototype based on `sqlx` engine:
   - supports Postgres, MySQL/MariaDB, SQLite database targets
   - sketched simplistic Accounts domain (not-integrated yet)
   - converted Task System domain to use persistent repositories
   - added test infrastructure for database-specific features
   - automated and documented development flow procedures in database offline/online modes

## [0.171.0] - 2024-04-05
### Added
- Support `ArrowJson` schema output format in QGL API and CLI commands
- New `kamu system compact <dataset>` command that compacts dataslices for the given dataset
### Changed
- Case-insensitive comparisons of `dataset`s, `account`s and `repo`s

## [0.170.0] - 2024-03-29
### Added
- Added GraphQL Dataset Endpoints object
### Changed
- REST API: `/ingest` endpoint will return HTTP 400 error when data cannot be read correctly
- Improved API token generation command

## [0.169.0] - 2024-03-25
### Changed
- Updated embedded Web UI to `v0.17.0`
### Fixed
- S3 Repo: Ignore dataset entries without a valid alias and leave them to be cleaned up by GC
- Caching object repo: Ensure directory exists before writing objects

## [0.168.0] - 2024-03-23
### Changed
- FlightSQL: For expensive queries `GetFlightInfo` we will only prepare schemas and not compute results - this avoids doing double the work just to return `total_records` and `total_bytes` in `FlightInfo` before result is fetched via `DoGet`
- Optimized implementation of Datafusion catalog, scheme, and table providers that includes caching and maximally delays the metadata scanning

## [0.167.2] - 2024-03-23
### Fixed
- FlightSQL: Improved Python connectivity examples (ADBC, Sqlalchemy, DBAPI2, JDBC)
- FlightSQL: Fix invalid `location` info in `FlightInfo` that was causing errors in some client libraries

## [0.167.1] - 2024-03-20
### Fixed
- Bug when handle created during dataset creation had empty account name in a multi-tenant repo.

## [0.167.0] - 2024-03-19
### Added
- Implementation of `ObjectRepository` that can cache small objects on local file system (e.g. to avoid too many calls to S3 repo)
- Optional `S3RegistryCache` component that can cache the list of datasets under an S3 repo to avoid very expensive bucket prefix listing calls

## [0.166.1] - 2024-03-14
### Fixed
- Allow OData adapter to skip fields with unsupported data types instead of chasing

## [0.166.0] - 2024-03-14
### Added
- Experimental support for [OData](https://www.odata.org/) protocol
### Fixed
- Pulling datasets by account in multi-tenant workspace

## [0.165.0] - 2024-03-12
### Updated
- Extended flow history:
   - start condition update event now holds a snapshot of the start condition
   - input dataset trigger now returns a queryable Dataset object instead of simply identifier
   - dependent dataset flows should not be launched after Up-To-Date input flow
### Fixed
- Zero value handling for `per_page` value in GraphQL
- Flow history: more corrections to show natural time of flow events and keep flow system testable
- Fixed metadata chain scanning regression

## [0.164.2] - 2024-03-07
### Changed
- Using `cargo udeps` to detect unused dependencies during linting
### Fixed
- Flow history no longer produces duplicate flow abortion events
- Flow history no longer shows initiation time that is earlier than the next event's time

## [0.164.1] - 2024-03-06
### Changed:
- Flow status `Cancelled` was finally replaced with `Aborted`, unifying cancellation types for simplicity
### Fixed
- Flow system now pauses flow configuration, even when cancelling an already completed flow

## [0.164.0] - 2024-03-06
### Added
- Added support of wildcard patterns for `kamu pull` and `kamu push` commands
- Added `{dataset}/tail` and `/query` REST API endpoints
### Changed
- Optimization of passes through metadata chain with API using Visitors

## [0.163.1] - 2024-03-01
### Fixed
- Fixed `mapboxgl` dependency issue in Jupyter image

## [0.163.0] - 2024-03-01
### Changed
- Simplified flow statuses within Flow System (no more Queued or Scheduled status)
- Extended flow start conditions with more debug information for UI needs
- Simplified flow cancellation API:
    - Cancelling in Waiting/Running states is accepted, and aborts the flow, and it's associated tasks
    - Cancelling in Waiting/Running states also automatically pauses flow configuration

## [0.162.1] - 2024-02-28
### Added
- `kamu system check-token` command for token debugging
### Fixed
- `kamu system api-server` startup failure

## [0.162.0] - 2024-02-28
### Added
- Flow system now fully supports batching conditions for derived datasets:
   - not launching excessive flows unless minimal number of input records is accumulated
   - not waiting on the batching condition over a limit of 24h, if at least something accumulated
### Fixed
- `kamu login` no longer requires workspace in `--user` scope (#525)
- Sync will correctly select smart ODF protocol when pushing/pulling via repository alias (#521)
- Fixed `kamu verify` crash under verbose logging (#524)
- Increased default number of results returned by `kamu search` command

## [0.161.0] - 2024-02-26
### Added
- `kamu search` command now works with ODF repositories

## [0.160.0] - 2024-02-26
### Changed
- Upgraded to latest `datafusion` `v36.0.0`
- Upgraded to latest `jupyter`
### Added
- New `kamu system generate-token` command useful for debugging node interactions
- New `--check` flag for `kamu login` command to validate token with the remote and exit

## [0.159.0] - 2024-02-16
### Added
- New `--exists-ok` flag for `kamu init` command
### Fixed
- Ignoring the trailing slash during inference of a dataset name from pull URL

## [0.158.0] - 2024-02-13
### Added
- Flows API now reports number of ingested/transformed blocks & records to improve UI informativity
- Support of `--recursive` flag for `kamu delete` and `kamu verify` commands
### Changed
- The state when all flows of the given dataset are paused should be queryable via GraphQL API
- Added caching of metadata chains to improve performance within transactions

## [0.157.0] - 2024-02-12
### Added
- Complete support for `arm64` architecture (including M-series Apple Silicon)
  - `kamu-cli` now depends on multi-platform Datafusion, Spark, Flink, and Jupyter images allowing you to run data processing at native CPU speeds
### Changed
- Spark engine is upgraded to latest version of Spark 3.5
- Spark engine is using [ANSI mode](https://spark.apache.org/docs/latest/sql-ref-ansi-compliance.html) by default which produces helpful errors instead of silently returning `null` in many built-in functions
### Fixed
- Modeling mistake in Smart Transfer Protocol that creates unexpected push/pull transfer path for metadata blocks

## [0.156.3] - 2024-02-09
### Added
- Native support for `arm64` architecture (including M-series Apple Silicon) in `kamu-cli` and `kamu-engine-datafusion`
  - Note: Flink and Spark engine images still don't provide `arm64` architecture and continue to require QEMU
### Changed
- Flow system scheduling rules improved to respect system-wide throttling setting and take last successful run into account when rescheduling a flow or after a restart

## [0.156.2] - 2024-02-07
### Changed
- Using unique container and network names to prevent collisions when running concurrent `kamu` processes
- Improved error handling for all subprocesses

## [0.156.1] - 2024-02-05
### Fixed
- Pausing dataset flow configuration via the dedicated API should have impact on the currently running flow

## [0.156.0] - 2024-02-03
### Added
- New type `DatasetRefPattern` which allows CLI command to accept global pattern
- New GraphQL APIs for quick pausing/resuming of dataset flow configs preserving the scheduling rules
- New GraphQL APIs for server-side filtering of flow listings (by type, by status, and by initiator)
### Changed
- `kamu deleted` and `kamu verify` now accepts global pattern expression
- Error handling for pipe subprocesses with file output
- Pagination implementation made more efficient for flows and tasks event stores

## [0.155.0] - 2024-01-25
### Added
- Datafusion-based interactive SQL shell
### Changed
- Datafusion is now the default engine for `kamu sql` command

## [0.154.2] - 2024-01-25
### Changed
- Use artificial control over time in `FlowService` tests to stabilize their behavior
- CRON expressions API should allow only classic 5-component syntax

## [0.154.1] - 2024-01-24
### Fixed
- Eliminated issue when launching transform flows for derived datasets after upstream dataset is updated.

## [0.154.0] - 2024-01-24
### Added
- `kamu logout` command accepts `--all` switch to drop all current server sessions
### Changed
- `kamu login` and `kamu logout` commands accept server URL as a positional argument, not as `-s` switch
- Improved output reporting of `kamu logout` command
### Fixed
- `kamu login` and `kamu logout` commands properly handle platform URLs without an explicit schema (`https://` attached by default)
- Flow configuration API no longer crashes on specific input combinations when interval expressed in smaller time units
   exceed minimal boundary that forms a bigger time unit
- Fixed runtime crashes related to background execution of automatically scheduled tasks

## [0.153.0] - 2024-01-17 (**BREAKING**)
### Changed
- This release contains major breaking changes and will require you to re-create your workspace (sorry!)
- Changes primarily reflect the **major updates in ODF spec**:
  - schema harmonization and scanning performance (see https://github.com/open-data-fabric/open-data-fabric/pull/71)
  - and unified changelog schema to support **retractions and corrections** (see https://github.com/open-data-fabric/open-data-fabric/pull/72)
- Metadata
  - DIDs and hashes now use `base16` encoding (see [RFC-012](https://github.com/open-data-fabric/open-data-fabric/blob/master/rfcs/012-recommend-base16-encoding.md))
  - Enum representation in YAML manifests now favors `PascalCase` (see [RFC-013](https://github.com/open-data-fabric/open-data-fabric/blob/master/rfcs/013-yaml-enum-representation.md))
  - When defining transformation queries in `SetPollingSource`, `AddPushSource`, and `SetTransform` events, the output query is now considered to be the one without an alias
  - the `inputs` in `SetTransform` now use only two fields `datasetRef` (for reference or ID of a dataset) and `alias` for referring to the input in SQL queries
  - `Csv` reader format has been reduced to essential properties only
- Data
  - You will notice a new `op` column in all dataset which is used to signify **retractions and corrections** (see [RFC-015](https://github.com/open-data-fabric/open-data-fabric/blob/master/rfcs/015-unified-changelog-stream-schema.md))
  - `Snapshot` merge strategy will no longer produce `obsv` column but instead use the new unified retraction/correction mechanism via `op` column
- `tail` command now sorts events by `offset` in descending order
- `multiformats` were extracted into a separate crate
### Removed
- Pure Spark ingest has been removed
  - Datafusion ingest is now default option for polling and push sources
  - Spark and other engines can still be used for `preprocess` step to perform transformations which Datafusion does not yet support (e.g. GIS projection conversion)
- Dropped support for deprecated `JsonLines` format
### Added
- Engine protocol was extended with `execute_raw_query` operation
- Metadata chain added a lot more strict validation rules
- `setWatermark` mutation in GQL API

## [0.152.0] - 2024-01-17
### Added
- Initial support for local predefined Admin users
- New GraphQL APIs extending flows system capabilities:
   - ability to list summary information about flows
   - flow execution history function
- New command `kamu system diagnose` to run checks for correct system work
- Additional info about workspace and container version for `kamu system info` command
### Fixed
- Fixed bug in getting available dataset actions for a user, in case of `kamu ui`
- `kamu add`: corrected a link in help examples

## [0.151.0] - 2024-01-09
### Added
- New GraphQL APIs to manually schedule and cancel dataset flows
- Cron expression implementation for dataset flows
### Changed
- Automatically cancelling scheduled tasks if parent flow is cancelled or aborted
### Fixed
- Fixed initialization of datasets without dependencies causing UI breakage

## [0.150.1] - 2023-12-29
### Added
- New flag `--get-token` for `kamu system api-server` cli command which additionally prints
  JWT token in console
### Fixed
- Fixed async file flushing issues that could result in a race condition when using containerized ingest
- `kamu pull`: fixed containerized iterative ingestion

## [0.150.0] - 2023-12-27
### Added
- GraphQL API to configure automatic run of dataset flows:
  - a schedule for main flows, like ingest of root datasets
  - a batching condition for dependent flows, such as executing transforms
### Changed
- Changed logic in `SimpleTransferProtocol` now block data and checkpoint downloading/uploading
  in parallel. Default parallel tasks is 10, but it could be changed by changing
  `SIMPLE_PROTOCOL_MAX_PARALLEL_TRANSFERS` environment variable

## [0.149.0] - 2023-12-23
### Added
- Added `KAMU_WORKSPACE` env var to handle custom workspace path if needed
- Added `event-bus` crate: a utility component based on Observer design pattern,
  which allows event producers and event consumers not to know about each other
- Applied `event-bus` component to inform consumers of dataset removal, dependency changes,
  task completions
- Added in-memory dataset dependency graph instead of continuous rescanning of all datasets:
   - the initial dependencies are computed on demand on first request
   - using `petgraph` project to represent dataset dependencies in the form of directed acyclic graph
   - further events like new/removed dependency or dataset removal update the graph
   - simplified GraphQL APIs and dataset removal check using new dependency graph
- Added prototype of flow management system:
   - flows are automatically launched activities, which are either dataset related or represent system process
   - flows can have a schedule configuration, using time delta or CRON expressions
   - flows system manages activation of flows according to the dynamically changing configuration
   - flows system manages triggering of dependent dataset flows, when their inputs have events
   - derived flows may have throttling settings
### Changed
- Integrated latest `dill=0.8` version, which removes a need in registering simple dependency binds
- Using new `dill=0.8` to organize bindings of structs to implemented traits via declarative attributes

## [0.148.0] - 2023-12-20
### Added
- GQL `currentPushSources` endpoint
### Changed
- GQL `currentSource` endpoint was deprecated in favor of new `currentPollingSource` endpoint

## [0.147.2] - 2023-12-19
### Fixed
- Cargo.lock file update to address [RUSTSEC-2023-0074](https://rustsec.org/advisories/RUSTSEC-2023-0074)

## [0.147.1] - 2023-12-15
### Fixed
- Legacy Spark ingest was failing to start a container when fetch source is pointing at a local FS file with a relative path

## [0.147.0] - 2023-12-13
### Changed
- Updates to support open-data-fabric/open-data-fabric#63
- Metadata chain will complain about `AddData` or `ExecuteTransform` events if there is no `SetDataSchema` event
- Push ingest no longer piggy-backs on `SetPollingSource` - it requires `AddPushSource` event to be present
- `DatasetWriter` will now validate that schema of the new data block matches the schema in `SetDataSchema` to prevent schema drift
### Added
- Name of the push source can optionally be specified in CLI command and REST API

## [0.146.1] - 2023-11-27
### Added
- New dataset permission for UI: `canSchedule`
- Added `kamu ui` feature flag to control availability of datasets scheduling

## [0.146.0] - 2023-11-24
### Added
- New `kamu ingest` command allows you to push data into a root dataset, examples:
  - `kamu ingest my.dataset data-2023-*.json` - to push from files
  - `echo '{"city": "Vancouver", "population": 675218}' | kamu ingest cities --stdin`
- New `/{dataset}/ingest` REST endpoint also allows you to push data via API, example:
  - Run API server and get JWT token: `kamu ui --http-port 8080 --get-token`
  - Push data: `echo '[{...}]' | curl -v -X POST http://localhost:8080/freezer/ingest -H 'Authorization:  Bearer <token>'`
- The `kamu ui` command now supports `--get-token` flag to print out the access token upon server start that you can use to experiment with API
### Changed
- Upgraded to `arrow v48`, `datafusion v33`, and latest AWS SDK

## [0.145.6] - 2023-10-30
### Fixed
- Jupyter image now correctly parses dataset aliases in multi-tenant repositories

## [0.145.5] - 2023-10-26
### Changed
- FlightSQL interface tweaks to simplify integration into `api-server`

## [0.145.4] - 2023-10-24
### Fixed
- `kamu ui` should run without specifying any auth secrets

## [0.145.3] - 2023-10-18
### Changed
- Demanding required env vars to be set before API server / Web UI server startup
- Custom error messages for non-valid session in GraphQL queries depending on the reason
### Fixed
- If access token points on unsupported login method, it's a client error (4xx), not (5xx)

## [0.145.2] - 2023-10-16
### Changed
- GitHub API results (login, token resolution, account queries) now have a runtime cache
  to avoid excessive number of external calls (and related call rate bans)

## [0.145.1] - 2023-10-13
### Changed
- GitHub Client ID now delivered as a part of runtime configuration for UI
### Fixed
- Crashes upon iterating multi-tenant local FS datasets with short dataset alias

## [0.145.0] - 2023-10-11
### Added
- Ability to login to a remote ODF server via CLI commands:
   - `kamu login` command opens platform's frontend login form and collects access token on success
   - `kamu logout` command drops previously saved access token
   - tokens can be stored both in local workspace as well as in user home folder
   - access tokens are attached as Bearer Authentication header in simple/smart protocol client requests
- ODF server handlers for simple/smart protocols correctly implement authentication & authorization checks
- ODF server URLs vary depending on multi-tenancy vs single-tenancy of dataset repository
### Changed
- Significantly reworked smart transfer protocol tests, support of multi-tenancy, authentication, authorization


## [0.144.1] - 2023-10-02
### Fixed
- Flight SQL + JDBC connector showing empty result for `GROUP BY` statements

## [0.144.0] - 2023-09-25
### Added
- New protocol adapter for [Arrow Flight SQL](https://arrow.apache.org/blog/2022/02/16/introducing-arrow-flight-sql/)
  - Using this adapter you can connect to `kamu` as JDBC data source from DBeaver, Tableau and other BI tools
  - To run Flight SQL server use `kamu sql server --flight-sql` command

## [0.143.0] - 2023-09-19
### Added
- Support for multi-tenant workspaces in Jupyter Notebook extension
- Support for GraphQL multi-tenant mode:
   - Added new endpoint for querying engine supported login methods
   - Added `AuthenticationService` and `AuthenticationProvider` concepts that implement login functionality
   - CLI authentication provider: login same as password with preconfigured accounts in `.kamucliconfig` files
   - Login issues and interprets Kamu-specific JWT tokens
   - GraphQL queries are expected to attach JWT tokens as Bearer authentication header
   - Modeling anonymous account sessions
   - Login guards in GraphQL write operations
   - Simple model for dataset permission queries
   - Login instructions and feature flags are sent as configuration in `kamu ui` mode
   - Implemented previously mocked account resolution API
### Fixed
- Failing transform operations in multi-tenant workspaces due to invalid propagation of dataset aliases
### Changed
- Updated WEB UI image to latest release 0.10.0
- GitHub OAuth functionality isolated in a separate component `kamu-adapter-oauth`
- GraphQL: filtering datasets based on logged account
- Unified and clarified namings in account-related data structures

## [0.142.1] - 2023-09-02
### Fixed
- `RecordsFormat` Utf8 issue when truncating strings
### Changed
- Updated `kamu-base:latest-with-data` image to use new DF-ingest-based datasets

## [0.142.0] - 2023-09-01
### Fixed
- Ignoring the downloads cache when `--fetch-uncacheable` flag is used
- Restored pre-sorting of events by `event_time` within one data slice in DataFusion-based ingest
- Performance degradation in local file copying due to async
- Race condition in Zip decompress step that caused file truncation

## [0.141.0] - 2023-08-28
### Fixed
- `datafusion` ingest will not crash on empty inputs when schema inference is enabled
### Added
- Added a warning when fetch cache is used to resume ingest: `Using cached data from X minutes ago (use kamu system gc to clear cache)`

## [0.140.0] - 2023-08-27
### Added
- **Experimental:** Data ingest using `DataFusion` engine
  - It's an entirely new implementation of data readers and merge strategies
  - It's often over **100x faster** than the `Spark`-based ingest as it has near-instant startup time (even avoids container overhead)
  - New merge strategies can work directly over S3 without downloading all data locally
  - It supports all existing data formats (Parquet, CSV, NdJson, GeoJson, Shapefile)
    - Some advanced CSV / Json reader options are not yet implemented, most notably `timestampFormat`
  - `Spark` is still used by default for compatibility. To start using `DataFusion` declare (a potentially no-op) `preprocess` step in your root dataset manifest ([see example](examples/currency_conversion/ca.bankofcanada.exchange-rates.daily.yaml))
  - `Spark`-based ingest will be removed in future versions with `DataFusion` becoming the default, however we are planning to support `Spark` and all other engines in the `preprocess` step, while `DataFusion` will still be handling the initial reading of data and merging of results
### Changed
- All examples where possible are now using `DataFusion` ingest

## [0.139.0] - 2023-08-17
### Added
- Prototyped authorization checks for CLI functionality based on OSO-framework:
   - for now the assumption is that all datasets are public
   - public datasets can be read by anyone, but written only by owner
   - authorization checks (Read, Write) integrated into every known CLI command or underlying service

## [0.138.0] - 2023-08-15
### Added
- GQL API now supports renaming and deleting datasets

## [0.137.0] - 2023-08-11
### Added
- CLI and GQL API now both support skipping N first records when querying data for the sake of pagination

## [0.136.0] - 2023-08-04
### Added
- Support multi-tenancy within S3-based dataset repository
### Changed
- Updated WEB UI image to latest release 0.8.0

## [0.135.0] - 2023-08-01
### Added
- New `kamu version` command that outputs detailed build information in JSON or YAML
  - `kamu --version` remains for compatibility and will be removed in future versions
- New `kamu system info` command that outputs detailed system information
  - Currently only contains build info but will be in future expanded with host environment info, docker/podman versions, and other things useful for diagnostics
- GQL API: New `updateReadme` mutation
### Changed
- GQL API: Moved dataset creation and event commit operations to `mutation`

## [0.134.0] - 2023-07-27
### Changed
- New engine I/O strategies allow ingest/transform to run over datasets in remote storage (e.g. S3) even when engine does not support remote inputs
- Improved credential reuse in S3-based dataset repository
- Simplified S3 tests

## [0.133.0] - 2023-07-17
### Changed
- Lots of internal improvements in how data is being passed to engines
- All engine inputs are now mounted as individual files and as read-only to tighten up security
- Using an updated Spark engine image

## [0.132.1] - 2023-07-13
### Fixed
- S3 ObjectStore is now properly initialized from standard AWS environment variables

## [0.132.0] - 2023-07-12
### Added
- Initial support for CLI-only local multi-tenant workspaces and resolving multi-tenant dataset references
### Changed
- Improved `--trace` feature to output detailed async task breakdown
### Fixed
- Data hashing will no longer stall the event main loop thread

## [0.131.1] - 2023-06-27
### Fixed
- Resolved wrong cache directory setting for ingest tasks

## [0.131.0] - 2023-06-23
### Changed
- Internal: isolated infra layer from direct access to WorkspaceLayout / DatasetLayout to support different layouts or non-local stores in future
- Workspace version #2: storing remote aliases configuration as a part of dataset info-repo

## [0.130.1] - 2023-06-19
### Added
- Improved tracing and error handling in the GQL API

## [0.130.0] - 2023-06-16
### Added
- New `knownEngines` GQL API for displaying a list of recommended engines in Web UI

## [0.129.0] - 2023-06-15
### Added
- Event-sourced implementation of the basic but functional task system
### Changed
- Upgraded to latest `datafusion`

## [0.128.5] - 2023-06-13
### Added
- Task system prototyping (in-memory backend + GQL API)
### Changed
- More tracing instrumentation for Query service, and ObjectStore builders
### Fixed
- Caught root cause of platform's S3 data querying issues

## [0.128.0] - 2023-05-31
### Added
- New `kamu --trace` flag will record the execution of the program and open [Perfetto UI](https://perfetto.dev/) in a browser, allowing to easily analyze async code execution and task performance. Perfetto support is still in early stages and needs more work to correctly display the concurrent tasks.
- Added a few common command aliases: `ls -> list`, `rm -> delete`, `mv -> rename`

## [0.127.1] - 2023-05-29 (**BREAKING**)
### Fixed
- Handle "Interrupted system call" error when waiting for container to spawn.

## [0.127.0] - 2023-05-29 (**BREAKING**)
### Changed
-  Upgraded to new `spark` engine image that better follows the ODF spec regarding the timestamp formats. This may cause schema harmonization issues when querying the history of old datasets.
### Added
- Experimental support for new [`datafusion` engine](https://github.com/kamu-data/kamu-engine-datafusion) based on [Apache Arrow DataFusion](https://github.com/apache/arrow-datafusion). Although it's a batch-oriented engine it can provide a massive performance boost for simple filter/map operations. See the [updated documentation](https://docs.kamu.dev/cli/supported-engines/) for details and current limitations.

## [0.126.2] - 2023-05-26
### Fixed
- AWS S3 object store is getting proper credentials from already resolved AWS SDK cache

## [0.126.1] - 2023-05-26
### Fixed
- Silent reaction on missing AWS environment variables when constructing S3 object store

## [0.126.0] - 2023-05-26
### Changed
- Refactoring of query service to support S3-based dataset repositories

## [0.125.1] - 2023-05-22
### Fixed
- Container will be considered ready only when reaching `running` status, not `created`

## [0.125.0] - 2023-05-22
### Changed
- Refactoring of container process handling to unify termination and cleanup procedure
### Added
- Containerized ingest will display fetch progress
### Fixed
- Spinners displayed by `pull`/`push` commands sometimes were not animating or refreshing too frequently

## [0.124.1] - 2023-05-17
### Changed
- Smart transfer protocol: improved resilience to web-socket idle timeouts during long push flows

## [0.124.0] - 2023-05-14
### Changed
- Limiting use of `curl` dependency to FTP
- FTP client is now an optional feature. It's still enabled in release but off by default in dev to speed up builds.

## [0.123.1] - 2023-05-14
### Changed
- Build improvements
- Excluding most of `openssl` from the build
- Removed `--pull-test-images` flag from `kamu init` command in favor of pulling images directly during tests

## [0.123.0] - 2023-05-12
### Fixed
- Verification of data through reproducibility should ignore differences in data and checkpoint sizes

## [0.122.0] - 2023-05-11
### Fixed
- `kamu add` command no longer fails to deduplicate existing datasets
- Tracing spans in logs no longer interfere with one another in concurrent code
### Changed
- Improved dataset creation logic to make it more resilient to various failures
- Improved `kamu add` command error handling

## [0.121.1] - 2023-05-06
### Fixed
- Preserving previous watermark upon fetch step returning no data

## [0.121.0] - 2023-05-05 (**BREAKING**)
### Changed
- Deprecated `.kamu/datasets/<dataset>/cache` directory - a workspace upgrade will be required (see below)
- Support ingest source state per [ODF RFC-009](https://github.com/open-data-fabric/open-data-fabric/blob/master/rfcs/009-ingest-source-state.md)
- Introduced workspace-wide cache in `.kamu/cache`
- Introduced workspace versioning and upgrade procedure via `kamu system upgrade-workspace` command
- Upgraded to latest `datafusion` and `arrow`
### Added
- New `kamu system gc` command to run garbage collector (currently only cleans up cache)

## [0.120.1] - 2023-05-01
### Fixed
- Improved recovery after aborting smart protocol push/pull operations

## [0.120.0] - 2023-04-20
### Added
- Smart Transfer Protocol now supports pushing into local filesystem workspace repository.
  It can be activated via:
   `kamu push <dataset_name> --to odf+http://<server-address>:<port>/<dataset_name>`.
  I.e., run API server in one Kamu workspace directory, where you intend to push `my-dataset`to:
   `kamu system api-server --http-port=35433`
  and push from the Kamu workspace directory, where `my-dataset` is stored:
   `kamu push my-dataset --to odf+http://localhost::35433/my-dataset`
### Changed
- Upgraded to latest `datafusion` and `arrow`
- Updated to multi-tenant references and aliases in accordance with ODF spec
- New datasets no longer use staging area before `DatasetBuilder` finishes them

## [0.119.0] - 2023-04-10
### Added
- Smart Transfer Protocol: implemented Push flow for S3-based dataset repository only.
  Does not work with the local workspace yet.

## [0.118.0] - 2023-04-06
### Fixed
- Updated IPFS gateway status code handling after upstream fixes to correctly report "not found" status (#108)

## [0.117.0] - 2023-04-03
### Changed
- Revised workspace dependencies management:
  - Sharing single definition of common dependencies between modules
  - Using `cargo-deny` utility for dependencies linting
- Migrated to official S3 SDK (got rid of unmaintained `Rusoto` package)
- Moved developer's guide to this repository

## [0.116.0] - 2023-03-28
### Added
- Smart Transfer Protocol: implemented Pull flow based on web-sockets. It can be activated via:
   `kamu pull odf+http://<server-address>:<port>/<dataset_name>`.
  I.e., run API server in one Kamu workspace directory, where a `my-dataset` dataset is present:
   `kamu system api-server --http-port=35433`
  and pull from another Kamu workspace directory:
   `kamu pull odf+http://localhost::35433/my-dataset`
- S3-based dataset repository implementation
### Changed
- Improved status codes and error handling in API server's routes for Simple Transfer Protocol

## [0.115.0] - 2023-03-19
### Changed
- Updated to new `rustc`
- Updated to latest `datafusion` and `arrow`
- Improved release procedure

## [0.114.3] - 2023-03-18
### Changed
- Migrated engine images from Docker Hub to `ghcr.io`

## [0.114.2] - 2023-03-13
### Fixed
- Fixed JSON serialization of some datasets by enabling `chrono-tz` feature in `arrow` that became optional

## [0.114.1] - 2023-03-12
### Fixed
- `kamu pull` will not panic on root datasets that don't define a polling source and will consider them up-to-date

## [0.114.0] - 2023-03-12
### Added
- `kamu add` command now supports reading from STDIN

## [0.113.0] - 2023-03-11
### Changed
- Upgraded major dependencies

## [0.112.0] - 2023-02-19
### Added
- New GraphQL API for dataset creation and committing new blocks

## [0.111.0] - 2023-02-16
### Added
- GraphQL API exposes current vocabulary as a part of dataset's metadata

## [0.110.1] - 2023-02-10
### Fixed
- Fixed GraphQL API issues with TransformInput structures with the alias name that is different from dataset name

## [0.110.0] - 2023-02-09
### Changed
- Improved reaction of `kamu inspect schema` and `kamu tail` on datasets without schema yet
- GraphQL schema and corresponding schema/tail responses now assume there might not be a dataset schema yet
- Web-platform version upgraded after GraphQL API changes

## [0.109.0] - 2023-02-05
### Fixed
- Lineage and transform now respect names of datasets in the `SetTransform` metadata events, that may be different from names in a workspace

## [0.108.0] - 2023-01-30
### Fixed
- Upgrade to Flink engine prevents it from crashing on checkpoints over 5 MiB large

## [0.107.0] - 2023-01-25 (**BREAKING**)
### Changed
- Major upgrade of Apache Flink version
- No updates to existing datasets needed, but the verifiability of some datasets may be broken (since we don't yet implement engine versioning as per ODF spec)
### Added
- Flink now supports a much nicer temporal table join syntax:
  ```sql
  SELECT
    t.event_time,
    t.symbol,
    p.volume as volume,
    t.price as current_price,
    p.volume * t.price as current_value
  FROM tickers as t
  JOIN portfolio FOR SYSTEM_TIME AS OF t.event_time AS p
  WHERE t.symbol = p.symbol
  ```
- We recommend using `FOR SYSTEM_TIME AS OF` join syntax as replacement for old `LATERAL TABLE` joins
- Determinism of Flink computation should be improved

## [0.106.0] - 2023-01-19
### Changed
- Upgrade to stable version of `arrow-datafusion`

## [0.105.0] - 2023-01-13
### Fixed
- Upgraded `sparkmagic` dependency and removed hacks to make it work with latest `pandas`
- Returning `[]` instead of empty string for no data in GQL
### Changed
- Improved testing utilities
- Refactored commit procedure

## [0.104.0] - 2022-12-28
### Added
- Installer script that can be used via `curl -s "https://get.kamu.dev" | sh`
- Unified table output allowing commands like `kamu list` to output in `json` and other formats

## [0.103.0] - 2022-12-23
### Changed
- Major upgrade to latest versions of `flatbuffers`, `arrow`, `datafusion`, and many more dependencies

## [0.102.2] - 2022-12-08
### Change
- Fixed Web UI server code to match `axum-0.6.1`

## [0.102.1] - 2022-12-08
### Changed
- Dependencies upgrade
- Demo environment synchronized

## [0.102.0] - 2022-11-18
### Changed
- Upgraded embedded Web UI to the latest version

## [0.101.0] - 2022-11-17
### Added
- Made core images configurable for customization and ease of experimentation
### Changed
- Updated to latest Jupyter image and all other dependencies

## [0.100.2] - 2022-11-17
### Fixed
- CLI parser crash on `kamu repo alias add/delete` subcommand

## [0.100.1] - 2022-11-17
### Fixed
- CLI parser crash on `kamu sql server --livy` subcommand

## [0.100.0] - 2022-11-14
### Added
- More elaborate SQL error messages propagated from DataFusion via GraphQL API
### Changed
- Upgraded rust toolchain to fix `thiserror` issues. Backtrace feature is now considered stable
- Fixed issues with `ringbuf` library updates
- Updates related to breaking changes in `clap`
- Utilized value parsing capabilities from `clap` to simplify argument conversions
### Fixed
- Field 'total_count' in pagination views of GraphQL API should be mandatory

## [0.99.0] - 2022-10-01
### Added
- Support custom headers when fetching data from a URL (e.g. HTTP `Authorization` header)

## [0.98.0] - 2022-09-05
### Added
- Progress indication when syncing datasets to and from remote repositories
### Changed
- Upgraded to new `rust` toolchain and latest dependencies

## [0.97.1] - 2022-08-19
### Fixed
- Output truncation in `kamu config *` commands

## [0.97.0] - 2022-08-05 (**BREAKING**)
### Added
- Metadata blocks now contain sequence number (breaking format change!)
- Optimized sync operations for diverged datasets using sequence number in blocks
### Fixed
- Panic when pulling a non-existing dataset

## [0.96.0] - 2022-07-23
### Added
- Support for ingesting Parquet format, a new kind of ReadStep in ODF protocol

## [0.95.0] - 2022-07-15
### Added
- New `kamu reset` command that reverts the dataset back to the specified state
- New `kamu push --force` switch to overwrite diverged remote dataset with a local version
- New `kamu pull --force` switch to overwrite diverged local dataset with a remote version
### Fixed
- Improved the `kamu log` command's performance on datasets with high block counts and introduced a `--limit` parameter

## [0.94.0] - 2022-06-22
### Added
- `kamu list --wide` now shows the number of blocks and the current watermarks
- Iterating on Web3 demo

## [0.93.1] - 2022-06-17
### Fixed
- Fixed `completions` command that panicked after we upgraded to new `clap` version

## [0.93.0] - 2022-06-16
### Added
- By default, we will resolve IPNS DNSLink URLs (e.g. `ipns://dataset.example.org`) using DNS query instead of delegating to the gateway. This is helpful when some gateway does not support IPNS (e.g. Infura) and in general should be a little faster and provides more information for possible debugging

## [0.92.0] - 2022-06-08
### Added
- `kamu system ipfs add` command that adds dataset to IPFS and returns the CID - it can be used to skip slow and unreliable IPNS publishing
### Fixed
- Engine runtime error when it was incorrectly using a `.crc` file instead of a parquet data file

## [0.91.0] - 2022-06-05
### Changed
- Clean up cached data files upon successful commit to save disk space
- Push `cache` directory of datasets to remote repositories
  - This is a temporary measure to allow resuming heavy-weight ingest actions from checkpoints

## [0.90.0] - 2022-06-04
### Added
- Experimental support for templating of ingest URLs with environment variables:
```yaml
fetch:
  kind: url
  url: "https://example.org/api/?apikey=${{ env.EXAMPLE_ORG_API_KEY }}"
```
- Experimental support for containerized fetch steps:
```yaml
fetch:
  kind: container
  image: "ghcr.io/kamu-data/example:0.1.0"
  env:
    - name: SOME_API_KEY
```
### Changed
- Flag `kamu pull --force-uncacehable` was renamed to `--fetch-uncacheable`

## [0.89.0] - 2022-05-22
### Added
- When pushing to IPNS execute `ipfs name publish` even when data is up-to-date to extend the lifetime of the record.

## [0.88.0] - 2022-05-19
### Added
- Support pushing datasets to IPFS via IPNS URLs `kamu push <dataset> ipns://<key_id>`

## [0.87.0] - 2022-05-16 (**BREAKING**)
### Changed
- We got rid of `.kamu.local` volume directory in favor of keeping all dataset data under `.kamu/datasets/<name>` folders. This unifies the directory structure of the local workspace with how datasets are stored in remote repositories, and makes it easier to sync datasets to and from.
### Added
- Support for `ipns://` URLs in `kamu pull`

## [0.86.0] - 2022-05-16 (**BREAKING**)
### Changed
- Implements [ODF RFC-006](https://github.com/open-data-fabric/open-data-fabric/blob/master/rfcs/006-checkpoints-as-files.md) to store checkpoints as files and reference them using physical hashes
- Data files are now named and stored according to their physical hashes, as per ODF spec
- Above changes also affect the repository format
- Upgraded to `rustc-1.62.0` and latest dependencies
- Improved error handling and reporting
### Added
- Support for [ODF: Simple Transfer Protocol](https://github.com/open-data-fabric/open-data-fabric/blob/2e43c39a484309b2726a015dc3c10e4cfb9fd590/rfcs/007-simple-transfer-protocol.md) for syncing datasets to/from remotes
- Support for URL-based remote references, e.g. `kamu pull http://my.repo.org/some/dataset --as my.dataset`
  - URLs are also allowed for pull/push aliases
- Auto-deriving local names from remote reference, e.g. `kamu pull http://my.repo.org/some/dataset` will pull into `dataset`
- Support for IPFS source (via HTTP Gateway), e.g. `kamu pull ipfs://bafy...aabbcc/some/dataset`
  - IPFS gateway is configurable
  - To use your local IPFS daemon as gateway do `kamu config --user set protocol.ipfs.httpGateway "http://localhost:8080"`
### Fixed
- Truncation of `kamu.log` in visual mode

## [0.85.1] - 2022-04-09
### Fixed
- Don't panic in `kamu ui` when there is no default browser set

## [0.85.0] - 2022-04-09
### Changed
- Updated to latest ODF schemas
- Unpacked dataset descriptions in GQL
- Updated Web UI
- Extended GQL metadata block type with mock author information

## [0.84.1] - 2022-04-08
### Added
- Web UI embedding into macOS build

## [0.84.0] - 2022-04-08
### Added
- Early Web UI prototype is now available via `kamu ui` command

## [0.83.0] - 2022-03-30
### Added
- Using code generation for GQL wrappers around ODF types
- Extended GQL API with root source metadata

## [0.82.0] - 2022-03-22
### Added
- Added more libraries into Jupyter image (including `xarray`, `netcdf4`, and `hvplot`).
- Improved examples and demo environment.

## [0.81.1] - 2022-03-16
### Fixed
- Upgrading Spark engine that fixes merge strategies producing unnecessary updates.
- Fixed `filesGlob` entering infinite loop when last file does not result in a commit (no new data to ingest).

## [0.81.0] - 2022-02-19
### Changed
- GQL `tail` query will now return `DataQueryResult` containing schema information instead of raw `DataSlice`.

## [0.80.0] - 2022-02-19
### Added
- GQL API now supports executing arbitrary SQL queries (using `datafusion` engine).
### Changed
- Removed use of default values from GQL schema.
- Upgraded to latest `arrow` and `datafusion`.

## [0.79.0] - 2022-02-08
### Added
- `kamu inspect schema` now supports JSON output.
### Changed
- Upgraded to `datafusion` version 6.

## [0.78.2] - 2022-01-27
### Added
- Added `currentPage` field to the GQL pagination info.

## [0.78.1] - 2022-01-24
### Changed
- Upgraded to latest version of `dill` and other dependencies.

## [0.78.0] - 2022-01-17
### Added
- Evolving the GraphQL API to support multiple `MetadataEvent` types.

## [0.77.1] - 2022-01-17
### Fixed
- CORS policy was too strict not allowing any headers.
- Small CLI parsing tweaks.

## [0.77.0] - 2022-01-16
### Added
- New crate `kamu-adapter-graphql` provides GraphQL interface for ODF repositories.
- New command `kamu system api-server` runs HTTP + GraphQL server over current Kamu workspace with built-in GQL Playground UI.
- New command `kamu system api-server gql-query` executes single GraphQL query and writes JSON output to stdout.
- New command `kamu system api-server gql-schema` dumps GraphQL API schema to stdout.

## [0.76.0] - 2022-01-14
### Changed
- Maintenance release - no user-facing changes.
- Migrated from explicit threading to `tokio` async.
- Better separation of architectural layers.
- Improved error handling.

## [0.75.1] - 2022-01-05
### Fixed
- Added more validation on events that appear in `DatasetSnapshot`s.
- Fix flag completion after `clap` crate upgrade.

## [0.75.0] - 2022-01-04 (**BREAKING**)
### Changed
- Implements [ODF RFC-004](https://github.com/open-data-fabric/open-data-fabric/blob/master/rfcs/004-metadata-extensibility.md).
- Workspaces will need to be re-created. This is the last major metadata format change - we will be working on stabilizing metadata now.
- Some manifest formats have changed and will need to be updated.
  - `DatasetSnapshot` needs to specify `kind` field (`root` or `derivative`)
  - `DatasetSnapshot.source` was replaced with `metadata` which is an array of metadata events

## [0.74.0] - 2021-12-28 (**BREAKING**)
### Changed
- Implements [ODF RFC-003](https://github.com/open-data-fabric/open-data-fabric/blob/master/rfcs/003-content-addressability.md).
- Workspaces will need to be re-created. Sorry again!
- Some manifest formats have changed and will need to be updated.
  - `Manifest.apiVersion` renamed to `version`
  - `DatasetSnapshot.id` renamed to `name`
  - `DatasetSourceDerivative.inputs` should now specify `id` (optional) and `name` (required)
  - `TemporalTable.id` renamed to `name`
- Datasets now have a globally unique identity.
  - IDs can be viewed using `kamu log -w`
- Metadata format switched to a much faster and compact `flatbuffers`.
  - You can still inspect it as YAML using `kamu log --output-format yaml`

## [0.73.0] - 2021-12-11 (**BREAKING**)
### Changed
- Implements [ODF RFC-002](https://github.com/open-data-fabric/open-data-fabric/blob/master/rfcs/002-logical-data-hashes.md).
- Engines are no longer responsible for data hashing - a stable hash algorithm is implemented in `kamu`
- Pending data part files and checkpoints will be stored in `cache` directory along with other ingest artifacts
### Added
- A fully working implementation of data integrity checks
- `kamu verify` command now accepts `--integrity` flag to only check data hashes without replaying transformations

## [0.72.0] - 2021-12-07 (**BREAKING**)
### Changed
- Implements [ODF RFC-001](https://github.com/open-data-fabric/open-data-fabric/blob/master/rfcs/001-record-offsets.md) that adds record offset system column.

## [0.71.0] - 2021-11-29
### Changed
- Made engine timeouts configurable
- Better error logging
- Upgrade `rustc` and dependencies

## [0.70.0] - 2021-11-07
### Changed
- Upgraded to latest `rustc`
- Upgraded to latest dependencies

## [0.69.0] - 2021-10-25
### Added
- The `verify` command now accepts root datasets and in future will perform data integrity check
### Fixed
- The `up-to-date` status reporting when pulling derivative datasets

## [0.68.0] - 2021-10-16
### Fixed
- `tail` command will truncate cells that are too long and mask binary types for human-friendly output
- Fetch overrides will no longer interfere with regular caching

## [0.67.0] - 2021-10-02
### Added
- Engine provisioning now support concurrency limit (via `engine.maxConcurrency` config option)
### Fixed
- When running in host networking mode (e.g. in container) the engine concurrency will be set to `1` to prevent engine instances from interfering with one another

## [0.66.0] - 2021-10-01
### Changed
- Major logging system improvements (switched from `slog` to `tracing`)

## [0.65.2] - 2021-09-29
### Fixed
- SQL shell does not use temp directory for shell init script to avoid extra mounts

## [0.65.1] - 2021-09-29
### Fixed
- Ingest errors will be correctly reported under `podman` where exit code was taking precedence over error specified in the engine response file

## [0.65.0] - 2021-09-29
### Changed
- Coordinator now communicates with engines via `gRPC` protocol as specified by ODF spec
- Above lets us display readable errors to the user without them needing to dig through log files

## [0.64.0] - 2021-09-11
### Changed
- Switched to BSL code license. See [License FAQ](docs/license_faq.md) for more information about this change.

## [0.63.0] - 2021-09-03
### Fixed
- Data exchange with the engines not uses `.kamu/run` directory, so on systems that run Docker in VMs (Linux, Windows) it's no longer necessary to add extra mounts for the temp directories

## [0.62.2] - 2021-08-30
### Fixed
- Adding few workarounds around bugs in Arrow / DataFusion related to working with DECIMAL and TIMESTAMP types

## [0.62.1] - 2021-08-28
### Fixed
- Allowing Flink engine to run under host network namespace, for the "podman-in-docker" scenario

## [0.62.0] - 2021-08-26
### Changed
- Some internal improvements

## [0.61.1] - 2021-08-25
### Added
- Some internal convenience commands for image manipulation

## [0.61.0] - 2021-08-25
### Added
- New `kamu inspect schema` command that can display the DDL-style schema and the underlying physical Parquet schema of a dataset

## [0.60.0] - 2021-08-24
### Added
- New `kamu tail` command allows to inspect last few records in a dataset
- The `kamu sql` command now supports experimental [DataFusion](https://github.com/apache/arrow-datafusion) engine that can execute SQL queries extremely fast. It doesn't have a shell yet so can only be used in `--command` mode, but we will be expanding its use in the future.

## [0.59.0] - 2021-08-18
### Added
- Ability to delete datasets in remote repositories via `kamu delete` command

## [0.58.1] - 2021-08-17
### Fixed
- Upgraded Spark engine brings better error handling for invalid event times

## [0.58.0] - 2021-08-17
### Added
- New `kamu search` command allows listing and searching for datasets in remote repositories

## [0.57.0] - 2021-08-16
### Added
- `kamu inspect lineage` now provides HTML output and can show lineage graph in a browser

## [0.56.0] - 2021-08-16
### Changed
- Upgrade to latest Spark and Livy
- Fixes some issues with geometry types in notebooks and SQL shell

## [0.55.0] - 2021-08-15
### Added
- New `kamu inspect query` command for derivative transform audit
- `kamu log` now supports Yaml output and filtering

## [0.54.0] - 2021-08-15
### Added
- New `kamu inspect lineage` command that shows dependency tree of a dataset
### Changed
- The `kamu list depgraph` command was removed in favor of a specialized lineage output type: `kamu inspect lineage --all -o dot`

## [0.53.0] - 2021-08-13
### Fixed
- Upgrading Spark engine with a workaround for upstream bug in Shapefile import
- Engine image pulling status freezes

## [0.52.0] - 2021-08-13
### Added
- New `kamu verify` command that can attest that data in the dataset matches what's declared in metadata
### Fixed
- Spark engines will not produce an empty block when there were no changes to data

## [0.51.0] - 2021-08-08
### Added
- `kamu pull` now supports `--fetch` argument that lets you override where data is ingested from, essentially allowing to push data into a dataset in addition to pulling from the source

## [0.50.0] - 2021-08-05
### Changed
- Renamed `remote` to `repo` / `repository` to be consistent with ODF spec

## [0.49.0] - 2021-08-05
### Added
- Datasets can now be associated with remote repositories for ease of pulling and pushing
- `push` and `pull` commands now allow renaming the remote or local datasets
### Fixed
- Improved error reporting of invalid remote credentials
- Ingest will not create a new block if neither data now watermark had changed

## [0.48.2] - 2021-07-31
### Fixed
- Dependency error in `remote` commands
- Remove incorrect `.gitignore` file generation

## [0.48.1] - 2021-07-26
### Fixed
- `sql` command failing on OSX

## [0.48.0] - 2021-07-23
### Added
- Terminal pagination in `log` command

## [0.47.0] - 2021-07-12
### Fixed
- Upgrading to newer Jupyter and Sparkmagic (fixes some issues in notebooks)
- Better error handling
### Added
- Environment variable completions

## [0.46.0] - 2021-07-11
### Changed
- Multiple internal improvements
- Support for host networking with `podman`
- Support for running standalone Livy for using `kamu` under JupyterHub

## [0.45.0] - 2021-06-26
### Fixed
- Updated Spark engine version to fix networking issue under `podman`
- Updated `rustc` and dependencies

## [0.44.0] - 2021-06-11
### Fixed
- Support for Zip files that cannot be decoded in a streaming fashion.
- Dependency upgrades.

## [0.43.1] - 2021-06-06
### Fixed
- Increased socket check timeout to prevent `kamu sql` trying to connect before Spark server is fully up.

## [0.43.0] - 2021-06-06
### Added
- New `kamu config` command group provides `git`-like configuration.
- Experimental support for `podman` container runtime - a daemon-less and root-less alternative to `docker` that fixes the permission escalation problem. To give it a try run `kamu config set --user engine.runtime podman`.
### Fixed
- The `kamu notebook` command no longer fails if `kamu` network in `docker` was not cleaned up.

## [0.42.0] - 2021-06-05
### Changed
- Upgraded Flink engine to latest `v1.13.1`
- Improved empty data block handling in metadata
- Improved some CLI output format

## [0.41.0] - 2021-05-08
### Added
- `zsh` completions support (via `bashcompinit`)
### Fixed
- Improved error handling of pipe preprocessing commands
### Changed
- Replaced `io.exchangeratesapi.daily.usd-cad` dataset in examples with `ca.bankofcanada.exchange-rates.daily` as it became for-profit.

## [0.40.1] - 2021-05-02
### Fixed
- Improved error handling when `kamu sql` is run in an empty workspace
### Changed
- Upgraded to latest dependencies

## [0.40.0] - 2021-04-29
### Added
- Implemented `sql server` command - now it's possible to run Thrift server on a specific address/port and connect to it remotely.

## [0.39.0] - 2021-04-25
### Added
- Added `--replace` flag to the `add` command allowing to delete and re-add a dataset in a single step.

## [0.38.3] - 2021-04-23
### Fixed
- An error in the `sql` command help message
- Release binaries will now be packaged as `kamu`, not `kamu-cli`

## [0.38.2] - 2021-04-18
### Added
- Detailed help and examples to all CLI commands
- Dependency bump

## [0.38.1] - 2021-04-08
### Changed
- Bumped Spark engine version

## [0.38.0] - 2021-03-28 (**BREAKING**)
### Changed
- Maintenance release
- Upgraded to latest rust toolchain and dependencies
- Updated `flatbuffers` version that includes support for optional fields - this changes binary layout making this new version incompatible with metadata generated by the previous ones
### Fixed
- Uncacheable message will no longer obscure the commit message

## [0.37.0] - 2020-12-30 (**BREAKING**)
### Changed
- Metadata restructuring means you'll need to re-create your datasets
- Data files as well as checkpoints are now named with the hash of the block they are associated with
- Protocol between coordinator and engines was modified to pass data files (in the right order) as well as checkpoints explicitly
- Intermediate checkpoints are now preserved (for faster validation and resets)
- Vocabulary has been incorporated into the metadata block (ODF `0.17.0`)
- Lazily computing dataset summaries
- Upgraded dependencies
- Happy New Year!

## [0.36.0] - 2020-11-16
### Changed
- Engine errors will not list all relevant log files
- UI improvements

## [0.35.0] - 2020-11-14
### Added
- Initial support for `S3` as a remote backend

## [0.34.0] - 2020-11-09
### Added
- Initial version of `remote` management
- Initial version of `push` / `pull` commands working with `remote`
- Local file system `remote` backend implementation

## [0.33.0] - 2020-11-01
### Changed
- Upgraded the Spark engine to Spark 3.0

## [0.32.0] - 2020-10-31
### Added
- Support for `flatbuffers` metadata encoding.
- Using `flatbuffers` format for achieving true stable hashes of metadata.
- Aligned metadata with ODF `v0.16.0`.

## [0.31.0] - 2020-10-08
### Added
- `pull` command now supports `--force-uncacheable` flag for refreshing uncacheable datasets.

## [0.30.1] - 2020-09-07
### Fixed
- Add back `.gitignore` file when creating local volume dir.

## [0.30.0] - 2020-09-05
### Changed
- This version is a complete re-write of the application from **Scala** into
  **Rust**. It is mostly on par with the functionality of the previous version
  but has many improvements. Most notably, all interactions not involving
  engines (which are still heavy and run in `docker`) are blazing fast.

## [0.23.0] - 2020-08-22
### Changed
- Updated to latest ODF schema

## [0.22.0] - 2020-07-15
### Added
- `#26`: Follow redirects when fetching data from URL
### Changed
- Follow ODF spec on metadata `refs`

## [0.21.0] - 2020-07-12
### Fixed
- Encoding issue in `DatasetSummary` manifest
### Changed
- Upgraded to use ODF resources

## [0.20.0] - 2020-06-30
### Added
- Windows is somewhat supported now

## [0.19.0] - 2020-06-28
### Changed
- Improving Windows support by removing Hadoop FS dependencies

## [0.18.2] - 2020-06-26
### Changed
- Upgraded Flink engine to `0.3.3`

## [0.18.1] - 2020-06-25
### Changed
- Upgraded Flink engine to `0.3.0`

## [0.18.0] - 2020-06-23
### Added
- Watermarking support

## [0.17.0] - 2020-06-14
### Added
- Added support for [Apache Flink](https://github.com/kamu-data/kamu-engine-flink) engine!

## [0.16.0] - 2020-05-25
### Changed
- Improve sort order of glob-based file sources
- Spark engine will persist events ordered by event time

## [0.15.0] - 2020-05-09
### Added
- `purge` command now supports `--recursive` flag
- Internal improvements and refactoring

## [0.14.0] - 2020-05-03
### Changed
- Consolidating more logic into `engine.spark`

## [0.13.0] - 2020-05-02
### Added
- New `log` command
### Changed
- Use `SHA-256` for dataset and metadata hashing
- The concept of `volume` was converted into `remote`
- Metadata refactoring to isolate engine-specific query parameters
- Metadata refactoring of root/derivative sources
- Moved most ingest logic into coordinator
- Moved transform batching logic into coordinator

## [0.12.1] - 2020-03-22
### Fixed
- Snapshot merge strategy was completely broken

## [0.12.0] - 2020-03-21
### Changed
- Use dataset caching for faster hash computation

## [0.11.0] - 2020-03-08
### Added
- Human-readable formatting support (e.g. in `list` command)

## [0.10.1] - 2020-03-08
### Fixed
- Some issues with `list` and `add` commands

## [0.10.0] - 2020-03-08
### Added
- `list` command now shows data size, number of records, and last pulled time
- `add` command now accounts for dataset dependency order

## [0.9.0] - 2020-03-08
### Changed
- Using new metadata chain prototype!

## [0.8.0] - 2020-01-12
### Added
- Experimental support for remote S3 volumes

## [0.7.1] - 2019-12-29
### Changed
- Bumped ingest version

## [0.7.0] - 2019-12-29
### Changed
- Using snake_case dataset vocabulary

## [0.6.0] - 2019-12-15
### Added
- Richer set of CSV reader options
### Fixed
- Recursive pull concurrency issues

## [0.5.0] - 2019-12-09
### Added
- New `fetchFilesGlob` data source that can load multiple data files at once
- Event time is now a core part of the datasets
### Fixed
- Snapshot merge strategy de-duplicates input rows now

## [0.4.0] - 2019-11-24
### Added
- Basic SQL templating feature
### Fixed
- The `purge` command will no longer delete the dateset

## [0.3.0] - 2019-11-21
### Added
- Command to generate `bash` completions
- Keeping a CHANGELOG<|MERGE_RESOLUTION|>--- conflicted
+++ resolved
@@ -11,18 +11,16 @@
 - Fixed
 -->
 
-<<<<<<< HEAD
 ## [Unreleased]
 ## Changed
 - Moved versioned file logic from GQL level to `use_case`
-=======
+
 ## [0.246.1] - 2025-08-20
 ### Fixed
 - Improved idempotence of flow sensors registration for transform and webhook flows
 - Flow triggers not issuing duplicate update events unless their pause status or rule is actually modified
 - Flow agent should not attempt startup recovery until dependency graph is loaded
 - Extended telemetry for flow dispatchers and sensor operations
->>>>>>> 428fdae8
 
 ## [0.246.0] - 2025-08-20
 ### Added
