--- conflicted
+++ resolved
@@ -11,7 +11,6 @@
 - Fixed
 -->
 
-<<<<<<< HEAD
 ## [Molecule-specific]
 ### Added
 - GQL: `BigInt` scalar
@@ -20,8 +19,6 @@
 - Allow `molecule` and `molecule.dev` accounts separation
 - GQL: `MoleculeMut::create_project()`: generate lowercase project account name.
 
-## [Unreleased]
-=======
 ## [0.252.2] - 2025-11-03
 ### Changed
 - Dataset increment now stored in flow task result to increase flow loading performance
@@ -67,7 +64,6 @@
 - Hotfix: ignore creation of remote repository for User scoped login
 
 ## [0.251.1] - 2025-10-20
->>>>>>> 7f30b8c2
 ### Added
 - GQL: Added new `webhookSubscription::rotateSecret()` method to replace current secret
 ### Changed
