--- conflicted
+++ resolved
@@ -11,7 +11,6 @@
 - Fixed
 -->
 
-<<<<<<< HEAD
 ## [Molecule-specific]
 ### Added
 - GQL: `BigInt` scalar
@@ -19,7 +18,7 @@
 - GQL: `molecule` area: use `BigInt` for `ipnft_token_id` 
 - Allow `molecule` and `molecule.dev` accounts separation
 - GQL: `MoleculeMut::create_project()`: generate lowercase project account name.
-=======
+
 ## [Unreleased]
 ### Added
 - GQL: `set_trigger` allows to schedule `HARD_COMPACTION` flows
@@ -30,7 +29,6 @@
 ### Fixed
 - Flow events now processed transactionally
 
->>>>>>> 6b0ab285
 ## [0.253.1] - 2025-11-24
 ### Changed
 - GQL: `usage` section contains size measure unit
