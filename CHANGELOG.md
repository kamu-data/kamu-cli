# Changelog
All notable changes to this project will be documented in this file.

The format is based on [Keep a Changelog](https://keepachangelog.com/en/1.0.0/),
and this project adheres to [Semantic Versioning](https://semver.org/spec/v2.0.0.html).

<!--
Recommendation: for ease of reading, use the following order:
- Added
- Changed
- Fixed
-->

<<<<<<< HEAD
## [Unreleased]
### Added
- Flow system extended with retry policy support:
  - Retry policy model: includes number of attempts, base delay, and four delay growth functions
  - Retry policies can be associated with flow configurations
  - A retry policy snapshot is selected for each scheduled flow. If defined, it's used to relaunch a failing task after calculating the appropriate delay based on the configured policy
  - GQL API extensions for retry policies, along with related task-level and flow-level attributes to populate the UI.
### Changed
- Optimized GQL API for flow listings by including already resolved `SetPollingSource` and `SetTransform` event copies into flow descriptions, eliminating the need for costly secondary queries from the UI.
- Significantly reworked flow configuration and triggering GQL API for improved ease of use and maintainability

=======
## [0.244.2] - 2025-07-15
### Added
- Migration to update flow event payloads
### Fixed
- Fetching list of flow triggers and configuration stuck

## [0.244.1] - 2025-07-11
### Fixed
- `AuthPolicyLayer` correctly works for FlightSQL
>>>>>>> 054d8e7c

## [0.244.0] - 2025-07-11
### Added
- New configuration property `allow_anonymous` which is true by default. And turnoff anonymous mode for API endpoints.

## [0.243.1] - 2025-07-09
### Fixed
- SQLite-specific crashes on account flow listings

## [0.243.0] - 2025-07-07
### Added
- GQL: `AccountsMut::create_wallet_accounts()` (#1287).
- GQL: `CollaborationMut::apply_account_dataset_relations()` (#1287).
### Changed
- Major refactoring of flow & task systems:
  - Fully unplugged the flow and task systems from `kamu-core` and removed all domain-specific couplings.
  - Flow/task adapters moved into separate crates and adapters split by target domain for improved modularity.
  - Task runners and planners isolated from the main task system; extracted and decoupled services for clearer interfaces.
  - Decoupled `FlowOutcome` from direct error details; error details now accessed from associated tasks.
  - Removed duplicate `FlowResult` hierarchy, standardized on propagating `TaskResult`.
  - Refactored `TaskResult` and `TaskError` types for improved clarity and maintainability.
  - Introduced flow-type specific dispatchers responsible for creating logical plans of tasks and propagating dependent flows.
  - Replaced flow keys with flow bindings without hard-coded flow types for triggers, configs, and flows
  - External data changes are now handled by an ingest dispatcher instead of the flow agent.
  - Reduced boilerplate in `LogicalPlan`, `TaskDefinition`, `TaskResult`, and `TaskError` using macros.
  - Extracted `FlowRunService` from `FlowQueryService` for clearer separation of responsibilities.
- Improvements in event sourcing aggregates:
  - Optimized event sourcing aggregate loading by supporting loading via reference.
  - Simplified aggregate multi-load functions for improved efficiency.

## [0.242.1] - 2025-06-19
### Fixed
- `PredefinedAccountsRegistrator`: during account synchronization, update password hash as well.

## [0.242.0] - 2025-06-17
### Added
- `kamu system api-server gql-query`: support for authorization and, as a result, mutation requests (#1273).
- GQL: `AccountMut::modifyPasswordWithConfirmation()`: for user's password change (#1277).
- `UIConfiguration`: added `min_new_password_length` parameter (#1277).
### Changed
- Panic's now also logs a correct tracing message.
- `kamu`: improved logging, especially in failure cases (#1273).
- `kamu --account <NAME>`: added checks for account existence (multi-tenant mode) (#1273).
- `kamu init`: flush database after successful command completion (#1273).
- Upgraded to `datafusion v48`
- Configuration, predefined accounts: `password` field is now mandatory (#1277).
- `kamu`: a start-up job by `PredefinedAccountsRegistrator` will be called earlier, right after creating
  `base_catalog` (#1277).
### Fixed
- `CreateAccountUseCaseImpl`: added sending `AccountLifecycleMessage`.
- Renaming `provider_identity_key` field with account name for password accounts.
- User in single-tenant mode now has administrator privileges (#1273).
- `DeleteAccountUseCaseImpl`: complete deletion of datasets, not just database entries (#1273).
- `kamu system api-server gql-query`: authorization based on the current subject (#1273).

## [0.241.1] - 2025-06-06
### Fixed
- Account name in password hashes table should be updated as well during a rename

## [0.241.0] - 2025-06-06
### Added
- Support renaming accounts via GraphQL API:
  - automatically actualizes dataset entries (denormalized account names)
  - automatically updates alias files in ODF storage layer
  - properly handling account renames when it's initiated by updates to predefined configuration
### Fixed
- Missing length validation for webhook subscription labels.
- Unexpected webhook label duplication for empty labels.

## [0.240.1] - 2025-06-04
### Changed
- Updated `sqlx` crate to `0.8.6`, Vol. 2.
### Fixed
- `web3-wallet` authorization provider: interactive login use case support (Device Flow). 

## [0.240.0] - 2025-06-02
### Added
- `kamu --show-error-stack-trace`: Added an argument to show stack trace in case of an error during command execution.
- Implemented a new authorization provider for Web3 EVM-based wallets (`web3-wallet`):
  - Flow authorization is based on the ERC-4361 (Sign-In with Ethereum) standard.
  - Any browser that supports EIP-1193 (Ethereum Provider JavaScript API) can be used for authentication.
  - Signature verification is based on ERC-191 (Signed Data Standard).
### Changed
- GQL: search also matches entries by account name.
- GQL: `Account::account_provider()` returns `AccountProvider` instead of string.
- GQL: `Auth::enabled_login_methods()` renamed to `Auth::enabled_providers()` returns `Vec<AccountProvider>`.
- GQL: `AuthMut::login()` takes `AccountProvider` as argument instead of string.

## [0.239.0] - 2025-05-26
### Added
- Prototype of webhooks support:
   - webhooks are sent for dataset update events
   - GQL API to subscribe, update, pause/resume, and remove subscriptions
   - webhook events are recorded per business event via outbox bridge
   - webhook events that match enabled subscriptions get scheduled in the task system
   - webhooks are attempted with at most 10s timeout, but no retries are supported yet
   - webhook request and delivery headers and content are saved for future debug purposes
   - webhook messages are signed in the spirit of webhook signatures (RFC 9421) and content digests (RFC 9530)
### Changed
- Extended create dataset GQL results with isSuccess
- GQL: versioned files return `contentLength` field
### Fixed
- GQL: all dataset mutations require logged-in users

## [0.238.0] - 2025-05-22
### Added
- GQL: Added new scalars: `Email`, AccountPassword`.
- GQL: Added `AccountMut::delete()`.
- GQL: Collection API: Add `ExtraData` scalar to validate incoming data.
### Changed
- DB: Removed FK for `did_secret_keys.creator_id` 
- DB: Added missing triggers for deleting account rows (`ON DELETE CASCADE`) 
    for related tables (`accounts_passwords`, `access_tokens`, `dataset_entries`).
- GQL: `AccountMut::modifyPassword()`: no longer accepts the `accountName` argument.
- GQL: `AccountMuts::createAccount()`: method moved from `AccountMut`.
- Refactor:
  - Remove password logic from `AccountService` level.

## [0.237.0] - 2025-05-14
### Added
- GQL:
  - New `createAccount()` method to create a new account, method is available only for admins
      and user's with `can_provision_accounts` ReBAC properties.
  - New `modifyPassword()` method to change password for an existing account, method is available only for admins.
- New repository `DidSecretKeysRepository` where stored all encrypted private parts of created accounts and datasets.
### Fixed
- The dependency graph is less sensitive to requests that come too early, before the dataset node is created.

## [0.236.0] - 2025-05-09
### Added
- New REST endpoint `/system/info` and GQL endpoint `buildInfo` that return application version and build details
- New experimental "Versioned File" dataset archetype that simplifies using ODF datasets for storing versioned history of binary content
- New experimental "Collection" dataset archetype that allows organizing other ODF datasets into hierarchical collections similar to directory structure
### Changed
- Upgraded to `datafusion v47.0.0` and latest `arrow`, `object-store`, and `flatbuffers` versions
- Commands and APIs that query data are now more tolerant to the situation when dataset is empty and doesn't have a schema yet and will return results with empty rows and columns instead of returning errors
### Fixed
- Crash on push/pull over TLS connection (#1231)
- Patched `GQL DatasetFlowTriggers::all_paused` to use similar optimization as account flow views

## [0.235.0] - 2025-04-24
### Added
- `kamu-adapter-http`: Introduced the `from_catalog_n` macro for easier dependency extraction from the catalog.
### Changed
- More flows listing speedup:
  - Using batch query to count datasets with flows belonging to an account
  - Checking if all triggers of given list of datasets are paused via 1 SQL query
- Device Flow:
  - Summary: for interactive login, replace the Loopback Redirect Flow mechanism with Device Flow Authentication, 
      which enables operation in the most secure and restrictive browsers.
  - If the login link cannot be opened on the current device, you may copy it to any browser 
      and complete the interactive login on another device.
  - HTTP API: Added endpoints implementing [RFC 8628: OAuth 2.0 Device Authorization Grant](https://datatracker.ietf.org/doc/html/rfc8628):
    - `POST platform/token/device/authorization`;
    - `POST platform/token/device`.
- `kamu-adapter-http`: platform handlers moved to a separate folder.

## [0.234.0] - 2025-04-23
### Changed
- Pin version for `aws-sdk-s3` crate version, that includes breaking changes
- Update all minor versions of other crates
- Cleanup duplicate image
- Denormalization: `DatasetEntry` now contains a copy of owner's account name
   for faster dataset handle resolutions without extra round trip to database
- Speedup of account flow runs listing   

## [0.233.4] - 2025-04-22
### Changed
- Forcing warmup of dataset ids listing cache on startup

## [0.233.3] - 2025-04-21
### Fixed
- Reverted `sqlx` upgrade that was breaking the release build

## [0.233.2] - 2025-04-19
### Changed
- Updated `sqlx` crate to `0.8.5`
### Fixed
- Revert breaking build changes

## [0.233.1] - 2025-04-19
### Changed
- Outbox: Added new param in consumer metadata `initial_consumer_boundary` which allow new consumer to not process all messages, but start from latest one
### Fixed
- `kamu init`: in case of using `--pull-images` argument, fixed unclear error with not found file.
- CLI commands: Trigger `outbox_agent` method only for commands that require it.
- S3 get_stored_dataset_by_id operation takes advantage of in-memory datasets listing cache

## [0.233.0] - 2025-04-09
### Added
- Automatically indexing key dataset blocks in the database for quicker navigation:
   - indexing all previously stored datasets at startup
   - indexing new changes to datasets incrementally, whenever HEAD advances
- Metadata chain visiting algorithm can now use the key blocks cached in the database
   to efficiently implement iteration over key blocks, when data events are not needed
### Changed
- Upgraded to latest version of `dill=0.13`
### Fixed
- SQLite repository tests were excluded from "make test-fast" mode by a mistake

## [0.232.0] - 2025-04-07
### Added
- New `engine.datafusionEmbedded` config section allows to pass custom DataFusion settings when engine is used in ingest, batch query, and compaction contexts.
- GQL: `Datasets::role()`: returns the current user's role in relation to the dataset
- GQL: `DatasetsMut::create_empty()` & `DatasetsMut::create_from_snapshot()`: alias validation in multi-tenant mode.
### Changed
- GQL: `DatasetsMut::create_empty()` & `DatasetsMut::create_from_snapshot()`: `dataset_visibility` is now mandatory.
- `kamu push/pull` command with `--force` flag now does not allow overwriting of seed block
### Fixed
- Multiple performance improvements in batch queries to avoid unnecessary metadata scanning.
- New `PushIngestDataUseCase` and used it in Http `/ingest` handler and `ingest_command`.
- Semantic search will return empty result on empty prompt instead of error.
- Smart transfer protocol: show invalid Interval error instead internal error.

## [0.231.0] - 2025-03-31
### Added
- `kamu login {password,oauth}`:
  - Saving the repository is the same as in `kamu login` 
  - Add `--repo-name` & `--skip-add-repo` arguments to control the save settings of the remote repository
  - Trigger dependent dataset flows on Http `/ingest` and on smart transfer protocol dataset push
### Changed
- `DatasetSummary` files replaced with `DatasetStatistics` stored in the database
     and updated synchronously with the HEAD reference updates
- Statistics is automatically pre-computed for all existing datasets on first use
- `DatasetHandle` and `DatasetEntry` now contain dataset kind marker
- Provenance service and pull request planner fetch dependencies from the graph
- Implemented caching layer for `DatasetEntry` within the currently open transaction
- Private Datasets:
  - HTTP: Return 403 if the user does not have write permission while having read permission
  - GQL: `DatasetsMut::by_id()`: Return access error 
      if the user does not have write permission while having read permission
  - GQL: Operations on dataset environment variables require at least a maintainer role
  - `kamu search`: Private accessible datasets are included in the search results
- E2E: Removed `inmem` tests that almost duplicated `sqlite` tests
- E2E, `kamu-cli-e2e-repo-tests`: remove a `kamu-cli` dependency that did not cause the `kamu-cli` binary to be rebuilt
- Tests, DI: Check also for sqlite dependencies
### Fixed
- Flow GQL Api: 
  - Correctly returns batching rule with `0` value
  - Improved message for unknown description message

## [0.230.0] - 2025-03-25
### Added
- Private Datasets, access sharing:
  - ReBAC: there can be only one role between a subject (account) and an object (dataset)
  - ReBAC: Added `RebacDatasetRegistryFacade` to simplify work with authorization validation
  - GQL: CRUD Collaboration API
  - GQL: Implemented API for searching by account name
  - OSO: Added `maintain` & `own` permissions in addition to `read` & `write`
### Fixed
- Flow APIs: correctly returns response for dataset with cleaned blocks
- Private Datasets:
  - GQL: Correct processing of access permissions when viewing flows of another account

## [0.229.0] - 2025-03-24
### Added
- Experimental support for `ChangelogStream` and `UpsertStream` ODF merge strategies.

## [0.228.1] - 2025-03-23
### Added
- Semantic search:
  - More configuration options for indexing, allowing to skip datasets without descriptions or no data.
  - Overfetch is now configurable
  - Service will make repeated queries to the vector store to fill the requested results page size.
### Changed
- Flow: Updated the `BatchingRule` trigger to accept 0 for both properties(`min_records_to_await` and `max_batching_interval`), enabling dependency flow execution even when no data is added to the root dataset.
### Fixed
- HTTP & GQL API: Fixed internal error when query contains an unknown column

## [0.228.0] - 2025-03-19
### Added
- DB: utilities for working with bind parameter placeholders
- DB-backed dataset references: they are now stored in the database, supporting transactional updates.  
- Ensured short transaction length in ingest & transform updates and compaction tasks.  
- Dataset Reference indexing to build the initial state of the dataset references.  
- Implemented in-memory caching for dataset references that works within the current transaction
### Changed
- Replaced default GraphQL playground with better maintained `graphiql` (old playground is still available)
- Improved API server web console looks
- Upgraded to `datafusion v45` (#1146)
- CI: terminate tests after 5 minutes of execution
- GQL: cleaning up unnecessary `dummy` fields where it can be avoided
- GQL: improve performance by adding shared query state (for query and mutation requests)
- Cleaning up unnecessary `.map_err()` constructs
- DB: cleanup of unnecessary allocations during parameter bindings
- Various small refactorings extracting common methods (e.g. `PaginationOpts::from_page()`)
- Dependency graph updates are improved for transactional correctness.  
- Setting dataset references is now the responsibility of computation service callers. 
- Extracted ODF dataset builders for LFS and S3 to allow for custom implementations.  
- Improved tests for dataset use cases.  
### Fixed
- REST API: `GET /datasets/{id}` returns account data as it should 
- If dataset creation is interrupted before a dataset entry is written, 
   such a dataset is ignored and may be overwritten

## [0.227.1] - 2025-03-14
### Fixed
- Trigger activation during flow throttling correctly save next activation time

## [0.227.0] - 2025-03-13
### Added
- `kamu search` now supports `--local` flag which will use natural language search on datasets in the local workspace (#1136)
  - To use this feature you'll need to configure the OpenAI key in kamu config or set it via `OPENAI_API_KEY` env var
  - By default, uses [Qdrant](https://qdrant.tech/) vector database spawned per command in a container
### Fixed
- `kamu sql server` now works again inside containers (e.g. jupyter)

## [0.226.5] - 2025-03-10
### Fixed
- Prometheus metrics, S3: fixed `storage_url` label values

## [0.226.4] - 2025-03-07
### Changed
- Simple Transfer Protocol & Smart Transfer Protocol use `AppendDatasetMetadataBatchUseCase`
- SQLite: protection against database locking, in case of parallel execution of `kamu` commands.
  - Based on `journal_mode=WAL`
- GQL: speeding up work by reducing allocations
### Fixed
- API server correctly logs unknown routes
- GQL: `Search::query()`: fix regression resulting in unstable ordering of search results
- Fix JSON encoding of `BinaryView` and `Utf8View` data (#1127)


## [0.226.3] - 2025-02-27
### Changed
- `kamu login`: only one argument `--user` (root) is left, other arguments (from subcommands) are removed
### Fixed
- Demo Jupyter start-up failure

## [0.226.2] - 2025-02-26
### Added
- New `FlowSystemConfig` structure in `CLIConfig` which allows 
    to configure `flow_agent` and `task_agent` services 
    with next options `awaiting_step_secs` and `mandatory_throttling_period_secs`
### Fixed
- Single-tenant mode:
  - `kamu add`: public default visibility, unless otherwise specified
  - `kamu pull`: public new default visibility, unless otherwise specified
- Simple Transfer Protocol:
  - Respect the visibility option
  - Updating the dependency graph during block processing

## [0.226.1] - 2025-02-25
### Changed
- New Jupyter image 0.7.1, which can handle v6 workspace layout

## [0.226.0] - 2025-02-24
### Added
- Externally configurable Argon2 hashing mode (minimal settings to speedup e2e tests)
### Changed
- Unified dataset repository format:
  - both LFS and S3, regardless of tenancy config, now organize storage folders solely by dataset ID
  - workspace migration to new repository format (v6) is fully automatic
  - the role of "info/alias" file was reduced only for recovery purposes, 
      the dataset alias resolutions now happen in database only
  - ODF storage unit implementations (LFS, S3) only deal with dataset identifiers:
    - no more dependency on accounts or tenancy configuration
    - S3 cache now considers identifiers of stored datasets only
    - moved them to ODF crate
    - reading HEAD is a must for storage iteration
    - removing HEAD is a first step of dataset deletion
  - `kamu-datasets` domain now has own error and result structures layer, separate from ODF basics
  - Rename operation does not touch a storage unit, became solely a database operation
  - workspace version checking now takes startup job dependencies into account
### Fixed
- Less linear search in in-mem entry repository

## [0.225.3] - 2025-02-24
### Fixed
- E2E: `repo-tests` crate again contains the `kamu-cli` dependency, but as an optional one
  - This way we can correctly reuse the tests in the `kamu-node` repository without affecting the build time
  - It also fixes `make sqlx-prepate` developer command

## [0.225.2] - 2025-02-24
### Added
- Added prometheus metrics for AWS SDK S3 calls
### Changed
- E2E: make `repo-tests` crate independent from `kamu-cli` crate

## [0.225.1] - 2025-02-23
### Fixed
- Fixed arrow `BinaryView` incorrectly being treated as incompatible with `Binary` fields during dataset schema compatibility checks (#1096)

## [0.225.0] - 2025-02-20
### Added
- Added [common-macros](src/utils/common-macros) crate containing macros of general use
  - `kamu list`: display dataset visibility in multi-tenant
  - `kamu pull`: added `--visibility private|public` argument to specify the created dataset visibility
### Changed
- Improved/added trace for repositories & GQL to contain not only the method name but also the structure name
### Fixed
- Restoring OData API tolerance to trailing slashes
- OData API: fixed crash when accessing private dataset

## [0.224.0] - 2025-02-18
### Added
- The usage of local database (SQLite) is activated by default for all single tenant workspaces
### Fixed
- Improved error message for SQL parsing method for queries which includes invalid or reserved keywords
- Fixed false-positive panic ("There cannot be predefined users in a single-tenant workspace") 
    if a `kamu` subcommand that doesn't require workspace found a multiuser `.kamuconfig`
  - For example, before attempting to initialize a workspace or attempting to invoke autocomplete in shell 

## [0.223.0] - 2025-02-13
### Added
- Increased test coverage of the code responsible for access checks
### Changed
- Restructured responsibilities between core and dataset domains upon key dataset CRUD use cases:
  - 8 use cases moved from `core` to `kamu-datasets` domain
  - no longer using outbox for "Renamed" and "DependenciesUpdated" events in datasets, 
      these became internal aspect inside `kamu-datasets` domain
  - simplified creation and commit result structures as they no longer transport new dependencies
  - revised many integration tests:
    - flow system no longer uses real datasets
    - HTTP and GQL use real accounts and dataset entries
- Moved several account-related routines from `AuthenticationService` to `AccountService`, 
  the authentication services have focus only on JWT token and login flows
- Upgraded to `datafusion v45` (#1063)
### Fixed
- GQL metadata query now correctly returns dataset aliases for `SetTransform` event in multi-tenant mode
- Handle panic errors in `kamu inspect lineage -- browse` command
- Improved result messages for `kamu system diagnose` command

## [0.222.0] - 2025-02-06
### Added
- New `AccessTokenLifecycleMessage` outbox message which produced during access token creation
### Changed
- `kamu pull` command now can be called with passing `<remote_repo>/<dataset_name>` arg
  and pull url will be combined automatically 

## [0.221.1] - 2025-01-31
### Fixed
- Private Datasets:
  - Validation `SetTransform` event (input datasets): IDs are used for accessibility checks. 
      Aliases are used only to generate an error message.
  - `OsoDatasetAuthorizer`: readiness to handle duplicates when filtering

## [0.221.0] - 2025-01-29
### Added
- GQL support to query and update email on the currently logged account
- Account registration sends `AccountLifecycleEvent` to `Outbox`
### Changed
- Emails are mandatory for Kamu accounts now:
  - predefined users need to specify an email in config
  - predefined users are auto-synced at startup in case they existed before
  - GitHub users are queried for primary verified email, even if it is not public
  - migration code for the database existing users

## [0.220.0] - 2025-01-27
### Changed
- Private Datasets:
  - GQL, `DatasetFlowRunsMut::trigger_flow()`: added check of input datasets for accessibility for `ExecuteTransform`
  - GQL, `TransformInput::input_dataset()`: dataset may not be accessible
  - GQL, `MetadataChainMut::commit_event`: added check of dataset inputs for availability for `SetTransform`
  - HTTP: added access check for the dataset router (`DatasetAuthorizationMiddleware`), affected:
    - `POST /{dataset}/ingest`
    - `GET /{dataset}/metadata`
    - `GET /{dataset}/tail`
  - HTTP, `GET /datasets/{id}`: access check corrected
  - HTTP: replaced access errors with not found errors
  - CLI, `kamu pull`: replaced access errors with not found errors
- Continued work on use cases extracting:
  - `ViewDatasetUseCase`
  - `EditDatasetUseCase`
  - `GetDatasetDownstreamDependenciesUseCaseImpl`
  - `GetDatasetUpstreamDependenciesUseCaseImpl`

## [0.219.2] - 2025-01-24
### Added
- Reusable static database migrators 

## [0.219.1] - 2029-01-18
### Fixed
- Reverted unstable AWS API dependencies

## [0.219.0] - 2029-01-17
### Changed
- Massive crates restructuring around Open Data Fabric code:
  - `src/odf` concentrates large number of related crates now, preparing for future separation in different Git repo
  - old `opendatafabric` crate became `odf-metadata`
  - low-level repository implementations became `odf-storage[-...]` crates
  - specific storage technologies are gated via features (`lfs`, `s3`, `http`)
  - `DatasetFactory`, `Dataset`, `DatasetSummary`, `DatasetLayout`, `BlockRef`, 
      `MetadataChain` and visiting logic now are residents of `odf-dataset`
  - `kamu-data-utils` became `odf-data-utils`
  - multiple utility libraries introduced, shared both via ODF and main Kamu code 
    (`async-utils`, `file-utils`, `s3-utils`, `test-utils`)
  - `DatasetRepository` still stays in Kamu core, renamed to `DatasetStorageUnit` to better match it's current purpose
  - import statements pointing at ODF code have been cleaned all over the code base (use `odf` meta-crate only outside `src/odf`)


## [0.218.0] - 2029-01-17
### Changed
- Private Datasets:
  - OSO: using user actors / dateset resources that come from the database
    - Thus, any access check relies on real entities
  - GQL, added `Dataset.visibility()` to get the current visibility value
  - GQL, added `DatasetMut.setVisibility()` to be able to change the dataset visibility after it has been created
  - Deletion of previously created (and unused) ReBAC-properties and reindexing
  - OSO: updating the schema to use identifiers instead of names
  - OSO: added resource storage for access speed
  - E2E: Using the correct account in multi-tenant mode
    - And also the possibility of set it up
  - `DatasetOwnershipService`: moved to the `kamu-dataset` crate area & implemented via `DatasetEntryServiceImpl`
  - GQL, `DatasetMetadata.currentUpstreamDependencies`: indication if datasets not found/not accessed
  - GQL, `DatasetMetadata.currentDownstreamDependencies`: exclude datasets that cannot be accessed
  - E2E: added the ability to create an account using CLI

## [0.217.3] - 2025-01-14
### Fixed
- Fix crash on resolving dataset by non-existing account
- Minor improvements in event sourcing aggregation

## [0.217.2] - 2025-01-10
### Changed
- Updated to latest `datafusion` and `alloy` dependencies
- Performance improvements with batch loading of event sourcing aggregates

## [0.217.1] - 2025-01-09
### Changed
- Extended database config options with next fields: `maxConnections`, `maxLifeTimeSecs` and `acquireTimeoutSecs`

## [0.217.0] - 2025-01-08
### Changed
- GraphQL: flows are listed ordered by status and last event time
- Merged two methods(`saveEnvVariable` and `modifyEnvVariable`) from `DatasetEnvVarsMut` info one `upsertEnvVariable`
### Fixed
- GQL api flows queries now fetch dataset polling source only once per dataset(and only if Ingest flow type is here)
- Flow trigger status now become disable on flow fail

## [0.216.0] - 2024-12-30
### Changed
- Flight SQL protocol now supports anonymous and bearer token authentication
- The `kamu notebook` command now defaults to `DataFusion` engine for speed, but you can switch to Spark with `--engine spark` argument
- The `kamu notebook` command uses new image based on latest Jupyter and new [`kamu-client-python`](https://github.com/kamu-data/kamu-client-python) library
- The `kamu sql server` command now defaults to `DataFusion` engine with interface changed to use `--engine datafusion/spark`, removing the `--flight-sql` flag
- Examples in `examples/flightsql/python` were updated to new auth and showcasing `kamu` Python library
- Most notebooks in `examples/` directory are using `kamu` Python library with `DataFusion` engine, with Spark still in use for GIS extensions

## [0.215.1] - 2024-12-30
### Fixed
- GraphQL: in a multi-tenant workspace, `datasets.createEmpty` and `datasets.createFromSnapshot` mutations now return dataset aliases prefixed with account name.
- Fix DB transaction error in `/verify` REST endpoint (cherry-picked from `0.214.1`)

## [0.215.0] - 2024-12-27
### Added
- New entity `FlowTrigger` which is now responsible for flow activation and schedules
### Changed
- `DatasetFlowConfigsMut` now has only one method `setConfig` for all types of configurations

## [0.214.0] - 2024-12-23
### Added
- New `kamu system decode` command that can decode an arbitrary block file for debugging
- `export` command for bulk data exporting
### Changed
- `sql` command now allows to export query command results to file(s)
- FlightSQL session state management improvements

## [0.213.1] - 2024-12-18
### Fixed
- Removed all occurrences of `DataWriterMetadataState` from telemetry spans (too much pressure)

## [0.213.0] - 2024-12-18
### Added
- kamu-adapter-graphql: added macros (`from_catalog_n!()` & `unsafe_from_catalog_n!()`)
   that simplify the extraction of components from the DI catalog
- database-common: the logic for pagination of data processing is generalized in `EntityPageStreamer`
### Changed
- Speed up project build time by removing unused dependencies which were not detected by automated tools
- Extracted "planner" and "executor" for compacting, reset, set watermark, push ingest, partially polling ingest.
- Renamed long-running "executors" to "agents".
- Introduced `MetadataQueryService` to absorb simple queries that do not have to be defined at the level of metadata chian from the interface point of view.
### Fixed
- `DatasetEnvVar` entity now deletes during deleting `DatasetEntry` entity

## [0.212.0] - 2024-12-11
### Changed
- Upgraded to `datafusion v43`
### Fixed
- Ingest was sometimes producing Parquet files with non-sequential `offset` column which violated the ODF spec

## [0.211.0] - 2024-12-02
### Changed
- Dataset dependency graph is now backed with a database, removing need in dependency scanning at startup.

## [0.210.0] - 2024-11-28
### Added
- Console warning when deleting datasets which are out of sync with their push remotes
### Changed
- Separated Web UI runtime and UI configuration flags. UI configuration is now provided by API server too.
### Fixed
- Typo in feature flags (enableDatasetEnvVarsManagement)
                                                  ^

## [0.209.0] - 2024-11-25
### Changed
- Improved OpenAPI integration
- Replaced Swagger with Scalar for presenting OpenAPI spec
### Fixed
- `EXECUTE_TRANSFORM` flows now respect last success run time during config enabling and api-server restarting
- `kamu login`: add repo with `odf+` schema protocol

## [0.208.1] - 2024-11-22
### Fixed
- `kamu-base-with-data-mt` image building

## [0.208.0] - 2024-11-21
### Added
Introduced `DatasetRegistry` abstraction, encapsulating listing and resolution of datasets:
- Registry is backed by database-stored dataset entries, which are automatically maintained
- Scope for `DatasetRepository` is now limited to support `DatasetRegistry` and in-memory dataset dependency graph
- New concept of `ResolvedDataset`: a wrapper around `Arc<dyn Dataset>`, aware of dataset identity
- `DatasetRegistryRepoBridge` utility connects both abstractions in a simple way for testing needs
- Query and Dataset Search functions now consider only the datasets accessible for current user
- Core services now explicitly separate planning (transactional) and execution (non-transactional) processing phases
- Similar decomposition introduced in task system execution logic
- Revised implementation of core commands and services: `pull`, `push`, `reset`, `verify`, `compact`, setting watermark
- More parallelism from `pull` command, allowing to mix ingest/sync/transform operations of the same depth level
- Optimized `pull` flow, when a single non-recursive dataset is sent for processing
- Batched form for dataset authorization checks
- Ensuring correct transactionality for dataset lookup and authorization checks all over the code base
- Passing multi/single tenancy as an enum configuration instead of boolean
- Renamed outbox "durability" term to "delivery mechanism" to clarify the design intent
- Greatly reduced complexity and code duplication of many use case and service tests with `oop` macro for inheritance of harnesses

## [0.207.3] - 2024-11-21
### Changed
- Add version for `OutboxMessage` structure to prevent startup failures after breaking changes

## [0.207.2] - 2024-11-15
### Fixed
- E2E: revision of st/mt tests:
  - In cases where temporary workspaces are created,
     test variants for both single-tenant and multi-tenant have been added
  - New combinations activated
  - Certain duplicate tests have been removed
  - Some of the tests related to `kamu pull` only have been moved to the appropriate module
  - Activated missing tests for databases
- `kamu push`: crash in multi-tenant mode

## [0.207.1] - 2024-11-14
### Fixed
- `kamu pull`: crash in multi-tenant mode

## [0.207.0] - 2024-11-11
### Added
- E2E: reinforce test coverage
  - Covered all flow scenarios
  - Covered hot REST API endpoints
  - Reconfiguring test groups for a small speedup (10%)
  - Directory structure grooming
  - `KamuApiServerClientExt`: method grouping
- Dataset definition: added possibility to set defaults in templates:
  ```yaml
  fetch:
    kind: Container
    image: "ghcr.io/kamu-data/fetch-com.defillama:0.1.5"
    args:
      - --request-interval
      - '${{ env.request_interval || 2 }}'
  ```
### Changed
- HTTP API errors will now come in JSON format instead of plain text, for example:
  ```json
  { "message": "Incompatible client version" }
  ```
- GQL: The `DataQueryResultSuccess` type is extended to the optional `datasets` field,
   which contains information about the datasets participating in the query. Affected API:
  - `GQL DataQueries`: the field will be filled
  - `GQL DatasetData`: field will be empty because we already know which dataset is involved
### Fixed
- `kamu add` correctly handles snapshots with circular dependencies
- `kamu push` shows a human-readable error when trying to push to the non-existing repository
- Jupyter repository block documentation misleading

## [0.206.5] - 2024-10-29
### Changed
- Allow anonymous access to the content of recently uploaded files
- Updated to `arrow 53.2`, `datafusion 42.1`, `tower 0.6`, `opentelemetry 27` + minor updates

## [0.206.4] - 2024-10-28
### Fixed
- `kamu push` correctly handle `odf+` format repositories

## [0.206.3] - 2024-10-28
### Fixed
- Improved telemetry for dataset entry indexing process
- Corrected recent migration related to outbox consumptions of old dataset events

## [0.206.2] - 2024-10-26
### Changed
- GraphQL: Removed deprecated `JSON_LD` in favor of `ND_JSON` in `DataBatchFormat`
- GraphQL: In `DataBatchFormat` introduced `JSON_AOS` format to replace the now deprecated `JSON` in effort to harmonize format names with REST API
### Fixed
- GraphQL: Fixed invalid JSON encoding in `PARQUET_JSON` schema format when column names contain special characters (#746)

## [0.206.1] - 2024-10-24
### Changed
- `kamu repo list`: supports all types of output
- Tests: `sqlx + nextest` combination has been stabilized
- `DatasetEntryIndexer`: guarantee startup after `OutboxExecutor` for a more predictable initialization
  - Add `DatasetEntry`'is re-indexing migration
### Fixed
- `kamu push`: show correct error if server failed to store data

## [0.206.0] - 2024-10-22
### Added
- Introduced OpenAPI spec generation
  - `/openapi.json` endpoint now returns the generated spec
  - `/swagger` endpoint serves an embedded Swagger UI for viewing the spec directly in the running server
  - OpenAPI schema is available in the repo `resources/openapi.json` beside its multi-tenant version
- Added and expanded many E2E tests, improved test stability
- Added endpoint to read a recently uploaded file (`GET /platform/file/upload/{upload_token}`)
### Changed
- Removed support for deprecated V1 `/query` endpoint format
- The `/tail` endpoint was updated to better match V2 `/query` endpoint
### Fixed
- `kamu add`: fixed behavior when using `--stdin` and `--name` arguments

## [0.205.0] - 2024-10-15
### Changed
- `kamu push <dataset>` command now can be called without `--to` reference and Alias or Remote dataset repository will be used as destination
- `kamu login` command now will store repository to Repository registry. Name can be provided with `--repo-name` flag and to skip creating repo can be used `--skip-add-repo` flag

## [0.204.5] - 2024-10-08
### Added
- Postgres implementation for dataset entry and account Re-BAC repositories
### Changed
- `kamu repo alias list`: added JSON output alongside with other formats mentioned in the command's help
- Private Datasets, `DatasetEntry` integration that will allow us to build dataset indexing
  - Added `DatasetEntryService` for message processing
  - Added `DatasetEntryIndexer` for one-shot indexing
  - Extend `DatasetLifecycleMessageCreated` with `dataset_name` field
  - Introducing `DatasetLifecycleMessageRenamed`
- Simplified error handling code in repositories
- Hidden part of the test code behind the feature gate
- Updated our crate dependencies so they can be built in isolation
### Fixed
- `--yes / -y` flag: fixed when working from a TTY
- CI: Fixes `kamu-base-with-data-mt` image builds

## [0.204.4] - 2024-09-30
### Changed
- CLI command tweaks:
  - Make `--yes / -y` flag global
  - Add confirmation step to `system compact` command
  - Add support for patterns to `system compact` to process multiple datasets at once
  - Fixed argument parsing error in `kamu system compact` command
- Simplified organization of startup initialization code over different components
### Fixed
- Broken catalog issue for server and transactional modes
  - Added several E2E tests (happy paths) covering the Flows tab in the UI
- Corrected behavior of `MySqlAccountRepository::get_accounts_by_ids()`, for the case of empty IDs collection

## [0.204.3] - 2024-09-26
### Fixed
- Dataset creation with unique alias but with existing id for FS dataset storage mode
- `kamu init`: fixed regression in case of using `exists_ok` flag... finally

## [0.204.2] - 2024-09-26
### Fixed
- `kamu init`: fixed regression in case of using `exists_ok` flag

## [0.204.1] - 2024-09-25
### Fixed
- Fixed build regression, in case `web-ui` feature flag is used

## [0.204.0] - 2024-09-25
### Changed
- If not explicitly configured, a SQLite database is used for a multi-tenant workspace
- If a SQLite database is used, built-in migrations are automatically applied
- Start processing added Outbox messages after successful command execution
- DI: `ServerCatalog` added, to split dependencies

## [0.203.1] - 2024-09-24
### Added
- Added database migration & scripting to create an application user with restricted permissions
- `kamu delete` command will respect dependency graph ordering allowing to delete multiple datasets without encountering dangling reference

## [0.203.0] - 2024-09-22
### Added
- Support `List` and `Struct` arrow types in `json` and `json-aoa` encodings

## [0.202.1] - 2024-09-20
### Fixed
- Open Telemetry integration fixes

## [0.202.0] - 2024-09-20
### Changed
- Major dependency upgrades:
  - DataFusion 42
  - HTTP stack v.1
  - Axum 0.7
  - latest AWS SDK
  - latest versions of all remaining libs we depend on
- Outbox refactoring towards true parallelism via Tokio spaned tasks instead of futures
### Fixed
- Failed flows should still propagate `finishedAt` time
- Eliminate `span.enter`, replaced with instrument everywhere

## [0.201.0] - 2024-09-18
### Added
- REST API: New `/verify` endpoint allows verification of query commitment as per [documentation](https://docs.kamu.dev/node/commitments/#dispute-resolution) (#831)
### Changed
- Outbox main loop was revised to minimize the number of transactions:
    - split outbox into planner and consumption jobs components
    - planner analyzes current state and loads a bunch of unprocessed messages within a 1 transaction only
    - consumption jobs invoke consumers and detect their failures
- Detecting concurrent modifications in flow and task event stores
- Improved and cleaned handling of flow abortions at different stages of processing
- Revised implementation of flow scheduling to avoid in-memory time wheel:
    - recording `FlowEventScheduledForActivation` event (previously, placement moment into the time wheel)
    - replaced binary heap based time wheel operations with event store queries
    - Postgres/SQLite event stores additionally track activation time for the waiting flows
    - in-memory event store keeps prepared map-based lookup structures for activation time

## [0.200.0] - 2024-09-13
### Added
- Added first integration of Prometheus metrics starting with Outbox
- Added `--metrics` CLI flag that will dump metrics into a file after command execution
### Changed
- Telemetry improvements:
   - Improved data collected around transactional code
   - Revised associating span objects with large JSON structures such as messages
   - Suppressed several noisy, but not very useful events
- Improved Outbox stability when message consumers fail
- Similarly, Task Executor keeps executing next tasks in case running a task results in an internal error

## [0.199.3] - 2024-09-11
### Fixed
- Associating correct input dataset that was hard compacted with the error during transformation of derived dataset

## [0.199.2] - 2024-09-09
### Added
- REST API: The `/query` endpoint now supports response proofs via reproducibility and signing (#816)
- REST API: New `/{dataset}/metadata` endpoint for retrieving schema, description, attachments etc. (#816)
### Fixed
- Fixed unguaranteed ordering of events when restoring event sourcing aggregates
- Enqueuing and cancelling future flows should be done with transactions taken into account (via Outbox)

## [0.199.1] - 2024-09-06
### Fixed
- Fixed crash when a derived dataset is manually forced to update while an existing flow
  for this dataset is already waiting for a batching condition

## [0.199.0] - 2024-09-06
### Added
- Persistency has been enabled for Task and Flow domains.
  Both `TaskExecutor` and `FlowExecutor` now fully support transactional processing mode,
  and save state in Postgres or Sqlite database.
- Tasks now support attaching metadata properties. Storing task->flow association as this type of metadata.
- Flows and Tasks now properly recover the unfinished requests after server restart
### Changed
- Simplified database schema for flow configurations and minimized number of migrations
   (breaking change of the database schema)
- Introduced `pre_run()` phase in flow executor, task executor & outbox processor to avoid startup races
- Explicit in-memory task queue has been eliminated and replaced with event store queries
- Get Data Panel: use SmTP for pull & push links
- GQL api method `setConfigCompaction` allows to set `metadataOnly` configuration for both root and derived datasets
- GQL api `triggerFlow` allows to trigger `HARD_COMPACTION` flow in `metadataOnly` mode for both root and derived datasets

## [0.198.2] - 2024-08-30
### Added
- Container sources allow string interpolation in env vars and command
- Private Datasets, changes related to Smart Transfer Protocol:
  - `kamu push`: added `--visibility private|public` argument to specify the created dataset visibility
  - Send the visibility attribute in the initial request of the push flow
### Changed
- Schema propagation improvements:
  - Dataset schema will be defined upon first ingest, even if no records were returned by the source
  - Schema will also be defined for derivative datasets even if no records produced by the transformation
  - Above ensures that datasets that for a long time don't produce any data will not block data pipelines
- Smart Transfer Protocol:
  - Use `CreateDatasetUseCase` in case of creation at the time of the dataset pulling
  - Now requires the `x-odf-smtp-version` header, which is used to compare client and server versions to prevent issues with outdated clients

## [0.198.1] - 2024-08-28
### Added
- Private Datasets, ReBAC integration:
  - ReBAC properties update based on `DatasetLifecycleMessage`'s:
  - `kamu add`: added hidden `--visibility private|public` argument, assumed to be used in multi-tenant case
  - GQL: `DatasetsMut`:
    - `createEmpty()`: added optional `datasetVisibility` argument
    - `createFromSnapshot()`: added optional `datasetVisibility` argument

## [0.198.0] - 2024-08-27
### Changed
- If a polling/push source does not declare a `read` schema or a `preprocess` step (which is the case when ingesting data from a file upload) we apply the following new inference rules:
  - If `event_time` column is present - we will try to coerce it into a timestamp:
    - strings will be parsed as RFC3339 date-times
    - integers will be treated as UNIX timestamps in seconds
  - Columns with names that conflict with system columns will get renamed
- All tests related to databases use the `database_transactional_test` macro
- Some skipped tests will now also be run
- Access token with duplicate names can be created if such name exists but was revoked (now for MySQL as well)
- Updated `sqlx` crate to address [RUSTSEC-2024-0363](https://rustsec.org/advisories/RUSTSEC-2024-0363)
### Fixed
- Derivative transform crash when input datasets have `AddData` events but don't have any Parquet files yet

## [0.197.0] - 2024-08-22
### Changed
- **Breaking:** Using DataFusion's [`enable_ident_normalization = false`](https://datafusion.apache.org/user-guide/configs.html) setting to work with upper case identifiers without needing to put quotes everywhere. This may impact your root and derivative datasets.
- Datafusion transform engine was updated to latest version and includes JSON extensions
- **Breaking:** Push ingest from `csv` format will default to `header: true` in case schema was not explicitly provided
- Access token with duplicate names can be created if such name exists but was revoked
- Many examples were simplified due to ident normalization changes
### Fixed
- Crash in `kamu login` command on 5XX server responses
- The push smart protocol now delivers internal errors to the client
### Added
- HTTP sources now include `User-Agent` header that defaults to `kamu-cli/{major}.{minor}.{patch}`
- Externalized configuration of HTTP source parameters like timeouts and redirects
- CI: build `sqlx-cli` image if it is missing

## [0.196.0] - 2024-08-19
### Added
- The `/ingest` endpoint will try to infer the media type of file by extension if not specified explicitly during upload.
   This resolves the problem with `415 Unsupported Media Type` errors when uploading `.ndjson` files from the Web UI.
- Private Datasets, preparation work:
  - Added SQLite-specific implementation of ReBAC repository
  - Added SQLite-specific implementation of `DatasetEntryRepository`
- `internal-error` crate:
  - Added `InternalError::reason()` to get the cause of an error
  - Added methods to `ResultIntoInternal`:
    - `map_int_err()` - shortcut for `result.int_err().map_err(...)` combination
    - `context_int_err()` - ability to add a context message to an error
- Added macro `database_transactional_test!()` to minimize boilerplate code
### Changed
- Upgraded `sqlx` crate to v0.8
- Renamed `setConfigSchedule` GQL api to `setConfigIngest`. Also extended
  `setConfigIngest` with new field `fetchUncacheable` which indicates to ignore cache
  during ingest step

## [0.195.1] - 2024-08-16
### Fixed
- Add `reset` ENUM variant to `dataset_flow_type` in postgres migration

## [0.195.0] - 2024-08-16
### Added
- Reliable transaction-based internal cross-domain message passing component (`MessageOutbox`), replacing `EventBus`
  - Metadata-driven producer/consumer annotations
  - Immediate and transaction-backed message delivery
  - Background transactional message processor, respecting client idempotence
- Persistent storage for flow configuration events
### Changed
- Upgraded to `datafusion v41` (#713)
- Introduced use case layer, encapsulating authorization checks and action validations, for first 6 basic dataset scenarios
   (creating, creating from snapshot, deleting, renaming, committing an event, syncing a batch of events),
- Separated `DatasetRepository` on read-only and read-write parts
- Isolated `time-source` library
### Fixed
- E2E: added additional force off colors to exclude sometimes occurring ANSI color sequences
- E2E: modify a workaround for MySQL tests

## [0.194.1] - 2024-08-14
### Fixed
- Add `recursive` field to `Reset` flow configurations in GQL Api which triggers `HardCompaction` in `KeepMetadataOnly` mode flow for each owned downstream dependency

## [0.194.0] - 2024-08-13
### Changed
- Change `mode` argument for `DatasetEnvVarsConfig` to `enabled: Option<bool>`
### Added
- New `Reset` flow in GQL Api which can be triggered manually for `Root` and `Derivative` datasets
- Private Datasets, preparation work:
  - Added in-mem implementation of ReBAC repository
  - Added in-mem implementation of `DatasetEntryRepository`

## [0.193.1] - 2024-08-09
### Fixed
- Panic for `EXECUTE_TRANSFORM` flow without dataset env vars enabled feature

## [0.193.0] - 2024-08-07
### Added
- `kamu add` command accepts optional `--name` argument to add a snapshot under a different name

## [0.192.0] - 2024-08-07
### Added
- `kamu --no-color` to disable color output in the terminal.
### Changed
- New recursive flag for `CompactionConditionFull` input to trigger
  Hard compaction with keep metadata only mode for each derived dataset
- E2E: Reorganized work with tests that call `kamu-cli`:
  - Added `kamu-cli-puppet` crate to allow `kamu-cli` to be run as a separate process from tests
  - Removed past `kamu-cli` wrapper that ran in-process.
  - Some of `kamu-cli` tests that are inherently E2E are moved and adapted to E2E scope (in-mem area)
  - For convenience, the test run macros are now procedural
  - Various Windows-related tweaks & fixes
### Fixed
- Return `RootDatasetCompacted` error for manual triggered `EXECUTE_TRANSFROM` flows
- Using new Spark image that fixes serialization errors when working with large GIS datasets
- Fixed container runtime for systems using SELinux

## [0.191.5] - 2024-07-30
### Fixed
- Ingest flow panic with database api mode

## [0.191.4] - 2024-07-22
### Fixed
- Parsing passwords includes specific symbols in database common crate

## [0.191.3] - 2024-07-22
### Fixed
- Script for api server database migration issue with passwords includes
  specific symbols

## [0.191.2] - 2024-07-18
### Fixed
- Panic for `DatasetEnvVars` API with wrong configuration
- Moved `DATASET_ENV_VAR_ENCRYPTION_KEY`from env to config

## [0.191.1] - 2024-07-16
### Fixed
- `opendatafabric` crate was not compiling without `sqlx` feature

## [0.191.0] - 2024-07-16
### Fixed
- Obscure error during push duplicate dataset with different aliases
- Get Data Panel: fixed `base_url_rest` calculation  in case the API server is started on a random port
- Minor corrections to references in generated code documentation
### Changed
- Upgraded `rustc` version and some dependencies
- E2E: unblocked parallel run for tests

## [0.190.1] - 2024-07-10
### Fixed
- `DatasetEnvVars` inmem deleting

## [0.190.0] - 2024-07-09
### Added
- New repository `DatasetEnvVars` to work with dataset secrets
- Now is possible to set new `DatasetEnvVars` configuration to `storage`
  and manage it via GQL api
- New Gql APIs to manage dataset env vars
  - `listEnvVariables` to fetch list of env vars by dataset
  - `exposedValue` to get secret value of env var by id
  - `saveEnvVariable` to store new dataset env var
  - `deleteEnvVariable` to delete dataset env var
  - `modifyEnvVariable` to modify dataset env var

## [0.189.7] - 2024-07-04
### Added
- Added Kamu access token E2E test
- SmTP: added E2E test group to cover the pushing and pulling of datasets
### Changed
- Wrapping only necessary, not all HTTP requests in a transaction
- Respect the `--quiet` option for:
  - `kamu add`
  - `kamu ingest`
  - `kamu push`
### Fixed
- Fixed SmTP working together with transactions

## [0.189.6] - 2024-07-03
### Fixed
- GQL API regression where unparsable SQL was ending up in internal error
- REST API `/query` endpoint will return `400 Bad Request` in case of unparsable SQL
- Bug fixed in database IAM token authentication method (redundant session token request)

## [0.189.4] - 2024-07-02
### Fixed
- GQL access token list pagination

## [0.189.3] - 2024-07-02
### Fixed
- SQLX images now include scripts and programs necessary to fetch database credentials from AWS secrets manager

## [0.189.2] - 2024-07-01
### Fixed
- AWS secret stores both user name and password, so database username should be a secret too.

## [0.189.1] - 2024-06-28
### Fixed
- Modify revoke access token GQL response according to design

## [0.189.0] - 2024-06-28
### Added
- Support multiple methods to access database:
  - via raw password
  - via password stored as AWS secret
  - via generated AWS IAM authentication tokens
- Support periodic database password rotation with configurable period

## [0.188.6] - 2024-06-27
### Fixed
- Added missed field to create access token result API

## [0.188.5] - 2024-06-26
### Added
- `kamu system api-server`: Added the option of overriding the base URL in the API with `--external-address`.
  Can be handy when launching inside a container

## [0.188.4] - 2024-06-25
### Changed
- Renamed all places compacting -> compacting

## [0.188.3] - 2024-06-24
### Fixed
- Fixed support of  ingestion via file upload in `kamu ui` mode
  and `kamu system api-server` mode with custom HTTP port
- Fixed launching `kamu ui` mode (related to transactions management)

## [0.188.2] - 2024-06-20
### Added
- Added an E2E test group for REST API
### Changed
- MySQL E2E tests are turned off
- The `<owner/dataset>/tail` REST API endpoint will:
  - return `404 Not Found` on not found datasets
  - return `202 No Content` on empty datasets
### Fixed
- Stabilized query handling in case of database usage; affected:
  - The `<owner/dataset>/tail` REST API
  - The `/query` REST API
  - `kamu system tail` command
  - `kamu sql` command
- Fixed memory leak when working with DataFusion

## [0.188.1] - 2024-06-17
### Changed
- The `/query` REST API endpoint will:
  - return `404 Not Found` on not found datasets
  - return `400 Bad Request` on invalid SQL
  - return `422 Unprocessable Content` on unrecognized request body fields

## [0.188.0] - 2024-06-14
### Added
- New repository `AccessTokenRepository` to work with new access tokens
- Middleware now accept new token format `Bearer ka_*`
- New Gql APIs to manage new access tokens
  - `listAccessTokens` to fetch access tokens by account
  - `createAccessToken` to create new access token for account
  - `revokeAccessToken` to revoke existing access token

## [0.187.0] - 2024-06-14
### Added
- The `/query` REST API endpoint now supports:
  - POST requests with all parameters being passed via body
  - Specifying schema format
  - Specifying `aliases` to associate table names with specific dataset IDs
  - Returning and providing state information to achieve full reproducibility of queries

## [0.186.0] - 2024-06-13
### Added
- New `EthereumLogs` polling source allows to stream and decode log data directly from any ETH-compatible blockchain node
  - See the updated `examples/reth-vs-snp500` example
  - See the new [`datafusion-ethers`](https://github.com/kamu-data/datafusion-ethers) crate for implementation details
- Added E2E test infrastructure
  - Added necessary components for managed run -- for startup, operations, and shutdown
### Changed
- Upgraded to `arrow 52` and `datafusion 39`
- Improved binary data formatting in CLI table output - instead of the `<binary>` placeholder it will display an abbreviated hex values e.g. `c47cf6…7e3755`
- JSON and CSV formatters can now output binary data - it will be `hex`-encoded by default
- Hidden arguments and options are excluded from [the CLI reference](resources/cli-reference.md)
### Fixed
- JSON formatter now properly supports `Decimal` types
- Stabilized startup using connection to databases
  - Added HTTP middleware that wraps each request into a separate transaction
  - Also added wrapping for some commands, in particular `kamu system generate-token`
  - The structure of services that required lazy access to databases was reorganized:
     - Extracted `PredefinedAccountsRegistrator` & `DatasetOwnershipServiceInMemoryStateInitializer`
- Fixed potential crash when attempting to rollback a transaction if the connection fails to establish

## [0.185.1] - 2024-06-07
### Fixed
- Fixed support of `--force` mode for pull/push actions using Smart Transfer Protocol

## [0.185.0] - 2024-06-06
### Added
- New `--reset-derivatives-on-diverged-input` flag to `kamu pull` command, which will trigger
  compaction for derived dataset if transformation fails due to root dataset compaction and retry transformation
- Initial support for ingestion via file uploads, with local FS and S3-based storage for temporary files
### Changed
- `AddPushSource` event may omit specifying a schema. In this case, the very first push ingestion invocation
  would try to make a best-effort auto-inference of the data schema.
### Fixed
- Fixed issue with smart protocol transfer operations upon empty datasets

## [0.184.0] - 2024-05-28
### Changed
- `InitiatorFilterInput` now accept `[AccountID]` instead of `AccountName`
  `AccountFlowFilters` now filter by `DatasetId` instead of `DatasetName`.
- Upgraded to `datafusion v38`
### Added
- Added a public image with [sqlx-cli](/images/sqlx-cli)
- Added a [configuration](/images/persistent-storage) of running a `kamu` API server along with a database,
  for persistent storage of data
- New `listFlowInitiators` api to fetch all initiators of flows
- New `allPaused` method in `AccountFlowConfigs` API

## [0.183.0] - 2024-05-22
### Added
- New `keep_metadata_only` flag to `HardCompaction` flow. Also extended `FlowState` with `ConfigSnapshot`
  and possibility to pass configuration during triggering a flow
### Fixed
- Added support of `--all` flag to the `kamu delete` command
- Made recursive deletion dataset with provided `%` pattern
### Changed
- `HardCompaction` configuration now is one of `Full` or `KeepMetadataOnly` variants. In case of
  `KeepMetadataOnly` variant required to provide `recursive` value which will trigger downstream
  dependencies compaction

## [0.182.0] - 2024-05-20
### Added
- Loading database components relying on CLI config
### Fixed
- Panic when creating a workspace with an existing config

## [0.181.2] - 2024-05-20
### Fixed
- `kamu login --check` supports searching both by frontend and backend URL

## [0.181.1] - 2024-05-20
### Fixed
- Panic when resolving datasets in GraphQL API for unregistered accounts

## [0.181.0] - 2024-05-14
### Added
- Introduced MQTT protocol support (see [FetchStepMqtt](https://docs.kamu.dev/odf/reference/#fetchstepmqtt) and the new [`mqtt` example](/examples/mqtt))
- The `kamu system compact` command now accepts the `--keep-metadata-only` flag, which performs hard
  compaction of dataset(root or derived) without retaining `AddData` or `ExecuteTransform` blocks
### Fixed
- Panic while performing data ingesting in the derived datasets

## [0.180.0] - 2024-05-08
### Added
- GraphQL account flows endpoints:
  - List of flows by account(including filters `byDatasetName`, `byFlowType`, `byStatus`, `byInitiator`)
  - Pause all flows by account
  - Resume all flows by account
### Changed
- Correct JWT config creation for `kamu-node`
### Fixed
- `kamu repo alias rm` command regression crash. Changed accepted type and covered by integration test

## [0.179.1] - 2024-05-07
### Changed
- Adding derived traits needed for `kamu-node`

## [0.179.0] - 2024-05-06
### Changed
- Refactoring of authorization configuration data: separation into configuration models and logic for loading them from environment variables

## [0.178.0] - 2024-05-04
### Added
- Flow system: implemented persistent repositories (PostgreSQL, SQLite) for flow configuration events
- Support for persistent accounts:
  - supports Postgres, MySQL/MariaDB, SQLite database targets
  - accounts have a fully functional DID-identifier:
    - based on account name for CLI mode
    - auto-registered randomly on first GitHub login
  - account ID resolutions are no longer mocked
- REST API to login remotely using password and GitHub methods
### Fixed
- Compaction datasets stored in an S3 bucket

## [0.177.0] - 2024-04-25
### Added
- REST data APIs and CLI commands now support different variations of JSON representation, including:
  - `Array-of-Structures` e.g. `[{"c1": 1, "c2": 2}, {"c1": 3, "c2": 4}]` (default)
  - `Structure-of-Arrays` e.g. `{"c1": [1, 3], "c2": [2, 4]}`
  - `Array-of-Arrays` e.g. `[[1, 2], [3, 4]]`
- REST data APIs now also return schema of the result (pass `?schema=false` to switch it off)
### Changed
- Upgraded to `datafusion` `v37.1.0`
- Split the Flow system crates
### Fixed
- `kamu system diagnose` command crashes when executed outside the workspace directory

## [0.176.3] - 2024-04-18
### Changed
- Updated KAMU_WEB_UI image to latest release 0.18.1

## [0.176.2] - 2024-04-16
### Fixed
- Fix the instant run of `ExecuteTransform` flow after the successful finish of `HardCompaction` flow
- Extend `FlowFailed` error type to indicate when `ExecuteTransform` failed due to `HardCompaction` of root dataset

## [0.176.1] - 2024-04-16
### Fixed
- Split result for different(`setFlowConfigResult`, `setFlowBatchingConfigResult`, `setFlowCompactionConfigResult`) flow configuration mutations

## [0.176.0] - 2024-04-15
- New engine based on RisingWave streaming database ([repo](https://github.com/kamu-data/kamu-engine-risingwave)) that provides mature streaming alternative to Flink. See:
  - Updated [supported engines](https://docs.kamu.dev/cli/supported-engines/) documentation
  - New [top-n](https://docs.kamu.dev/cli/get-started/examples/leaderboard/) dataset example highlighting retractions
  - Updated `examples/covid` dataset where RisingWave replaced Flink in tumbling window aggregation

## [0.175.0] - 2024-04-15
### Added
- The `kamu ingest` command can now accept `--event-time` hint which is useful for snapshot-style data that doesn't have an event time column
- The `/ingest` REST API endpoint also supports event time hints via `odf-event-time` header
- New `--system-time` root parameter allows overriding time for all CLI commands
### Fixed
- CLI shows errors not only under TTY
- Removed `paused` from `setConfigCompaction` mutation
- Extended GraphQL `FlowDescriptionDatasetHardCompaction` empty result with a resulting message
- GraphQL Dataset Endpoints object: fixed the query endpoint

## [0.174.1] - 2024-04-12
### Fixed
- Set correct ODF push/pull websocket protocol

## [0.174.0] - 2024-04-12
### Added
- `HardCompaction` to flow system

## [0.173.0] - 2024-04-09
### Added
- OData API now supports querying by collection ID/key (e.g. `account/covid.cases(123)`)
### Fixed
- Handle broken pipe panic when process piping data into `kamu` exits with an error
- GraphQL Dataset Endpoints object: tenant-insensitive paths & updated REST API push endpoint

## [0.172.1] - 2024-04-08
### Fixed
- Add precondition flow checks
- Fix URLs for Get Data panel

## [0.172.0] - 2024-04-08
### Added
- Added persistence infrastructure prototype based on `sqlx` engine:
   - supports Postgres, MySQL/MariaDB, SQLite database targets
   - sketched simplistic Accounts domain (not-integrated yet)
   - converted Task System domain to use persistent repositories
   - added test infrastructure for database-specific features
   - automated and documented development flow procedures in database offline/online modes

## [0.171.0] - 2024-04-05
### Added
- Support `ArrowJson` schema output format in QGL API and CLI commands
- New `kamu system compact <dataset>` command that compacts dataslices for the given dataset
### Changed
- Case-insensitive comparisons of `dataset`s, `account`s and `repo`s

## [0.170.0] - 2024-03-29
### Added
- Added GraphQL Dataset Endpoints object
### Changed
- REST API: `/ingest` endpoint will return HTTP 400 error when data cannot be read correctly
- Improved API token generation command

## [0.169.0] - 2024-03-25
### Changed
- Updated embedded Web UI to `v0.17.0`
### Fixed
- S3 Repo: Ignore dataset entries without a valid alias and leave them to be cleaned up by GC
- Caching object repo: Ensure directory exists before writing objects

## [0.168.0] - 2024-03-23
### Changed
- FlightSQL: For expensive queries `GetFlightInfo` we will only prepare schemas and not compute results - this avoids doing double the work just to return `total_records` and `total_bytes` in `FlightInfo` before result is fetched via `DoGet`
- Optimized implementation of Datafusion catalog, scheme, and table providers that includes caching and maximally delays the metadata scanning

## [0.167.2] - 2024-03-23
### Fixed
- FlightSQL: Improved Python connectivity examples (ADBC, Sqlalchemy, DBAPI2, JDBC)
- FlightSQL: Fix invalid `location` info in `FlightInfo` that was causing errors in some client libraries

## [0.167.1] - 2024-03-20
### Fixed
- Bug when handle created during dataset creation had empty account name in a multi-tenant repo.

## [0.167.0] - 2024-03-19
### Added
- Implementation of `ObjectRepository` that can cache small objects on local file system (e.g. to avoid too many calls to S3 repo)
- Optional `S3RegistryCache` component that can cache the list of datasets under an S3 repo to avoid very expensive bucket prefix listing calls

## [0.166.1] - 2024-03-14
### Fixed
- Allow OData adapter to skip fields with unsupported data types instead of chasing

## [0.166.0] - 2024-03-14
### Added
- Experimental support for [OData](https://www.odata.org/) protocol
### Fixed
- Pulling datasets by account in multi-tenant workspace

## [0.165.0] - 2024-03-12
### Updated
- Extended flow history:
   - start condition update event now holds a snapshot of the start condition
   - input dataset trigger now returns a queryable Dataset object instead of simply identifier
   - dependent dataset flows should not be launched after Up-To-Date input flow
### Fixed
- Zero value handling for `per_page` value in GraphQL
- Flow history: more corrections to show natural time of flow events and keep flow system testable
- Fixed metadata chain scanning regression

## [0.164.2] - 2024-03-07
### Changed
- Using `cargo udeps` to detect unused dependencies during linting
### Fixed
- Flow history no longer produces duplicate flow abortion events
- Flow history no longer shows initiation time that is earlier than the next event's time

## [0.164.1] - 2024-03-06
### Changed:
- Flow status `Cancelled` was finally replaced with `Aborted`, unifying cancellation types for simplicity
### Fixed
- Flow system now pauses flow configuration, even when cancelling an already completed flow

## [0.164.0] - 2024-03-06
### Added
- Added support of wildcard patterns for `kamu pull` and `kamu push` commands
- Added `{dataset}/tail` and `/query` REST API endpoints
### Changed
- Optimization of passes through metadata chain with API using Visitors

## [0.163.1] - 2024-03-01
### Fixed
- Fixed `mapboxgl` dependency issue in Jupyter image

## [0.163.0] - 2024-03-01
### Changed
- Simplified flow statuses within Flow System (no more Queued or Scheduled status)
- Extended flow start conditions with more debug information for UI needs
- Simplified flow cancellation API:
    - Cancelling in Waiting/Running states is accepted, and aborts the flow, and it's associated tasks
    - Cancelling in Waiting/Running states also automatically pauses flow configuration

## [0.162.1] - 2024-02-28
### Added
- `kamu system check-token` command for token debugging
### Fixed
- `kamu system api-server` startup failure

## [0.162.0] - 2024-02-28
### Added
- Flow system now fully supports batching conditions for derived datasets:
   - not launching excessive flows unless minimal number of input records is accumulated
   - not waiting on the batching condition over a limit of 24h, if at least something accumulated
### Fixed
- `kamu login` no longer requires workspace in `--user` scope (#525)
- Sync will correctly select smart ODF protocol when pushing/pulling via repository alias (#521)
- Fixed `kamu verify` crash under verbose logging (#524)
- Increased default number of results returned by `kamu search` command

## [0.161.0] - 2024-02-26
### Added
- `kamu search` command now works with ODF repositories

## [0.160.0] - 2024-02-26
### Changed
- Upgraded to latest `datafusion` `v36.0.0`
- Upgraded to latest `jupyter`
### Added
- New `kamu system generate-token` command useful for debugging node interactions
- New `--check` flag for `kamu login` command to validate token with the remote and exit

## [0.159.0] - 2024-02-16
### Added
- New `--exists-ok` flag for `kamu init` command
### Fixed
- Ignoring the trailing slash during inference of a dataset name from pull URL

## [0.158.0] - 2024-02-13
### Added
- Flows API now reports number of ingested/transformed blocks & records to improve UI informativity
- Support of `--recursive` flag for `kamu delete` and `kamu verify` commands
### Changed
- The state when all flows of the given dataset are paused should be queryable via GraphQL API
- Added caching of metadata chains to improve performance within transactions

## [0.157.0] - 2024-02-12
### Added
- Complete support for `arm64` architecture (including M-series Apple Silicon)
  - `kamu-cli` now depends on multi-platform Datafusion, Spark, Flink, and Jupyter images allowing you to run data processing at native CPU speeds
### Changed
- Spark engine is upgraded to latest version of Spark 3.5
- Spark engine is using [ANSI mode](https://spark.apache.org/docs/latest/sql-ref-ansi-compliance.html) by default which produces helpful errors instead of silently returning `null` in many built-in functions
### Fixed
- Modeling mistake in Smart Transfer Protocol that creates unexpected push/pull transfer path for metadata blocks

## [0.156.3] - 2024-02-09
### Added
- Native support for `arm64` architecture (including M-series Apple Silicon) in `kamu-cli` and `kamu-engine-datafusion`
  - Note: Flink and Spark engine images still don't provide `arm64` architecture and continue to require QEMU
### Changed
- Flow system scheduling rules improved to respect system-wide throttling setting and take last successful run into account when rescheduling a flow or after a restart

## [0.156.2] - 2024-02-07
### Changed
- Using unique container and network names to prevent collisions when running concurrent `kamu` processes
- Improved error handling for all subprocesses

## [0.156.1] - 2024-02-05
### Fixed
- Pausing dataset flow configuration via the dedicated API should have impact on the currently running flow

## [0.156.0] - 2024-02-03
### Added
- New type `DatasetRefPattern` which allows CLI command to accept global pattern
- New GraphQL APIs for quick pausing/resuming of dataset flow configs preserving the scheduling rules
- New GraphQL APIs for server-side filtering of flow listings (by type, by status, and by initiator)
### Changed
- `kamu deleted` and `kamu verify` now accepts global pattern expression
- Error handling for pipe subprocesses with file output
- Pagination implementation made more efficient for flows and tasks event stores

## [0.155.0] - 2024-01-25
### Added
- Datafusion-based interactive SQL shell
### Changed
- Datafusion is now the default engine for `kamu sql` command

## [0.154.2] - 2024-01-25
### Changed
- Use artificial control over time in `FlowService` tests to stabilize their behavior
- CRON expressions API should allow only classic 5-component syntax

## [0.154.1] - 2024-01-24
### Fixed
- Eliminated issue when launching transform flows for derived datasets after upstream dataset is updated.

## [0.154.0] - 2024-01-24
### Added
- `kamu logout` command accepts `--all` switch to drop all current server sessions
### Changed
- `kamu login` and `kamu logout` commands accept server URL as a positional argument, not as `-s` switch
- Improved output reporting of `kamu logout` command
### Fixed
- `kamu login` and `kamu logout` commands properly handle platform URLs without an explicit schema (`https://` attached by default)
- Flow configuration API no longer crashes on specific input combinations when interval expressed in smaller time units
   exceed minimal boundary that forms a bigger time unit
- Fixed runtime crashes related to background execution of automatically scheduled tasks

## [0.153.0] - 2024-01-17 (**BREAKING**)
### Changed
- This release contains major breaking changes and will require you to re-create your workspace (sorry!)
- Changes primarily reflect the **major updates in ODF spec**:
  - schema harmonization and scanning performance (see https://github.com/open-data-fabric/open-data-fabric/pull/71)
  - and unified changelog schema to support **retractions and corrections** (see https://github.com/open-data-fabric/open-data-fabric/pull/72)
- Metadata
  - DIDs and hashes now use `base16` encoding (see [RFC-012](https://github.com/open-data-fabric/open-data-fabric/blob/master/rfcs/012-recommend-base16-encoding.md))
  - Enum representation in YAML manifests now favors `PascalCase` (see [RFC-013](https://github.com/open-data-fabric/open-data-fabric/blob/master/rfcs/013-yaml-enum-representation.md))
  - When defining transformation queries in `SetPollingSource`, `AddPushSource`, and `SetTransform` events, the output query is now considered to be the one without an alias
  - the `inputs` in `SetTransform` now use only two fields `datasetRef` (for reference or ID of a dataset) and `alias` for referring to the input in SQL queries
  - `Csv` reader format has been reduced to essential properties only
- Data
  - You will notice a new `op` column in all dataset which is used to signify **retractions and corrections** (see [RFC-015](https://github.com/open-data-fabric/open-data-fabric/blob/master/rfcs/015-unified-changelog-stream-schema.md))
  - `Snapshot` merge strategy will no longer produce `obsv` column but instead use the new unified retraction/correction mechanism via `op` column
- `tail` command now sorts events by `offset` in descending order
- `multiformats` were extracted into a separate crate
### Removed
- Pure Spark ingest has been removed
  - Datafusion ingest is now default option for polling and push sources
  - Spark and other engines can still be used for `preprocess` step to perform transformations which Datafusion does not yet support (e.g. GIS projection conversion)
- Dropped support for deprecated `JsonLines` format
### Added
- Engine protocol was extended with `execute_raw_query` operation
- Metadata chain added a lot more strict validation rules
- `setWatermark` mutation in GQL API

## [0.152.0] - 2024-01-17
### Added
- Initial support for local predefined Admin users
- New GraphQL APIs extending flows system capabilities:
   - ability to list summary information about flows
   - flow execution history function
- New command `kamu system diagnose` to run checks for correct system work
- Additional info about workspace and container version for `kamu system info` command
### Fixed
- Fixed bug in getting available dataset actions for a user, in case of `kamu ui`
- `kamu add`: corrected a link in help examples

## [0.151.0] - 2024-01-09
### Added
- New GraphQL APIs to manually schedule and cancel dataset flows
- Cron expression implementation for dataset flows
### Changed
- Automatically cancelling scheduled tasks if parent flow is cancelled or aborted
### Fixed
- Fixed initialization of datasets without dependencies causing UI breakage

## [0.150.1] - 2023-12-29
### Added
- New flag `--get-token` for `kamu system api-server` cli command which additionally prints
  JWT token in console
### Fixed
- Fixed async file flushing issues that could result in a race condition when using containerized ingest
- `kamu pull`: fixed containerized iterative ingestion

## [0.150.0] - 2023-12-27
### Added
- GraphQL API to configure automatic run of dataset flows:
  - a schedule for main flows, like ingest of root datasets
  - a batching condition for dependent flows, such as executing transforms
### Changed
- Changed logic in `SimpleTransferProtocol` now block data and checkpoint downloading/uploading
  in parallel. Default parallel tasks is 10, but it could be changed by changing
  `SIMPLE_PROTOCOL_MAX_PARALLEL_TRANSFERS` environment variable

## [0.149.0] - 2023-12-23
### Added
- Added `KAMU_WORKSPACE` env var to handle custom workspace path if needed
- Added `event-bus` crate: a utility component based on Observer design pattern,
  which allows event producers and event consumers not to know about each other
- Applied `event-bus` component to inform consumers of dataset removal, dependency changes,
  task completions
- Added in-memory dataset dependency graph instead of continuous rescanning of all datasets:
   - the initial dependencies are computed on demand on first request
   - using `petgraph` project to represent dataset dependencies in the form of directed acyclic graph
   - further events like new/removed dependency or dataset removal update the graph
   - simplified GraphQL APIs and dataset removal check using new dependency graph
- Added prototype of flow management system:
   - flows are automatically launched activities, which are either dataset related or represent system process
   - flows can have a schedule configuration, using time delta or CRON expressions
   - flows system manages activation of flows according to the dynamically changing configuration
   - flows system manages triggering of dependent dataset flows, when their inputs have events
   - derived flows may have throttling settings
### Changed
- Integrated latest `dill=0.8` version, which removes a need in registering simple dependency binds
- Using new `dill=0.8` to organize bindings of structs to implemented traits via declarative attributes

## [0.148.0] - 2023-12-20
### Added
- GQL `currentPushSources` endpoint
### Changed
- GQL `currentSource` endpoint was deprecated in favor of new `currentPollingSource` endpoint

## [0.147.2] - 2023-12-19
### Fixed
- Cargo.lock file update to address [RUSTSEC-2023-0074](https://rustsec.org/advisories/RUSTSEC-2023-0074)

## [0.147.1] - 2023-12-15
### Fixed
- Legacy Spark ingest was failing to start a container when fetch source is pointing at a local FS file with a relative path

## [0.147.0] - 2023-12-13
### Changed
- Updates to support open-data-fabric/open-data-fabric#63
- Metadata chain will complain about `AddData` or `ExecuteTransform` events if there is no `SetDataSchema` event
- Push ingest no longer piggy-backs on `SetPollingSource` - it requires `AddPushSource` event to be present
- `DatasetWriter` will now validate that schema of the new data block matches the schema in `SetDataSchema` to prevent schema drift
### Added
- Name of the push source can optionally be specified in CLI command and REST API

## [0.146.1] - 2023-11-27
### Added
- New dataset permission for UI: `canSchedule`
- Added `kamu ui` feature flag to control availability of datasets scheduling

## [0.146.0] - 2023-11-24
### Added
- New `kamu ingest` command allows you to push data into a root dataset, examples:
  - `kamu ingest my.dataset data-2023-*.json` - to push from files
  - `echo '{"city": "Vancouver", "population": 675218}' | kamu ingest cities --stdin`
- New `/{dataset}/ingest` REST endpoint also allows you to push data via API, example:
  - Run API server and get JWT token: `kamu ui --http-port 8080 --get-token`
  - Push data: `echo '[{...}]' | curl -v -X POST http://localhost:8080/freezer/ingest -H 'Authorization:  Bearer <token>'`
- The `kamu ui` command now supports `--get-token` flag to print out the access token upon server start that you can use to experiment with API
### Changed
- Upgraded to `arrow v48`, `datafusion v33`, and latest AWS SDK

## [0.145.6] - 2023-10-30
### Fixed
- Jupyter image now correctly parses dataset aliases in multi-tenant repositories

## [0.145.5] - 2023-10-26
### Changed
- FlightSQL interface tweaks to simplify integration into `api-server`

## [0.145.4] - 2023-10-24
### Fixed
- `kamu ui` should run without specifying any auth secrets

## [0.145.3] - 2023-10-18
### Changed
- Demanding required env vars to be set before API server / Web UI server startup
- Custom error messages for non-valid session in GraphQL queries depending on the reason
### Fixed
- If access token points on unsupported login method, it's a client error (4xx), not (5xx)

## [0.145.2] - 2023-10-16
### Changed
- GitHub API results (login, token resolution, account queries) now have a runtime cache
  to avoid excessive number of external calls (and related call rate bans)

## [0.145.1] - 2023-10-13
### Changed
- GitHub Client ID now delivered as a part of runtime configuration for UI
### Fixed
- Crashes upon iterating multi-tenant local FS datasets with short dataset alias

## [0.145.0] - 2023-10-11
### Added
- Ability to login to a remote ODF server via CLI commands:
   - `kamu login` command opens platform's frontend login form and collects access token on success
   - `kamu logout` command drops previously saved access token
   - tokens can be stored both in local workspace as well as in user home folder
   - access tokens are attached as Bearer Authentication header in simple/smart protocol client requests
- ODF server handlers for simple/smart protocols correctly implement authentication & authorization checks
- ODF server URLs vary depending on multi-tenancy vs single-tenancy of dataset repository
### Changed
- Significantly reworked smart transfer protocol tests, support of multi-tenancy, authentication, authorization


## [0.144.1] - 2023-10-02
### Fixed
- Flight SQL + JDBC connector showing empty result for `GROUP BY` statements

## [0.144.0] - 2023-09-25
### Added
- New protocol adapter for [Arrow Flight SQL](https://arrow.apache.org/blog/2022/02/16/introducing-arrow-flight-sql/)
  - Using this adapter you can connect to `kamu` as JDBC data source from DBeaver, Tableau and other BI tools
  - To run Flight SQL server use `kamu sql server --flight-sql` command

## [0.143.0] - 2023-09-19
### Added
- Support for multi-tenant workspaces in Jupyter Notebook extension
- Support for GraphQL multi-tenant mode:
   - Added new endpoint for querying engine supported login methods
   - Added `AuthenticationService` and `AuthenticationProvider` concepts that implement login functionality
   - CLI authentication provider: login same as password with preconfigured accounts in `.kamucliconfig` files
   - Login issues and interprets Kamu-specific JWT tokens
   - GraphQL queries are expected to attach JWT tokens as Bearer authentication header
   - Modeling anonymous account sessions
   - Login guards in GraphQL write operations
   - Simple model for dataset permission queries
   - Login instructions and feature flags are sent as configuration in `kamu ui` mode
   - Implemented previously mocked account resolution API
### Fixed
- Failing transform operations in multi-tenant workspaces due to invalid propagation of dataset aliases
### Changed
- Updated WEB UI image to latest release 0.10.0
- GitHub OAuth functionality isolated in a separate component `kamu-adapter-oauth`
- GraphQL: filtering datasets based on logged account
- Unified and clarified namings in account-related data structures

## [0.142.1] - 2023-09-02
### Fixed
- `RecordsFormat` Utf8 issue when truncating strings
### Changed
- Updated `kamu-base:latest-with-data` image to use new DF-ingest-based datasets

## [0.142.0] - 2023-09-01
### Fixed
- Ignoring the downloads cache when `--fetch-uncacheable` flag is used
- Restored pre-sorting of events by `event_time` within one data slice in DataFusion-based ingest
- Performance degradation in local file copying due to async
- Race condition in Zip decompress step that caused file truncation

## [0.141.0] - 2023-08-28
### Fixed
- `datafusion` ingest will not crash on empty inputs when schema inference is enabled
### Added
- Added a warning when fetch cache is used to resume ingest: `Using cached data from X minutes ago (use kamu system gc to clear cache)`

## [0.140.0] - 2023-08-27
### Added
- **Experimental:** Data ingest using `DataFusion` engine
  - It's an entirely new implementation of data readers and merge strategies
  - It's often over **100x faster** than the `Spark`-based ingest as it has near-instant startup time (even avoids container overhead)
  - New merge strategies can work directly over S3 without downloading all data locally
  - It supports all existing data formats (Parquet, CSV, NdJson, GeoJson, Shapefile)
    - Some advanced CSV / Json reader options are not yet implemented, most notably `timestampFormat`
  - `Spark` is still used by default for compatibility. To start using `DataFusion` declare (a potentially no-op) `preprocess` step in your root dataset manifest ([see example](examples/currency_conversion/ca.bankofcanada.exchange-rates.daily.yaml))
  - `Spark`-based ingest will be removed in future versions with `DataFusion` becoming the default, however we are planning to support `Spark` and all other engines in the `preprocess` step, while `DataFusion` will still be handling the initial reading of data and merging of results
### Changed
- All examples where possible are now using `DataFusion` ingest

## [0.139.0] - 2023-08-17
### Added
- Prototyped authorization checks for CLI functionality based on OSO-framework:
   - for now the assumption is that all datasets are public
   - public datasets can be read by anyone, but written only by owner
   - authorization checks (Read, Write) integrated into every known CLI command or underlying service

## [0.138.0] - 2023-08-15
### Added
- GQL API now supports renaming and deleting datasets

## [0.137.0] - 2023-08-11
### Added
- CLI and GQL API now both support skipping N first records when querying data for the sake of pagination

## [0.136.0] - 2023-08-04
### Added
- Support multi-tenancy within S3-based dataset repository
### Changed
- Updated WEB UI image to latest release 0.8.0

## [0.135.0] - 2023-08-01
### Added
- New `kamu version` command that outputs detailed build information in JSON or YAML
  - `kamu --version` remains for compatibility and will be removed in future versions
- New `kamu system info` command that outputs detailed system information
  - Currently only contains build info but will be in future expanded with host environment info, docker/podman versions, and other things useful for diagnostics
- GQL API: New `updateReadme` mutation
### Changed
- GQL API: Moved dataset creation and event commit operations to `mutation`

## [0.134.0] - 2023-07-27
### Changed
- New engine I/O strategies allow ingest/transform to run over datasets in remote storage (e.g. S3) even when engine does not support remote inputs
- Improved credential reuse in S3-based dataset repository
- Simplified S3 tests

## [0.133.0] - 2023-07-17
### Changed
- Lots of internal improvements in how data is being passed to engines
- All engine inputs are now mounted as individual files and as read-only to tighten up security
- Using an updated Spark engine image

## [0.132.1] - 2023-07-13
### Fixed
- S3 ObjectStore is now properly initialized from standard AWS environment variables

## [0.132.0] - 2023-07-12
### Added
- Initial support for CLI-only local multi-tenant workspaces and resolving multi-tenant dataset references
### Changed
- Improved `--trace` feature to output detailed async task breakdown
### Fixed
- Data hashing will no longer stall the event main loop thread

## [0.131.1] - 2023-06-27
### Fixed
- Resolved wrong cache directory setting for ingest tasks

## [0.131.0] - 2023-06-23
### Changed
- Internal: isolated infra layer from direct access to WorkspaceLayout / DatasetLayout to support different layouts or non-local stores in future
- Workspace version #2: storing remote aliases configuration as a part of dataset info-repo

## [0.130.1] - 2023-06-19
### Added
- Improved tracing and error handling in the GQL API

## [0.130.0] - 2023-06-16
### Added
- New `knownEngines` GQL API for displaying a list of recommended engines in Web UI

## [0.129.0] - 2023-06-15
### Added
- Event-sourced implementation of the basic but functional task system
### Changed
- Upgraded to latest `datafusion`

## [0.128.5] - 2023-06-13
### Added
- Task system prototyping (in-memory backend + GQL API)
### Changed
- More tracing instrumentation for Query service, and ObjectStore builders
### Fixed
- Caught root cause of platform's S3 data querying issues

## [0.128.0] - 2023-05-31
### Added
- New `kamu --trace` flag will record the execution of the program and open [Perfetto UI](https://perfetto.dev/) in a browser, allowing to easily analyze async code execution and task performance. Perfetto support is still in early stages and needs more work to correctly display the concurrent tasks.
- Added a few common command aliases: `ls -> list`, `rm -> delete`, `mv -> rename`

## [0.127.1] - 2023-05-29 (**BREAKING**)
### Fixed
- Handle "Interrupted system call" error when waiting for container to spawn.

## [0.127.0] - 2023-05-29 (**BREAKING**)
### Changed
-  Upgraded to new `spark` engine image that better follows the ODF spec regarding the timestamp formats. This may cause schema harmonization issues when querying the history of old datasets.
### Added
- Experimental support for new [`datafusion` engine](https://github.com/kamu-data/kamu-engine-datafusion) based on [Apache Arrow DataFusion](https://github.com/apache/arrow-datafusion). Although it's a batch-oriented engine it can provide a massive performance boost for simple filter/map operations. See the [updated documentation](https://docs.kamu.dev/cli/supported-engines/) for details and current limitations.

## [0.126.2] - 2023-05-26
### Fixed
- AWS S3 object store is getting proper credentials from already resolved AWS SDK cache

## [0.126.1] - 2023-05-26
### Fixed
- Silent reaction on missing AWS environment variables when constructing S3 object store

## [0.126.0] - 2023-05-26
### Changed
- Refactoring of query service to support S3-based dataset repositories

## [0.125.1] - 2023-05-22
### Fixed
- Container will be considered ready only when reaching `running` status, not `created`

## [0.125.0] - 2023-05-22
### Changed
- Refactoring of container process handling to unify termination and cleanup procedure
### Added
- Containerized ingest will display fetch progress
### Fixed
- Spinners displayed by `pull`/`push` commands sometimes were not animating or refreshing too frequently

## [0.124.1] - 2023-05-17
### Changed
- Smart transfer protocol: improved resilience to web-socket idle timeouts during long push flows

## [0.124.0] - 2023-05-14
### Changed
- Limiting use of `curl` dependency to FTP
- FTP client is now an optional feature. It's still enabled in release but off by default in dev to speed up builds.

## [0.123.1] - 2023-05-14
### Changed
- Build improvements
- Excluding most of `openssl` from the build
- Removed `--pull-test-images` flag from `kamu init` command in favor of pulling images directly during tests

## [0.123.0] - 2023-05-12
### Fixed
- Verification of data through reproducibility should ignore differences in data and checkpoint sizes

## [0.122.0] - 2023-05-11
### Fixed
- `kamu add` command no longer fails to deduplicate existing datasets
- Tracing spans in logs no longer interfere with one another in concurrent code
### Changed
- Improved dataset creation logic to make it more resilient to various failures
- Improved `kamu add` command error handling

## [0.121.1] - 2023-05-06
### Fixed
- Preserving previous watermark upon fetch step returning no data

## [0.121.0] - 2023-05-05 (**BREAKING**)
### Changed
- Deprecated `.kamu/datasets/<dataset>/cache` directory - a workspace upgrade will be required (see below)
- Support ingest source state per [ODF RFC-009](https://github.com/open-data-fabric/open-data-fabric/blob/master/rfcs/009-ingest-source-state.md)
- Introduced workspace-wide cache in `.kamu/cache`
- Introduced workspace versioning and upgrade procedure via `kamu system upgrade-workspace` command
- Upgraded to latest `datafusion` and `arrow`
### Added
- New `kamu system gc` command to run garbage collector (currently only cleans up cache)

## [0.120.1] - 2023-05-01
### Fixed
- Improved recovery after aborting smart protocol push/pull operations

## [0.120.0] - 2023-04-20
### Added
- Smart Transfer Protocol now supports pushing into local filesystem workspace repository.
  It can be activated via:
   `kamu push <dataset_name> --to odf+http://<server-address>:<port>/<dataset_name>`.
  I.e., run API server in one Kamu workspace directory, where you intend to push `my-dataset`to:
   `kamu system api-server --http-port=35433`
  and push from the Kamu workspace directory, where `my-dataset` is stored:
   `kamu push my-dataset --to odf+http://localhost::35433/my-dataset`
### Changed
- Upgraded to latest `datafusion` and `arrow`
- Updated to multi-tenant references and aliases in accordance with ODF spec
- New datasets no longer use staging area before `DatasetBuilder` finishes them

## [0.119.0] - 2023-04-10
### Added
- Smart Transfer Protocol: implemented Push flow for S3-based dataset repository only.
  Does not work with the local workspace yet.

## [0.118.0] - 2023-04-06
### Fixed
- Updated IPFS gateway status code handling after upstream fixes to correctly report "not found" status (#108)

## [0.117.0] - 2023-04-03
### Changed
- Revised workspace dependencies management:
  - Sharing single definition of common dependencies between modules
  - Using `cargo-deny` utility for dependencies linting
- Migrated to official S3 SDK (got rid of unmaintained `Rusoto` package)
- Moved developer's guide to this repository

## [0.116.0] - 2023-03-28
### Added
- Smart Transfer Protocol: implemented Pull flow based on web-sockets. It can be activated via:
   `kamu pull odf+http://<server-address>:<port>/<dataset_name>`.
  I.e., run API server in one Kamu workspace directory, where a `my-dataset` dataset is present:
   `kamu system api-server --http-port=35433`
  and pull from another Kamu workspace directory:
   `kamu pull odf+http://localhost::35433/my-dataset`
- S3-based dataset repository implementation
### Changed
- Improved status codes and error handling in API server's routes for Simple Transfer Protocol

## [0.115.0] - 2023-03-19
### Changed
- Updated to new `rustc`
- Updated to latest `datafusion` and `arrow`
- Improved release procedure

## [0.114.3] - 2023-03-18
### Changed
- Migrated engine images from Docker Hub to `ghcr.io`

## [0.114.2] - 2023-03-13
### Fixed
- Fixed JSON serialization of some datasets by enabling `chrono-tz` feature in `arrow` that became optional

## [0.114.1] - 2023-03-12
### Fixed
- `kamu pull` will not panic on root datasets that don't define a polling source and will consider them up-to-date

## [0.114.0] - 2023-03-12
### Added
- `kamu add` command now supports reading from STDIN

## [0.113.0] - 2023-03-11
### Changed
- Upgraded major dependencies

## [0.112.0] - 2023-02-19
### Added
- New GraphQL API for dataset creation and committing new blocks

## [0.111.0] - 2023-02-16
### Added
- GraphQL API exposes current vocabulary as a part of dataset's metadata

## [0.110.1] - 2023-02-10
### Fixed
- Fixed GraphQL API issues with TransformInput structures with the alias name that is different from dataset name

## [0.110.0] - 2023-02-09
### Changed
- Improved reaction of `kamu inspect schema` and `kamu tail` on datasets without schema yet
- GraphQL schema and corresponding schema/tail responses now assume there might not be a dataset schema yet
- Web-platform version upgraded after GraphQL API changes

## [0.109.0] - 2023-02-05
### Fixed
- Lineage and transform now respect names of datasets in the `SetTransform` metadata events, that may be different from names in a workspace

## [0.108.0] - 2023-01-30
### Fixed
- Upgrade to Flink engine prevents it from crashing on checkpoints over 5 MiB large

## [0.107.0] - 2023-01-25 (**BREAKING**)
### Changed
- Major upgrade of Apache Flink version
- No updates to existing datasets needed, but the verifiability of some datasets may be broken (since we don't yet implement engine versioning as per ODF spec)
### Added
- Flink now supports a much nicer temporal table join syntax:
  ```sql
  SELECT
    t.event_time,
    t.symbol,
    p.volume as volume,
    t.price as current_price,
    p.volume * t.price as current_value
  FROM tickers as t
  JOIN portfolio FOR SYSTEM_TIME AS OF t.event_time AS p
  WHERE t.symbol = p.symbol
  ```
- We recommend using `FOR SYSTEM_TIME AS OF` join syntax as replacement for old `LATERAL TABLE` joins
- Determinism of Flink computation should be improved

## [0.106.0] - 2023-01-19
### Changed
- Upgrade to stable version of `arrow-datafusion`

## [0.105.0] - 2023-01-13
### Fixed
- Upgraded `sparkmagic` dependency and removed hacks to make it work with latest `pandas`
- Returning `[]` instead of empty string for no data in GQL
### Changed
- Improved testing utilities
- Refactored commit procedure

## [0.104.0] - 2022-12-28
### Added
- Installer script that can be used via `curl -s "https://get.kamu.dev" | sh`
- Unified table output allowing commands like `kamu list` to output in `json` and other formats

## [0.103.0] - 2022-12-23
### Changed
- Major upgrade to latest versions of `flatbuffers`, `arrow`, `datafusion`, and many more dependencies

## [0.102.2] - 2022-12-08
### Change
- Fixed Web UI server code to match `axum-0.6.1`

## [0.102.1] - 2022-12-08
### Changed
- Dependencies upgrade
- Demo environment synchronized

## [0.102.0] - 2022-11-18
### Changed
- Upgraded embedded Web UI to the latest version

## [0.101.0] - 2022-11-17
### Added
- Made core images configurable for customization and ease of experimentation
### Changed
- Updated to latest Jupyter image and all other dependencies

## [0.100.2] - 2022-11-17
### Fixed
- CLI parser crash on `kamu repo alias add/delete` subcommand

## [0.100.1] - 2022-11-17
### Fixed
- CLI parser crash on `kamu sql server --livy` subcommand

## [0.100.0] - 2022-11-14
### Added
- More elaborate SQL error messages propagated from DataFusion via GraphQL API
### Changed
- Upgraded rust toolchain to fix `thiserror` issues. Backtrace feature is now considered stable
- Fixed issues with `ringbuf` library updates
- Updates related to breaking changes in `clap`
- Utilized value parsing capabilities from `clap` to simplify argument conversions
### Fixed
- Field 'total_count' in pagination views of GraphQL API should be mandatory

## [0.99.0] - 2022-10-01
### Added
- Support custom headers when fetching data from a URL (e.g. HTTP `Authorization` header)

## [0.98.0] - 2022-09-05
### Added
- Progress indication when syncing datasets to and from remote repositories
### Changed
- Upgraded to new `rust` toolchain and latest dependencies

## [0.97.1] - 2022-08-19
### Fixed
- Output truncation in `kamu config *` commands

## [0.97.0] - 2022-08-05 (**BREAKING**)
### Added
- Metadata blocks now contain sequence number (breaking format change!)
- Optimized sync operations for diverged datasets using sequence number in blocks
### Fixed
- Panic when pulling a non-existing dataset

## [0.96.0] - 2022-07-23
### Added
- Support for ingesting Parquet format, a new kind of ReadStep in ODF protocol

## [0.95.0] - 2022-07-15
### Added
- New `kamu reset` command that reverts the dataset back to the specified state
- New `kamu push --force` switch to overwrite diverged remote dataset with a local version
- New `kamu pull --force` switch to overwrite diverged local dataset with a remote version
### Fixed
- Improved the `kamu log` command's performance on datasets with high block counts and introduced a `--limit` parameter

## [0.94.0] - 2022-06-22
### Added
- `kamu list --wide` now shows the number of blocks and the current watermarks
- Iterating on Web3 demo

## [0.93.1] - 2022-06-17
### Fixed
- Fixed `completions` command that panicked after we upgraded to new `clap` version

## [0.93.0] - 2022-06-16
### Added
- By default, we will resolve IPNS DNSLink URLs (e.g. `ipns://dataset.example.org`) using DNS query instead of delegating to the gateway. This is helpful when some gateway does not support IPNS (e.g. Infura) and in general should be a little faster and provides more information for possible debugging

## [0.92.0] - 2022-06-08
### Added
- `kamu system ipfs add` command that adds dataset to IPFS and returns the CID - it can be used to skip slow and unreliable IPNS publishing
### Fixed
- Engine runtime error when it was incorrectly using a `.crc` file instead of a parquet data file

## [0.91.0] - 2022-06-05
### Changed
- Clean up cached data files upon successful commit to save disk space
- Push `cache` directory of datasets to remote repositories
  - This is a temporary measure to allow resuming heavy-weight ingest actions from checkpoints

## [0.90.0] - 2022-06-04
### Added
- Experimental support for templating of ingest URLs with environment variables:
```yaml
fetch:
  kind: url
  url: "https://example.org/api/?apikey=${{ env.EXAMPLE_ORG_API_KEY }}"
```
- Experimental support for containerized fetch steps:
```yaml
fetch:
  kind: container
  image: "ghcr.io/kamu-data/example:0.1.0"
  env:
    - name: SOME_API_KEY
```
### Changed
- Flag `kamu pull --force-uncacehable` was renamed to `--fetch-uncacheable`

## [0.89.0] - 2022-05-22
### Added
- When pushing to IPNS execute `ipfs name publish` even when data is up-to-date to extend the lifetime of the record.

## [0.88.0] - 2022-05-19
### Added
- Support pushing datasets to IPFS via IPNS URLs `kamu push <dataset> ipns://<key_id>`

## [0.87.0] - 2022-05-16 (**BREAKING**)
### Changed
- We got rid of `.kamu.local` volume directory in favor of keeping all dataset data under `.kamu/datasets/<name>` folders. This unifies the directory structure of the local workspace with how datasets are stored in remote repositories, and makes it easier to sync datasets to and from.
### Added
- Support for `ipns://` URLs in `kamu pull`

## [0.86.0] - 2022-05-16 (**BREAKING**)
### Changed
- Implements [ODF RFC-006](https://github.com/open-data-fabric/open-data-fabric/blob/master/rfcs/006-checkpoints-as-files.md) to store checkpoints as files and reference them using physical hashes
- Data files are now named and stored according to their physical hashes, as per ODF spec
- Above changes also affect the repository format
- Upgraded to `rustc-1.62.0` and latest dependencies
- Improved error handling and reporting
### Added
- Support for [ODF: Simple Transfer Protocol](https://github.com/open-data-fabric/open-data-fabric/blob/2e43c39a484309b2726a015dc3c10e4cfb9fd590/rfcs/007-simple-transfer-protocol.md) for syncing datasets to/from remotes
- Support for URL-based remote references, e.g. `kamu pull http://my.repo.org/some/dataset --as my.dataset`
  - URLs are also allowed for pull/push aliases
- Auto-deriving local names from remote reference, e.g. `kamu pull http://my.repo.org/some/dataset` will pull into `dataset`
- Support for IPFS source (via HTTP Gateway), e.g. `kamu pull ipfs://bafy...aabbcc/some/dataset`
  - IPFS gateway is configurable
  - To use your local IPFS daemon as gateway do `kamu config --user set protocol.ipfs.httpGateway "http://localhost:8080"`
### Fixed
- Truncation of `kamu.log` in visual mode

## [0.85.1] - 2022-04-09
### Fixed
- Don't panic in `kamu ui` when there is no default browser set

## [0.85.0] - 2022-04-09
### Changed
- Updated to latest ODF schemas
- Unpacked dataset descriptions in GQL
- Updated Web UI
- Extended GQL metadata block type with mock author information

## [0.84.1] - 2022-04-08
### Added
- Web UI embedding into macOS build

## [0.84.0] - 2022-04-08
### Added
- Early Web UI prototype is now available via `kamu ui` command

## [0.83.0] - 2022-03-30
### Added
- Using code generation for GQL wrappers around ODF types
- Extended GQL API with root source metadata

## [0.82.0] - 2022-03-22
### Added
- Added more libraries into Jupyter image (including `xarray`, `netcdf4`, and `hvplot`).
- Improved examples and demo environment.

## [0.81.1] - 2022-03-16
### Fixed
- Upgrading Spark engine that fixes merge strategies producing unnecessary updates.
- Fixed `filesGlob` entering infinite loop when last file does not result in a commit (no new data to ingest).

## [0.81.0] - 2022-02-19
### Changed
- GQL `tail` query will now return `DataQueryResult` containing schema information instead of raw `DataSlice`.

## [0.80.0] - 2022-02-19
### Added
- GQL API now supports executing arbitrary SQL queries (using `datafusion` engine).
### Changed
- Removed use of default values from GQL schema.
- Upgraded to latest `arrow` and `datafusion`.

## [0.79.0] - 2022-02-08
### Added
- `kamu inspect schema` now supports JSON output.
### Changed
- Upgraded to `datafusion` version 6.

## [0.78.2] - 2022-01-27
### Added
- Added `currentPage` field to the GQL pagination info.

## [0.78.1] - 2022-01-24
### Changed
- Upgraded to latest version of `dill` and other dependencies.

## [0.78.0] - 2022-01-17
### Added
- Evolving the GraphQL API to support multiple `MetadataEvent` types.

## [0.77.1] - 2022-01-17
### Fixed
- CORS policy was too strict not allowing any headers.
- Small CLI parsing tweaks.

## [0.77.0] - 2022-01-16
### Added
- New crate `kamu-adapter-graphql` provides GraphQL interface for ODF repositories.
- New command `kamu system api-server` runs HTTP + GraphQL server over current Kamu workspace with built-in GQL Playground UI.
- New command `kamu system api-server gql-query` executes single GraphQL query and writes JSON output to stdout.
- New command `kamu system api-server gql-schema` dumps GraphQL API schema to stdout.

## [0.76.0] - 2022-01-14
### Changed
- Maintenance release - no user-facing changes.
- Migrated from explicit threading to `tokio` async.
- Better separation of architectural layers.
- Improved error handling.

## [0.75.1] - 2022-01-05
### Fixed
- Added more validation on events that appear in `DatasetSnapshot`s.
- Fix flag completion after `clap` crate upgrade.

## [0.75.0] - 2022-01-04 (**BREAKING**)
### Changed
- Implements [ODF RFC-004](https://github.com/open-data-fabric/open-data-fabric/blob/master/rfcs/004-metadata-extensibility.md).
- Workspaces will need to be re-created. This is the last major metadata format change - we will be working on stabilizing metadata now.
- Some manifest formats have changed and will need to be updated.
  - `DatasetSnapshot` needs to specify `kind` field (`root` or `derivative`)
  - `DatasetSnapshot.source` was replaced with `metadata` which is an array of metadata events

## [0.74.0] - 2021-12-28 (**BREAKING**)
### Changed
- Implements [ODF RFC-003](https://github.com/open-data-fabric/open-data-fabric/blob/master/rfcs/003-content-addressability.md).
- Workspaces will need to be re-created. Sorry again!
- Some manifest formats have changed and will need to be updated.
  - `Manifest.apiVersion` renamed to `version`
  - `DatasetSnapshot.id` renamed to `name`
  - `DatasetSourceDerivative.inputs` should now specify `id` (optional) and `name` (required)
  - `TemporalTable.id` renamed to `name`
- Datasets now have a globally unique identity.
  - IDs can be viewed using `kamu log -w`
- Metadata format switched to a much faster and compact `flatbuffers`.
  - You can still inspect it as YAML using `kamu log --output-format yaml`

## [0.73.0] - 2021-12-11 (**BREAKING**)
### Changed
- Implements [ODF RFC-002](https://github.com/open-data-fabric/open-data-fabric/blob/master/rfcs/002-logical-data-hashes.md).
- Engines are no longer responsible for data hashing - a stable hash algorithm is implemented in `kamu`
- Pending data part files and checkpoints will be stored in `cache` directory along with other ingest artifacts
### Added
- A fully working implementation of data integrity checks
- `kamu verify` command now accepts `--integrity` flag to only check data hashes without replaying transformations

## [0.72.0] - 2021-12-07 (**BREAKING**)
### Changed
- Implements [ODF RFC-001](https://github.com/open-data-fabric/open-data-fabric/blob/master/rfcs/001-record-offsets.md) that adds record offset system column.

## [0.71.0] - 2021-11-29
### Changed
- Made engine timeouts configurable
- Better error logging
- Upgrade `rustc` and dependencies

## [0.70.0] - 2021-11-07
### Changed
- Upgraded to latest `rustc`
- Upgraded to latest dependencies

## [0.69.0] - 2021-10-25
### Added
- The `verify` command now accepts root datasets and in future will perform data integrity check
### Fixed
- The `up-to-date` status reporting when pulling derivative datasets

## [0.68.0] - 2021-10-16
### Fixed
- `tail` command will truncate cells that are too long and mask binary types for human-friendly output
- Fetch overrides will no longer interfere with regular caching

## [0.67.0] - 2021-10-02
### Added
- Engine provisioning now support concurrency limit (via `engine.maxConcurrency` config option)
### Fixed
- When running in host networking mode (e.g. in container) the engine concurrency will be set to `1` to prevent engine instances from interfering with one another

## [0.66.0] - 2021-10-01
### Changed
- Major logging system improvements (switched from `slog` to `tracing`)

## [0.65.2] - 2021-09-29
### Fixed
- SQL shell does not use temp directory for shell init script to avoid extra mounts

## [0.65.1] - 2021-09-29
### Fixed
- Ingest errors will be correctly reported under `podman` where exit code was taking precedence over error specified in the engine response file

## [0.65.0] - 2021-09-29
### Changed
- Coordinator now communicates with engines via `gRPC` protocol as specified by ODF spec
- Above lets us display readable errors to the user without them needing to dig through log files

## [0.64.0] - 2021-09-11
### Changed
- Switched to BSL code license. See [License FAQ](docs/license_faq.md) for more information about this change.

## [0.63.0] - 2021-09-03
### Fixed
- Data exchange with the engines not uses `.kamu/run` directory, so on systems that run Docker in VMs (Linux, Windows) it's no longer necessary to add extra mounts for the temp directories

## [0.62.2] - 2021-08-30
### Fixed
- Adding few workarounds around bugs in Arrow / DataFusion related to working with DECIMAL and TIMESTAMP types

## [0.62.1] - 2021-08-28
### Fixed
- Allowing Flink engine to run under host network namespace, for the "podman-in-docker" scenario

## [0.62.0] - 2021-08-26
### Changed
- Some internal improvements

## [0.61.1] - 2021-08-25
### Added
- Some internal convenience commands for image manipulation

## [0.61.0] - 2021-08-25
### Added
- New `kamu inspect schema` command that can display the DDL-style schema and the underlying physical Parquet schema of a dataset

## [0.60.0] - 2021-08-24
### Added
- New `kamu tail` command allows to inspect last few records in a dataset
- The `kamu sql` command now supports experimental [DataFusion](https://github.com/apache/arrow-datafusion) engine that can execute SQL queries extremely fast. It doesn't have a shell yet so can only be used in `--command` mode, but we will be expanding its use in the future.

## [0.59.0] - 2021-08-18
### Added
- Ability to delete datasets in remote repositories via `kamu delete` command

## [0.58.1] - 2021-08-17
### Fixed
- Upgraded Spark engine brings better error handling for invalid event times

## [0.58.0] - 2021-08-17
### Added
- New `kamu search` command allows listing and searching for datasets in remote repositories

## [0.57.0] - 2021-08-16
### Added
- `kamu inspect lineage` now provides HTML output and can show lineage graph in a browser

## [0.56.0] - 2021-08-16
### Changed
- Upgrade to latest Spark and Livy
- Fixes some issues with geometry types in notebooks and SQL shell

## [0.55.0] - 2021-08-15
### Added
- New `kamu inspect query` command for derivative transform audit
- `kamu log` now supports Yaml output and filtering

## [0.54.0] - 2021-08-15
### Added
- New `kamu inspect lineage` command that shows dependency tree of a dataset
### Changed
- The `kamu list depgraph` command was removed in favor of a specialized lineage output type: `kamu inspect lineage --all -o dot`

## [0.53.0] - 2021-08-13
### Fixed
- Upgrading Spark engine with a workaround for upstream bug in Shapefile import
- Engine image pulling status freezes

## [0.52.0] - 2021-08-13
### Added
- New `kamu verify` command that can attest that data in the dataset matches what's declared in metadata
### Fixed
- Spark engines will not produce an empty block when there were no changes to data

## [0.51.0] - 2021-08-08
### Added
- `kamu pull` now supports `--fetch` argument that lets you override where data is ingested from, essentially allowing to push data into a dataset in addition to pulling from the source

## [0.50.0] - 2021-08-05
### Changed
- Renamed `remote` to `repo` / `repository` to be consistent with ODF spec

## [0.49.0] - 2021-08-05
### Added
- Datasets can now be associated with remote repositories for ease of pulling and pushing
- `push` and `pull` commands now allow renaming the remote or local datasets
### Fixed
- Improved error reporting of invalid remote credentials
- Ingest will not create a new block if neither data now watermark had changed

## [0.48.2] - 2021-07-31
### Fixed
- Dependency error in `remote` commands
- Remove incorrect `.gitignore` file generation

## [0.48.1] - 2021-07-26
### Fixed
- `sql` command failing on OSX

## [0.48.0] - 2021-07-23
### Added
- Terminal pagination in `log` command

## [0.47.0] - 2021-07-12
### Fixed
- Upgrading to newer Jupyter and Sparkmagic (fixes some issues in notebooks)
- Better error handling
### Added
- Environment variable completions

## [0.46.0] - 2021-07-11
### Changed
- Multiple internal improvements
- Support for host networking with `podman`
- Support for running standalone Livy for using `kamu` under JupyterHub

## [0.45.0] - 2021-06-26
### Fixed
- Updated Spark engine version to fix networking issue under `podman`
- Updated `rustc` and dependencies

## [0.44.0] - 2021-06-11
### Fixed
- Support for Zip files that cannot be decoded in a streaming fashion.
- Dependency upgrades.

## [0.43.1] - 2021-06-06
### Fixed
- Increased socket check timeout to prevent `kamu sql` trying to connect before Spark server is fully up.

## [0.43.0] - 2021-06-06
### Added
- New `kamu config` command group provides `git`-like configuration.
- Experimental support for `podman` container runtime - a daemon-less and root-less alternative to `docker` that fixes the permission escalation problem. To give it a try run `kamu config set --user engine.runtime podman`.
### Fixed
- The `kamu notebook` command no longer fails if `kamu` network in `docker` was not cleaned up.

## [0.42.0] - 2021-06-05
### Changed
- Upgraded Flink engine to latest `v1.13.1`
- Improved empty data block handling in metadata
- Improved some CLI output format

## [0.41.0] - 2021-05-08
### Added
- `zsh` completions support (via `bashcompinit`)
### Fixed
- Improved error handling of pipe preprocessing commands
### Changed
- Replaced `io.exchangeratesapi.daily.usd-cad` dataset in examples with `ca.bankofcanada.exchange-rates.daily` as it became for-profit.

## [0.40.1] - 2021-05-02
### Fixed
- Improved error handling when `kamu sql` is run in an empty workspace
### Changed
- Upgraded to latest dependencies

## [0.40.0] - 2021-04-29
### Added
- Implemented `sql server` command - now it's possible to run Thrift server on a specific address/port and connect to it remotely.

## [0.39.0] - 2021-04-25
### Added
- Added `--replace` flag to the `add` command allowing to delete and re-add a dataset in a single step.

## [0.38.3] - 2021-04-23
### Fixed
- An error in the `sql` command help message
- Release binaries will now be packaged as `kamu`, not `kamu-cli`

## [0.38.2] - 2021-04-18
### Added
- Detailed help and examples to all CLI commands
- Dependency bump

## [0.38.1] - 2021-04-08
### Changed
- Bumped Spark engine version

## [0.38.0] - 2021-03-28 (**BREAKING**)
### Changed
- Maintenance release
- Upgraded to latest rust toolchain and dependencies
- Updated `flatbuffers` version that includes support for optional fields - this changes binary layout making this new version incompatible with metadata generated by the previous ones
### Fixed
- Uncacheable message will no longer obscure the commit message

## [0.37.0] - 2020-12-30 (**BREAKING**)
### Changed
- Metadata restructuring means you'll need to re-create your datasets
- Data files as well as checkpoints are now named with the hash of the block they are associated with
- Protocol between coordinator and engines was modified to pass data files (in the right order) as well as checkpoints explicitly
- Intermediate checkpoints are now preserved (for faster validation and resets)
- Vocabulary has been incorporated into the metadata block (ODF `0.17.0`)
- Lazily computing dataset summaries
- Upgraded dependencies
- Happy New Year!

## [0.36.0] - 2020-11-16
### Changed
- Engine errors will not list all relevant log files
- UI improvements

## [0.35.0] - 2020-11-14
### Added
- Initial support for `S3` as a remote backend

## [0.34.0] - 2020-11-09
### Added
- Initial version of `remote` management
- Initial version of `push` / `pull` commands working with `remote`
- Local file system `remote` backend implementation

## [0.33.0] - 2020-11-01
### Changed
- Upgraded the Spark engine to Spark 3.0

## [0.32.0] - 2020-10-31
### Added
- Support for `flatbuffers` metadata encoding.
- Using `flatbuffers` format for achieving true stable hashes of metadata.
- Aligned metadata with ODF `v0.16.0`.

## [0.31.0] - 2020-10-08
### Added
- `pull` command now supports `--force-uncacheable` flag for refreshing uncacheable datasets.

## [0.30.1] - 2020-09-07
### Fixed
- Add back `.gitignore` file when creating local volume dir.

## [0.30.0] - 2020-09-05
### Changed
- This version is a complete re-write of the application from **Scala** into
  **Rust**. It is mostly on par with the functionality of the previous version
  but has many improvements. Most notably, all interactions not involving
  engines (which are still heavy and run in `docker`) are blazing fast.

## [0.23.0] - 2020-08-22
### Changed
- Updated to latest ODF schema

## [0.22.0] - 2020-07-15
### Added
- `#26`: Follow redirects when fetching data from URL
### Changed
- Follow ODF spec on metadata `refs`

## [0.21.0] - 2020-07-12
### Fixed
- Encoding issue in `DatasetSummary` manifest
### Changed
- Upgraded to use ODF resources

## [0.20.0] - 2020-06-30
### Added
- Windows is somewhat supported now

## [0.19.0] - 2020-06-28
### Changed
- Improving Windows support by removing Hadoop FS dependencies

## [0.18.2] - 2020-06-26
### Changed
- Upgraded Flink engine to `0.3.3`

## [0.18.1] - 2020-06-25
### Changed
- Upgraded Flink engine to `0.3.0`

## [0.18.0] - 2020-06-23
### Added
- Watermarking support

## [0.17.0] - 2020-06-14
### Added
- Added support for [Apache Flink](https://github.com/kamu-data/kamu-engine-flink) engine!

## [0.16.0] - 2020-05-25
### Changed
- Improve sort order of glob-based file sources
- Spark engine will persist events ordered by event time

## [0.15.0] - 2020-05-09
### Added
- `purge` command now supports `--recursive` flag
- Internal improvements and refactoring

## [0.14.0] - 2020-05-03
### Changed
- Consolidating more logic into `engine.spark`

## [0.13.0] - 2020-05-02
### Added
- New `log` command
### Changed
- Use `SHA-256` for dataset and metadata hashing
- The concept of `volume` was converted into `remote`
- Metadata refactoring to isolate engine-specific query parameters
- Metadata refactoring of root/derivative sources
- Moved most ingest logic into coordinator
- Moved transform batching logic into coordinator

## [0.12.1] - 2020-03-22
### Fixed
- Snapshot merge strategy was completely broken

## [0.12.0] - 2020-03-21
### Changed
- Use dataset caching for faster hash computation

## [0.11.0] - 2020-03-08
### Added
- Human-readable formatting support (e.g. in `list` command)

## [0.10.1] - 2020-03-08
### Fixed
- Some issues with `list` and `add` commands

## [0.10.0] - 2020-03-08
### Added
- `list` command now shows data size, number of records, and last pulled time
- `add` command now accounts for dataset dependency order

## [0.9.0] - 2020-03-08
### Changed
- Using new metadata chain prototype!

## [0.8.0] - 2020-01-12
### Added
- Experimental support for remote S3 volumes

## [0.7.1] - 2019-12-29
### Changed
- Bumped ingest version

## [0.7.0] - 2019-12-29
### Changed
- Using snake_case dataset vocabulary

## [0.6.0] - 2019-12-15
### Added
- Richer set of CSV reader options
### Fixed
- Recursive pull concurrency issues

## [0.5.0] - 2019-12-09
### Added
- New `fetchFilesGlob` data source that can load multiple data files at once
- Event time is now a core part of the datasets
### Fixed
- Snapshot merge strategy de-duplicates input rows now

## [0.4.0] - 2019-11-24
### Added
- Basic SQL templating feature
### Fixed
- The `purge` command will no longer delete the dateset

## [0.3.0] - 2019-11-21
### Added
- Command to generate `bash` completions
- Keeping a CHANGELOG<|MERGE_RESOLUTION|>--- conflicted
+++ resolved
@@ -11,7 +11,6 @@
 - Fixed
 -->
 
-<<<<<<< HEAD
 ## [Unreleased]
 ### Added
 - Flow system extended with retry policy support:
@@ -23,7 +22,6 @@
 - Optimized GQL API for flow listings by including already resolved `SetPollingSource` and `SetTransform` event copies into flow descriptions, eliminating the need for costly secondary queries from the UI.
 - Significantly reworked flow configuration and triggering GQL API for improved ease of use and maintainability
 
-=======
 ## [0.244.2] - 2025-07-15
 ### Added
 - Migration to update flow event payloads
@@ -33,7 +31,6 @@
 ## [0.244.1] - 2025-07-11
 ### Fixed
 - `AuthPolicyLayer` correctly works for FlightSQL
->>>>>>> 054d8e7c
 
 ## [0.244.0] - 2025-07-11
 ### Added
