# Changelog
All notable changes to this project will be documented in this file.

The format is based on [Keep a Changelog](https://keepachangelog.com/en/1.0.0/),
and this project adheres to [Semantic Versioning](https://semver.org/spec/v2.0.0.html).

<!--
Recommendation: for ease of reading, use the following order:
- Added
- Changed
- Fixed
-->

<<<<<<< HEAD
## [Unreleased]
### Added
- Private Datasets, access sharing:
  - ReBAC: there can be only one role between a subject (account) and an object (dataset)
  - GQL: CRUD Collaboration API
  - GQL: Implemented API for searching by account name
  - OSO: Added `maintain` & `own` permissions in addition to `read` & `write`
### Fixed
- Private Datasets:
  - GQL: Correct processing of access permissions when viewing flows of another account
=======
## [0.229.0] - 2025-03-24
### Added
- Experimental support for `ChangelogStream` and `UpsertStream` ODF merge strategies.

## [0.228.1] - 2025-03-23
### Added
- Semantic search:
  - More configuration options for indexing, allowing to skip datasets without descriptions or no data.
  - Overfetch is now configurable
  - Service will make repeated queries to the vector store to fill the requested results page size.
### Changed
- Flow: Updated the `BatchingRule` trigger to accept 0 for both properties(`min_records_to_await` and `max_batching_interval`), enabling dependency flow execution even when no data is added to the root dataset.
### Fixed
- HTTP & GQL API: Fixed internal error when query contains an unknown column

>>>>>>> 1257a260

## [0.228.0] - 2025-03-19
### Added
- DB: utilities for working with bind parameter placeholders
- DB-backed dataset references: they are now stored in the database, supporting transactional updates.  
- Ensured short transaction length in ingest & transform updates and compaction tasks.  
- Dataset Reference indexing to build the initial state of the dataset references.  
- Implemented in-memory caching for dataset references that works within the current transaction
### Changed
- Replaced default GraphQL playground with better maintained `graphiql` (old playground is still available)
- Improved API server web console looks
- Upgraded to `datafusion v45` (#1146)
- CI: terminate tests after 5 minutes of execution
- GQL: cleaning up unnecessary `dummy` fields where it can be avoided
- GQL: improve performance by adding shared query state (for query and mutation requests)
- Cleaning up unnecessary `.map_err()` constructs
- DB: cleanup of unnecessary allocations during parameter bindings
- Various small refactorings extracting common methods (e.g. `PaginationOpts::from_page()`)
- Dependency graph updates are improved for transactional correctness.  
- Setting dataset references is now the responsibility of computation service callers. 
- Extracted ODF dataset builders for LFS and S3 to allow for custom implementations.  
- Improved tests for dataset use cases.  
### Fixed
- REST API: `GET /datasets/{id}` returns account data as it should 
- If dataset creation is interrupted before a dataset entry is written, 
   such a dataset is ignored and may be overwritten

## [0.227.1] - 2025-03-14
### Fixed
- Trigger activation during flow throttling correctly save next activation time

## [0.227.0] - 2025-03-13
### Added
- `kamu search` now supports `--local` flag which will use natural language search on datasets in the local workspace (#1136)
  - To use this feature you'll need to configure the OpenAI key in kamu config or set it via `OPENAI_API_KEY` env var
  - By default, uses [Qdrant](https://qdrant.tech/) vector database spawned per command in a container
### Fixed
- `kamu sql server` now works again inside containers (e.g. jupyter)

## [0.226.5] - 2025-03-10
### Fixed
- Prometheus metrics, S3: fixed `storage_url` label values

## [0.226.4] - 2025-03-07
### Changed
- Simple Transfer Protocol & Smart Transfer Protocol use `AppendDatasetMetadataBatchUseCase`
- SQLite: protection against database locking, in case of parallel execution of `kamu` commands.
  - Based on `journal_mode=WAL`
- GQL: speeding up work by reducing allocations
### Fixed
- API server correctly logs unknown routes
- GQL: `Search::query()`: fix regression resulting in unstable ordering of search results
- Fix JSON encoding of `BinaryView` and `Utf8View` data (#1127)


## [0.226.3] - 2025-02-27
### Changed
- `kamu login`: only one argument `--user` (root) is left, other arguments (from subcommands) are removed
### Fixed
- Demo Jupyter start-up failure

## [0.226.2] - 2025-02-26
### Added
- New `FlowSystemConfig` structure in `CLIConfig` which allows 
    to configure `flow_agent` and `task_agent` services 
    with next options `awaiting_step_secs` and `mandatory_throttling_period_secs`
### Fixed
- Single-tenant mode:
  - `kamu add`: public default visibility, unless otherwise specified
  - `kamu pull`: public new default visibility, unless otherwise specified
- Simple Transfer Protocol:
  - Respect the visibility option
  - Updating the dependency graph during block processing

## [0.226.1] - 2025-02-25
### Changed
- New Jupyter image 0.7.1, which can handle v6 workspace layout

## [0.226.0] - 2025-02-24
### Added
- Externally configurable Argon2 hashing mode (minimal settings to speedup e2e tests)
### Changed
- Unified dataset repository format:
  - both LFS and S3, regardless of tenancy config, now organize storage folders solely by dataset ID
  - workspace migration to new repository format (v6) is fully automatic
  - the role of "info/alias" file was reduced only for recovery purposes, 
      the dataset alias resolutions now happen in database only
  - ODF storage unit implementations (LFS, S3) only deal with dataset identifiers:
    - no more dependency on accounts or tenancy configuration
    - S3 cache now considers identifiers of stored datasets only
    - moved them to ODF crate
    - reading HEAD is a must for storage iteration
    - removing HEAD is a first step of dataset deletion
  - `kamu-datasets` domain now has own error and result structures layer, separate from ODF basics
  - Rename operation does not touch a storage unit, became solely a database operation
  - workspace version checking now takes startup job dependencies into account
### Fixed
- Less linear search in in-mem entry repository

## [0.225.3] - 2025-02-24
### Fixed
- E2E: `repo-tests` crate again contains the `kamu-cli` dependency, but as an optional one
  - This way we can correctly reuse the tests in the `kamu-node` repository without affecting the build time
  - It also fixes `make sqlx-prepate` developer command

## [0.225.2] - 2025-02-24
### Added
- Added prometheus metrics for AWS SDK S3 calls
### Changed
- E2E: make `repo-tests` crate independent from `kamu-cli` crate

## [0.225.1] - 2025-02-23
### Fixed
- Fixed arrow `BinaryView` incorrectly being treated as incompatible with `Binary` fields during dataset schema compatibility checks (#1096)

## [0.225.0] - 2025-02-20
### Added
- Added [common-macros](src/utils/common-macros) crate containing macros of general use
  - `kamu list`: display dataset visibility in multi-tenant
  - `kamu pull`: added `--visibility private|public` argument to specify the created dataset visibility
### Changed
- Improved/added trace for repositories & GQL to contain not only the method name but also the structure name
### Fixed
- Restoring OData API tolerance to trailing slashes
- OData API: fixed crash when accessing private dataset

## [0.224.0] - 2025-02-18
### Added
- The usage of local database (SQLite) is activated by default for all single tenant workspaces
### Fixed
- Improved error message for SQL parsing method for queries which includes invalid or reserved keywords
- Fixed false-positive panic ("There cannot be predefined users in a single-tenant workspace") 
    if a `kamu` subcommand that doesn't require workspace found a multiuser `.kamuconfig`
  - For example, before attempting to initialize a workspace or attempting to invoke autocomplete in shell 

## [0.223.0] - 2025-02-13
### Added
- Increased test coverage of the code responsible for access checks
### Changed
- Restructured responsibilities between core and dataset domains upon key dataset CRUD use cases:
  - 8 use cases moved from `core` to `kamu-datasets` domain
  - no longer using outbox for "Renamed" and "DependenciesUpdated" events in datasets, 
      these became internal aspect inside `kamu-datasets` domain
  - simplified creation and commit result structures as they no longer transport new dependencies
  - revised many integration tests:
    - flow system no longer uses real datasets
    - HTTP and GQL use real accounts and dataset entries
- Moved several account-related routines from `AuthenticationService` to `AccountService`, 
  the authentication services has focus only on JWT token and login flows
- Upgraded to `datafusion v45` (#1063)
### Fixed
- GQL metadata query now correctly returns dataset aliases for `SetTransform` event in multi-tenant mode
- Handle panic errors in `kamu inspect lineage -- browse` command
- Improved result messages for `kamu system diagnose` command

## [0.222.0] - 2025-02-06
### Added
- New `AccessTokenLifecycleMessage` outbox message which produced during access token creation
### Changed
- `kamu pull` command now can be called with passing `<remote_repo>/<dataset_name>` arg
  and pull url will be combined automatically 

## [0.221.1] - 2025-01-31
### Fixed
- Private Datasets:
  - Validation `SetTransform` event (input datasets): IDs are used for accessibility checks. 
      Aliases are used only to generate an error message.
  - `OsoDatasetAuthorizer`: readiness to handle duplicates when filtering

## [0.221.0] - 2025-01-29
### Added
- GQL support to query and update email on the currently logged account
- Account registration sends `AccountLifecycleEvent` to `Outbox`
### Changed
- Emails are mandatory for Kamu accounts now:
  - predefined users need to specify an email in config
  - predefined users are auto-synced at startup in case they existed before
  - GitHub users are queried for primary verified email, even if it is not public
  - migration code for the database existing users

## [0.220.0] - 2025-01-27
### Changed
- Private Datasets:
  - GQL, `DatasetFlowRunsMut::trigger_flow()`: added check of input datasets for accessibility for `ExecuteTransform`
  - GQL, `TransformInput::input_dataset()`: dataset may not be accessible
  - GQL, `MetadataChainMut::commit_event`: added check of dataset inputs for availability for `SetTransform`
  - HTTP: added access check for the dataset router (`DatasetAuthorizationMiddleware`), affected:
    - `POST /{dataset}/ingest`
    - `GET /{dataset}/metadata`
    - `GET /{dataset}/tail`
  - HTTP, `GET /datasets/{id}`: access check corrected
  - HTTP: replaced access errors with not found errors
  - CLI, `kamu pull`: replaced access errors with not found errors
- Continued work on use cases extracting:
  - `ViewDatasetUseCase`
  - `EditDatasetUseCase`
  - `GetDatasetDownstreamDependenciesUseCaseImpl`
  - `GetDatasetUpstreamDependenciesUseCaseImpl`

## [0.219.2] - 2025-01-24
### Added
- Reusable static database migrators 

## [0.219.1] - 2029-01-18
### Fixed
- Reverted unstable AWS API dependencies

## [0.219.0] - 2029-01-17
### Changed
- Massive crates restructuring around Open Data Fabric code:
  - `src/odf` concentrates large number of related crates now, preparing for future separation in different Git repo
  - old `opendatafabric` crate became `odf-metadata`
  - low-level repository implementations became `odf-storage[-...]` crates
  - specific storage technologies are gated via features (`lfs`, `s3`, `http`)
  - `DatasetFactory`, `Dataset`, `DatasetSummary`, `DatasetLayout`, `BlockRef`, 
      `MetadataChain` and visiting logic now are residents of `odf-dataset`
  - `kamu-data-utils` became `odf-data-utils`
  - multiple utility libraries introduced, shared both via ODF and main Kamu code 
    (`async-utils`, `file-utils`, `s3-utils`, `test-utils`)
  - `DatasetRepository` still stays in Kamu core, renamed to `DatasetStorageUnit` to better match it's current purpose
  - import statements pointing at ODF code have been cleaned all over the code base (use `odf` meta-crate only outside `src/odf`)


## [0.218.0] - 2029-01-17
### Changed
- Private Datasets:
  - OSO: using user actors / dateset resources that come from the database
    - Thus, any access check relies on real entities
  - GQL, added `Dataset.visibility()` to get the current visibility value
  - GQL, added `DatasetMut.setVisibility()` to be able to change the dataset visibility after it has been created
  - Deletion of previously created (and unused) ReBAC-properties and reindexing
  - OSO: updating the schema to use identifiers instead of names
  - OSO: added resource storage for access speed
  - E2E: Using the correct account in multi-tenant mode
    - And also the possibility of set it up
  - `DatasetOwnershipService`: moved to the `kamu-dataset` crate area & implemented via `DatasetEntryServiceImpl`
  - GQL, `DatasetMetadata.currentUpstreamDependencies`: indication if datasets not found/not accessed
  - GQL, `DatasetMetadata.currentDownstreamDependencies`: exclude datasets that cannot be accessed
  - E2E: added the ability to create an account using CLI

## [0.217.3] - 2025-01-14
### Fixed
- Fix crash on resolving dataset by non-existing account
- Minor improvements in event sourcing aggregation

## [0.217.2] - 2025-01-10
### Changed
- Updated to latest `datafusion` and `alloy` dependencies
- Performance improvements with batch loading of event sourcing aggregates

## [0.217.1] - 2025-01-09
### Changed
- Extended database config options with next fields: `maxConnections`, `maxLifeTimeSecs` and `acquireTimeoutSecs`

## [0.217.0] - 2025-01-08
### Changed
- GraphQL: flows are listed ordered by status and last event time
- Merged two methods(`saveEnvVariable` and `modifyEnvVariable`) from `DatasetEnvVarsMut` info one `upsertEnvVariable`
### Fixed
- GQL api flows queries now fetch dataset polling source only once per dataset(and only if Ingest flow type is here)
- Flow trigger status now become disable on flow fail

## [0.216.0] - 2024-12-30
### Changed
- Flight SQL protocol now supports anonymous and bearer token authentication
- The `kamu notebook` command now defaults to `DataFusion` engine for speed, but you can switch to Spark with `--engine spark` argument
- The `kamu notebook` command uses new image based on latest Jupyter and new [`kamu-client-python`](https://github.com/kamu-data/kamu-client-python) library
- The `kamu sql server` command now defaults to `DataFusion` engine with interface changed to use `--engine datafusion/spark`, removing the `--flight-sql` flag
- Examples in `examples/flightsql/python` were updated to new auth and showcasing `kamu` Python library
- Most notebooks in `examples/` directory are using `kamu` Python library with `DataFusion` engine, with Spark still in use for GIS extensions

## [0.215.1] - 2024-12-30
### Fixed
- GraphQL: in a multi-tenant workspace, `datasets.createEmpty` and `datasets.createFromSnapshot` mutations now return dataset aliases prefixed with account name.
- Fix DB transaction error in `/verify` REST endpoint (cherry-picked from `0.214.1`)

## [0.215.0] - 2024-12-27
### Added
- New entity `FlowTrigger` which is now responsible for flow activation and schedules
### Changed
- `DatasetFlowConfigsMut` now has only one method `setConfig` for all types of configurations

## [0.214.0] - 2024-12-23
### Added
- New `kamu system decode` command that can decode an arbitrary block file for debugging
- `export` command for bulk data exporting
### Changed
- `sql` command now allows to export query command results to file(s)
- FlightSQL session state management improvements

## [0.213.1] - 2024-12-18
### Fixed
- Removed all occurrences of `DataWriterMetadataState` from telemetry spans (too much pressure)

## [0.213.0] - 2024-12-18
### Added
- kamu-adapter-graphql: added macros (`from_catalog_n!()` & `unsafe_from_catalog_n!()`)
   that simplify the extraction of components from the DI catalog
- database-common: the logic for pagination of data processing is generalized in `EntityPageStreamer`
### Changed
- Speed up project build time by removing unused dependencies which were not detected by automated tools
- Extracted "planner" and "executor" for compacting, reset, set watermark, push ingest, partially polling ingest.
- Renamed long-running "executors" to "agents".
- Introduced `MetadataQueryService` to absorb simple queries that do not have to be defined at the level of metadata chian from the interface point of view.
### Fixed
- `DatasetEnvVar` entity now deletes during deleting `DatasetEntry` entity

## [0.212.0] - 2024-12-11
### Changed
- Upgraded to `datafusion v43`
### Fixed
- Ingest was sometimes producing Parquet files with non-sequential `offset` column which violated the ODF spec

## [0.211.0] - 2024-12-02
### Changed
- Dataset dependency graph is now backed with a database, removing need in dependency scanning at startup.

## [0.210.0] - 2024-11-28
### Added
- Console warning when deleting datasets which are out of sync with their push remotes
### Changed
- Separated Web UI runtime and UI configuration flags. UI configuration is now provided by API server too.
### Fixed
- Typo in feature flags (enableDatasetEnvVarsManagement)
                                                  ^

## [0.209.0] - 2024-11-25
### Changed
- Improved OpenAPI integration
- Replaced Swagger with Scalar for presenting OpenAPI spec
### Fixed
- `EXECUTE_TRANSFORM` flows now respect last success run time during config enabling and api-server restarting
- `kamu login`: add repo with `odf+` schema protocol

## [0.208.1] - 2024-11-22
### Fixed
- `kamu-base-with-data-mt` image building

## [0.208.0] - 2024-11-21
### Added
Introduced `DatasetRegistry` abstraction, encapsulating listing and resolution of datasets:
- Registry is backed by database-stored dataset entries, which are automatically maintained
- Scope for `DatasetRepository` is now limited to support `DatasetRegistry` and in-memory dataset dependency graph
- New concept of `ResolvedDataset`: a wrapper around `Arc<dyn Dataset>`, aware of dataset identity
- `DatasetRegistryRepoBridge` utility connects both abstractions in a simple way for testing needs
- Query and Dataset Search functions now consider only the datasets accessible for current user
- Core services now explicitly separate planning (transactional) and execution (non-transactional) processing phases
- Similar decomposition introduced in task system execution logic
- Revised implementation of core commands and services: `pull`, `push`, `reset`, `verify`, `compact`, setting watermark
- More parallelism from `pull` command, allowing to mix ingest/sync/transform operations of the same depth level
- Optimized `pull` flow, when a single non-recursive dataset is sent for processing
- Batched form for dataset authorization checks
- Ensuring correct transactionality for dataset lookup and authorization checks all over the code base
- Passing multi/single tenancy as an enum configuration instead of boolean
- Renamed outbox "durability" term to "delivery mechanism" to clarify the design intent
- Greatly reduced complexity and code duplication of many use case and service tests with `oop` macro for inheritance of harnesses

## [0.207.3] - 2024-11-21
### Changed
- Add version for `OutboxMessage` structure to prevent startup failures after breaking changes

## [0.207.2] - 2024-11-15
### Fixed
- E2E: revision of st/mt tests:
  - In cases where temporary workspaces are created,
     test variants for both single-tenant and multi-tenant have been added
  - New combinations activated
  - Certain duplicate tests have been removed
  - Some of the tests related to `kamu pull` only have been moved to the appropriate module
  - Activated missing tests for databases
- `kamu push`: crash in multi-tenant mode

## [0.207.1] - 2024-11-14
### Fixed
- `kamu pull`: crash in multi-tenant mode

## [0.207.0] - 2024-11-11
### Added
- E2E: reinforce test coverage
  - Covered all flow scenarios
  - Covered hot REST API endpoints
  - Reconfiguring test groups for a small speedup (10%)
  - Directory structure grooming
  - `KamuApiServerClientExt`: method grouping
- Dataset definition: added possibility to set defaults in templates:
  ```yaml
  fetch:
    kind: Container
    image: "ghcr.io/kamu-data/fetch-com.defillama:0.1.5"
    args:
      - --request-interval
      - '${{ env.request_interval || 2 }}'
  ```
### Changed
- HTTP API errors will now come in JSON format instead of plain text, for example:
  ```json
  { "message": "Incompatible client version" }
  ```
- GQL: The `DataQueryResultSuccess` type is extended to the optional `datasets` field,
   which contains information about the datasets participating in the query. Affected API:
  - `GQL DataQueries`: the field will be filled
  - `GQL DatasetData`: field will be empty because we already know which dataset is involved
### Fixed
- `kamu add` correctly handles snapshots with circular dependencies
- `kamu push` shows a human-readable error when trying to push to the non-existing repository
- Jupyter repository block documentation misleading

## [0.206.5] - 2024-10-29
### Changed
- Allow anonymous access to the content of recently uploaded files
- Updated to `arrow 53.2`, `datafusion 42.1`, `tower 0.6`, `opentelemetry 27` + minor updates

## [0.206.4] - 2024-10-28
### Fixed
- `kamu push` correctly handle `odf+` format repositories

## [0.206.3] - 2024-10-28
### Fixed
- Improved telemetry for dataset entry indexing process
- Corrected recent migration related to outbox consumptions of old dataset events

## [0.206.2] - 2024-10-26
### Changed
- GraphQL: Removed deprecated `JSON_LD` in favor of `ND_JSON` in `DataBatchFormat`
- GraphQL: In `DataBatchFormat` introduced `JSON_AOS` format to replace the now deprecated `JSON` in effort to harmonize format names with REST API
### Fixed
- GraphQL: Fixed invalid JSON encoding in `PARQUET_JSON` schema format when column names contain special characters (#746)

## [0.206.1] - 2024-10-24
### Changed
- `kamu repo list`: supports all types of output
- Tests: `sqlx + nextest` combination has been stabilized
- `DatasetEntryIndexer`: guarantee startup after `OutboxExecutor` for a more predictable initialization
  - Add `DatasetEntry`'is re-indexing migration
### Fixed
- `kamu push`: show correct error if server failed to store data

## [0.206.0] - 2024-10-22
### Added
- Introduced OpenAPI spec generation
  - `/openapi.json` endpoint now returns the generated spec
  - `/swagger` endpoint serves an embedded Swagger UI for viewing the spec directly in the running server
  - OpenAPI schema is available in the repo `resources/openapi.json` beside its multi-tenant version
- Added and expanded many E2E tests, improved test stability
- Added endpoint to read a recently uploaded file (`GET /platform/file/upload/{upload_token}`)
### Changed
- Removed support for deprecated V1 `/query` endpoint format
- The `/tail` endpoint was updated to better match V2 `/query` endpoint
### Fixed
- `kamu add`: fixed behavior when using `--stdin` and `--name` arguments

## [0.205.0] - 2024-10-15
### Changed
- `kamu push <dataset>` command now can be called without `--to` reference and Alias or Remote dataset repository will be used as destination
- `kamu login` command now will store repository to Repository registry. Name can be provided with `--repo-name` flag and to skip creating repo can be used `--skip-add-repo` flag

## [0.204.5] - 2024-10-08
### Added
- Postgres implementation for dataset entry and account Re-BAC repositories
### Changed
- `kamu repo alias list`: added JSON output alongside with other formats mentioned in the command's help
- Private Datasets, `DatasetEntry` integration that will allow us to build dataset indexing
  - Added `DatasetEntryService` for message processing
  - Added `DatasetEntryIndexer` for one-shot indexing
  - Extend `DatasetLifecycleMessageCreated` with `dataset_name` field
  - Introducing `DatasetLifecycleMessageRenamed`
- Simplified error handling code in repositories
- Hidden part of the test code behind the feature gate
- Updated our crate dependencies so they can be built in isolation
### Fixed
- `--yes / -y` flag: fixed when working from a TTY
- CI: Fixes `kamu-base-with-data-mt` image builds

## [0.204.4] - 2024-09-30
### Changed
- CLI command tweaks:
  - Make `--yes / -y` flag global
  - Add confirmation step to `system compact` command
  - Add support for patterns to `system compact` to process multiple datasets at once
  - Fixed argument parsing error in `kamu system compact` command
- Simplified organization of startup initialization code over different components
### Fixed
- Broken catalog issue for server and transactional modes
  - Added several E2E tests (happy paths) covering the Flows tab in the UI
- Corrected behavior of `MySqlAccountRepository::get_accounts_by_ids()`, for the case of empty IDs collection

## [0.204.3] - 2024-09-26
### Fixed
- Dataset creation with unique alias but with existing id for FS dataset storage mode
- `kamu init`: fixed regression in case of using `exists_ok` flag... finally

## [0.204.2] - 2024-09-26
### Fixed
- `kamu init`: fixed regression in case of using `exists_ok` flag

## [0.204.1] - 2024-09-25
### Fixed
- Fixed build regression, in case `web-ui` feature flag is used

## [0.204.0] - 2024-09-25
### Changed
- If not explicitly configured, a SQLite database is used for a multi-tenant workspace
- If a SQLite database is used, built-in migrations are automatically applied
- Start processing added Outbox messages after successful command execution
- DI: `ServerCatalog` added, to split dependencies

## [0.203.1] - 2024-09-24
### Added
- Added database migration & scripting to create an application user with restricted permissions
- `kamu delete` command will respect dependency graph ordering allowing to delete multiple datasets without encountering dangling reference

## [0.203.0] - 2024-09-22
### Added
- Support `List` and `Struct` arrow types in `json` and `json-aoa` encodings

## [0.202.1] - 2024-09-20
### Fixed
- Open Telemetry integration fixes

## [0.202.0] - 2024-09-20
### Changed
- Major dependency upgrades:
  - DataFusion 42
  - HTTP stack v.1
  - Axum 0.7
  - latest AWS SDK
  - latest versions of all remaining libs we depend on
- Outbox refactoring towards true parallelism via Tokio spaned tasks instead of futures
### Fixed
- Failed flows should still propagate `finishedAt` time
- Eliminate `span.enter`, replaced with instrument everywhere

## [0.201.0] - 2024-09-18
### Added
- REST API: New `/verify` endpoint allows verification of query commitment as per [documentation](https://docs.kamu.dev/node/commitments/#dispute-resolution) (#831)
### Changed
- Outbox main loop was revised to minimize the number of transactions:
    - split outbox into planner and consumption jobs components
    - planner analyzes current state and loads a bunch of unprocessed messages within a 1 transaction only
    - consumption jobs invoke consumers and detect their failures
- Detecting concurrent modifications in flow and task event stores
- Improved and cleaned handling of flow abortions at different stages of processing
- Revised implementation of flow scheduling to avoid in-memory time wheel:
    - recording `FlowEventScheduledForActivation` event (previously, placement moment into the time wheel)
    - replaced binary heap based time wheel operations with event store queries
    - Postgres/SQLite event stores additionally track activation time for the waiting flows
    - in-memory event store keeps prepared map-based lookup structures for activation time

## [0.200.0] - 2024-09-13
### Added
- Added first integration of Prometheus metrics starting with Outbox
- Added `--metrics` CLI flag that will dump metrics into a file after command execution
### Changed
- Telemetry improvements:
   - Improved data collected around transactional code
   - Revised associating span objects with large JSON structures such as messages
   - Suppressed several noisy, but not very useful events
- Improved Outbox stability when message consumers fail
- Similarly, Task Executor keeps executing next tasks in case running a task results in an internal error

## [0.199.3] - 2024-09-11
### Fixed
- Associating correct input dataset that was hard compacted with the error during transformation of derived dataset

## [0.199.2] - 2024-09-09
### Added
- REST API: The `/query` endpoint now supports response proofs via reproducibility and signing (#816)
- REST API: New `/{dataset}/metadata` endpoint for retrieving schema, description, attachments etc. (#816)
### Fixed
- Fixed unguaranteed ordering of events when restoring event sourcing aggregates
- Enqueuing and cancelling future flows should be done with transactions taken into account (via Outbox)

## [0.199.1] - 2024-09-06
### Fixed
- Fixed crash when a derived dataset is manually forced to update while an existing flow
  for this dataset is already waiting for a batching condition

## [0.199.0] - 2024-09-06
### Added
- Persistency has been enabled for Task and Flow domains.
  Both `TaskExecutor` and `FlowExecutor` now fully support transactional processing mode,
  and save state in Postgres or Sqlite database.
- Tasks now support attaching metadata properties. Storing task->flow association as this type of metadata.
- Flows and Tasks now properly recover the unfinished requests after server restart
### Changed
- Simplified database schema for flow configurations and minimized number of migrations
   (breaking change of the database schema)
- Introduced `pre_run()` phase in flow executor, task executor & outbox processor to avoid startup races
- Explicit in-memory task queue has been eliminated and replaced with event store queries
- Get Data Panel: use SmTP for pull & push links
- GQL api method `setConfigCompaction` allows to set `metadataOnly` configuration for both root and derived datasets
- GQL api `triggerFlow` allows to trigger `HARD_COMPACTION` flow in `metadataOnly` mode for both root and derived datasets

## [0.198.2] - 2024-08-30
### Added
- Container sources allow string interpolation in env vars and command
- Private Datasets, changes related to Smart Transfer Protocol:
  - `kamu push`: added `--visibility private|public` argument to specify the created dataset visibility
  - Send the visibility attribute in the initial request of the push flow
### Changed
- Schema propagation improvements:
  - Dataset schema will be defined upon first ingest, even if no records were returned by the source
  - Schema will also be defined for derivative datasets even if no records produced by the transformation
  - Above ensures that datasets that for a long time don't produce any data will not block data pipelines
- Smart Transfer Protocol:
  - Use `CreateDatasetUseCase` in case of creation at the time of the dataset pulling
  - Now requires the `x-odf-smtp-version` header, which is used to compare client and server versions to prevent issues with outdated clients

## [0.198.1] - 2024-08-28
### Added
- Private Datasets, ReBAC integration:
  - ReBAC properties update based on `DatasetLifecycleMessage`'s:
  - `kamu add`: added hidden `--visibility private|public` argument, assumed to be used in multi-tenant case
  - GQL: `DatasetsMut`:
    - `createEmpty()`: added optional `datasetVisibility` argument
    - `createFromSnapshot()`: added optional `datasetVisibility` argument

## [0.198.0] - 2024-08-27
### Changed
- If a polling/push source does not declare a `read` schema or a `preprocess` step (which is the case when ingesting data from a file upload) we apply the following new inference rules:
  - If `event_time` column is present - we will try to coerce it into a timestamp:
    - strings will be parsed as RFC3339 date-times
    - integers will be treated as UNIX timestamps in seconds
  - Columns with names that conflict with system columns will get renamed
- All tests related to databases use the `database_transactional_test` macro
- Some skipped tests will now also be run
- Access token with duplicate names can be created if such name exists but was revoked (now for MySQL as well)
- Updated `sqlx` crate to address [RUSTSEC-2024-0363](https://rustsec.org/advisories/RUSTSEC-2024-0363)
### Fixed
- Derivative transform crash when input datasets have `AddData` events but don't have any Parquet files yet

## [0.197.0] - 2024-08-22
### Changed
- **Breaking:** Using DataFusion's [`enable_ident_normalization = false`](https://datafusion.apache.org/user-guide/configs.html) setting to work with upper case identifiers without needing to put quotes everywhere. This may impact your root and derivative datasets.
- Datafusion transform engine was updated to latest version and includes JSON extensions
- **Breaking:** Push ingest from `csv` format will default to `header: true` in case schema was not explicitly provided
- Access token with duplicate names can be created if such name exists but was revoked
- Many examples were simplified due to ident normalization changes
### Fixed
- Crash in `kamu login` command on 5XX server responses
- The push smart protocol now delivers internal errors to the client
### Added
- HTTP sources now include `User-Agent` header that defaults to `kamu-cli/{major}.{minor}.{patch}`
- Externalized configuration of HTTP source parameters like timeouts and redirects
- CI: build `sqlx-cli` image if it is missing

## [0.196.0] - 2024-08-19
### Added
- The `/ingest` endpoint will try to infer the media type of file by extension if not specified explicitly during upload.
   This resolves the problem with `415 Unsupported Media Type` errors when uploading `.ndjson` files from the Web UI.
- Private Datasets, preparation work:
  - Added SQLite-specific implementation of ReBAC repository
  - Added SQLite-specific implementation of `DatasetEntryRepository`
- `internal-error` crate:
  - Added `InternalError::reason()` to get the cause of an error
  - Added methods to `ResultIntoInternal`:
    - `map_int_err()` - shortcut for `result.int_err().map_err(...)` combination
    - `context_int_err()` - ability to add a context message to an error
- Added macro `database_transactional_test!()` to minimize boilerplate code
### Changed
- Upgraded `sqlx` crate to v0.8
- Renamed `setConfigSchedule` GQL api to `setConfigIngest`. Also extended
  `setConfigIngest` with new field `fetchUncacheable` which indicates to ignore cache
  during ingest step

## [0.195.1] - 2024-08-16
### Fixed
- Add `reset` ENUM variant to `dataset_flow_type` in postgres migration

## [0.195.0] - 2024-08-16
### Added
- Reliable transaction-based internal cross-domain message passing component (`MessageOutbox`), replacing `EventBus`
  - Metadata-driven producer/consumer annotations
  - Immediate and transaction-backed message delivery
  - Background transactional message processor, respecting client idempotence
- Persistent storage for flow configuration events
### Changed
- Upgraded to `datafusion v41` (#713)
- Introduced use case layer, encapsulating authorization checks and action validations, for first 6 basic dataset scenarios
   (creating, creating from snapshot, deleting, renaming, committing an event, syncing a batch of events),
- Separated `DatasetRepository` on read-only and read-write parts
- Isolated `time-source` library
### Fixed
- E2E: added additional force off colors to exclude sometimes occurring ANSI color sequences
- E2E: modify a workaround for MySQL tests

## [0.194.1] - 2024-08-14
### Fixed
- Add `recursive` field to `Reset` flow configurations in GQL Api which triggers `HardCompaction` in `KeepMetadataOnly` mode flow for each owned downstream dependency

## [0.194.0] - 2024-08-13
### Changed
- Change `mode` argument for `DatasetEnvVarsConfig` to `enabled: Option<bool>`
### Added
- New `Reset` flow in GQL Api which can be triggered manually for `Root` and `Derivative` datasets
- Private Datasets, preparation work:
  - Added in-mem implementation of ReBAC repository
  - Added in-mem implementation of `DatasetEntryRepository`

## [0.193.1] - 2024-08-09
### Fixed
- Panic for `EXECUTE_TRANSFORM` flow without dataset env vars enabled feature

## [0.193.0] - 2024-08-07
### Added
- `kamu add` command accepts optional `--name` argument to add a snapshot under a different name

## [0.192.0] - 2024-08-07
### Added
- `kamu --no-color` to disable color output in the terminal.
### Changed
- New recursive flag for `CompactionConditionFull` input to trigger
  Hard compaction with keep metadata only mode for each derived dataset
- E2E: Reorganized work with tests that call `kamu-cli`:
  - Added `kamu-cli-puppet` crate to allow `kamu-cli` to be run as a separate process from tests
  - Removed past `kamu-cli` wrapper that ran in-process.
  - Some of `kamu-cli` tests that are inherently E2E are moved and adapted to E2E scope (in-mem area)
  - For convenience, the test run macros are now procedural
  - Various Windows-related tweaks & fixes
### Fixed
- Return `RootDatasetCompacted` error for manual triggered `EXECUTE_TRANSFROM` flows
- Using new Spark image that fixes serialization errors when working with large GIS datasets
- Fixed container runtime for systems using SELinux

## [0.191.5] - 2024-07-30
### Fixed
- Ingest flow panic with database api mode

## [0.191.4] - 2024-07-22
### Fixed
- Parsing passwords includes specific symbols in database common crate

## [0.191.3] - 2024-07-22
### Fixed
- Script for api server database migration issue with passwords includes
  specific symbols

## [0.191.2] - 2024-07-18
### Fixed
- Panic for `DatasetEnvVars` API with wrong configuration
- Moved `DATASET_ENV_VAR_ENCRYPTION_KEY`from env to config

## [0.191.1] - 2024-07-16
### Fixed
- `opendatafabric` crate was not compiling without `sqlx` feature

## [0.191.0] - 2024-07-16
### Fixed
- Obscure error during push duplicate dataset with different aliases
- Get Data Panel: fixed `base_url_rest` calculation  in case the API server is started on a random port
- Minor corrections to references in generated code documentation
### Changed
- Upgraded `rustc` version and some dependencies
- E2E: unblocked parallel run for tests

## [0.190.1] - 2024-07-10
### Fixed
- `DatasetEnvVars` inmem deleting

## [0.190.0] - 2024-07-09
### Added
- New repository `DatasetEnvVars` to work with dataset secrets
- Now is possible to set new `DatasetEnvVars` configuration to `storage`
  and manage it via GQL api
- New Gql APIs to manage dataset env vars
  - `listEnvVariables` to fetch list of env vars by dataset
  - `exposedValue` to get secret value of env var by id
  - `saveEnvVariable` to store new dataset env var
  - `deleteEnvVariable` to delete dataset env var
  - `modifyEnvVariable` to modify dataset env var

## [0.189.7] - 2024-07-04
### Added
- Added Kamu access token E2E test
- SmTP: added E2E test group to cover the pushing and pulling of datasets
### Changed
- Wrapping only necessary, not all HTTP requests in a transaction
- Respect the `--quiet` option for:
  - `kamu add`
  - `kamu ingest`
  - `kamu push`
### Fixed
- Fixed SmTP working together with transactions

## [0.189.6] - 2024-07-03
### Fixed
- GQL API regression where unparsable SQL was ending up in internal error
- REST API `/query` endpoint will return `400 Bad Request` in case of unparsable SQL
- Bug fixed in database IAM token authentication method (redundant session token request)

## [0.189.4] - 2024-07-02
### Fixed
- GQL access token list pagination

## [0.189.3] - 2024-07-02
### Fixed
- SQLX images now include scripts and programs necessary to fetch database credentials from AWS secrets manager

## [0.189.2] - 2024-07-01
### Fixed
- AWS secret stores both user name and password, so database username should be a secret too.

## [0.189.1] - 2024-06-28
### Fixed
- Modify revoke access token GQL response according to design

## [0.189.0] - 2024-06-28
### Added
- Support multiple methods to access database:
  - via raw password
  - via password stored as AWS secret
  - via generated AWS IAM authentication tokens
- Support periodic database password rotation with configurable period

## [0.188.6] - 2024-06-27
### Fixed
- Added missed field to create access token result API

## [0.188.5] - 2024-06-26
### Added
- `kamu system api-server`: Added the option of overriding the base URL in the API with `--external-address`.
  Can be handy when launching inside a container

## [0.188.4] - 2024-06-25
### Changed
- Renamed all places compacting -> compacting

## [0.188.3] - 2024-06-24
### Fixed
- Fixed support of  ingestion via file upload in `kamu ui` mode
  and `kamu system api-server` mode with custom HTTP port
- Fixed launching `kamu ui` mode (related to transactions management)

## [0.188.2] - 2024-06-20
### Added
- Added an E2E test group for REST API
### Changed
- MySQL E2E tests are turned off
- The `<owner/dataset>/tail` REST API endpoint will:
  - return `404 Not Found` on not found datasets
  - return `202 No Content` on empty datasets
### Fixed
- Stabilized query handling in case of database usage; affected:
  - The `<owner/dataset>/tail` REST API
  - The `/query` REST API
  - `kamu system tail` command
  - `kamu sql` command
- Fixed memory leak when working with DataFusion

## [0.188.1] - 2024-06-17
### Changed
- The `/query` REST API endpoint will:
  - return `404 Not Found` on not found datasets
  - return `400 Bad Request` on invalid SQL
  - return `422 Unprocessable Content` on unrecognized request body fields

## [0.188.0] - 2024-06-14
### Added
- New repository `AccessTokenRepository` to work with new access tokens
- Middleware now accept new token format `Bearer ka_*`
- New Gql APIs to manage new access tokens
  - `listAccessTokens` to fetch access tokens by account
  - `createAccessToken` to create new access token for account
  - `revokeAccessToken` to revoke existing access token

## [0.187.0] - 2024-06-14
### Added
- The `/query` REST API endpoint now supports:
  - POST requests with all parameters being passed via body
  - Specifying schema format
  - Specifying `aliases` to associate table names with specific dataset IDs
  - Returning and providing state information to achieve full reproducibility of queries

## [0.186.0] - 2024-06-13
### Added
- New `EthereumLogs` polling source allows to stream and decode log data directly from any ETH-compatible blockchain node
  - See the updated `examples/reth-vs-snp500` example
  - See the new [`datafusion-ethers`](https://github.com/kamu-data/datafusion-ethers) crate for implementation details
- Added E2E test infrastructure
  - Added necessary components for managed run -- for startup, operations, and shutdown
### Changed
- Upgraded to `arrow 52` and `datafusion 39`
- Improved binary data formatting in CLI table output - instead of the `<binary>` placeholder it will display an abbreviated hex values e.g. `c47cf6…7e3755`
- JSON and CSV formatters can now output binary data - it will be `hex`-encoded by default
- Hidden arguments and options are excluded from [the CLI reference](resources/cli-reference.md)
### Fixed
- JSON formatter now properly supports `Decimal` types
- Stabilized startup using connection to databases
  - Added HTTP middleware that wraps each request into a separate transaction
  - Also added wrapping for some commands, in particular `kamu system generate-token`
  - The structure of services that required lazy access to databases was reorganized:
     - Extracted `PredefinedAccountsRegistrator` & `DatasetOwnershipServiceInMemoryStateInitializer`
- Fixed potential crash when attempting to rollback a transaction if the connection fails to establish

## [0.185.1] - 2024-06-07
### Fixed
- Fixed support of `--force` mode for pull/push actions using Smart Transfer Protocol

## [0.185.0] - 2024-06-06
### Added
- New `--reset-derivatives-on-diverged-input` flag to `kamu pull` command, which will trigger
  compaction for derived dataset if transformation fails due to root dataset compaction and retry transformation
- Initial support for ingestion via file uploads, with local FS and S3-based storage for temporary files
### Changed
- `AddPushSource` event may omit specifying a schema. In this case, the very first push ingestion invocation
  would try to make a best-effort auto-inference of the data schema.
### Fixed
- Fixed issue with smart protocol transfer operations upon empty datasets

## [0.184.0] - 2024-05-28
### Changed
- `InitiatorFilterInput` now accept `[AccountID]` instead of `AccountName`
  `AccountFlowFilters` now filter by `DatasetId` instead of `DatasetName`.
- Upgraded to `datafusion v38`
### Added
- Added a public image with [sqlx-cli](/images/sqlx-cli)
- Added a [configuration](/images/persistent-storage) of running a `kamu` API server along with a database,
  for persistent storage of data
- New `listFlowInitiators` api to fetch all initiators of flows
- New `allPaused` method in `AccountFlowConfigs` API

## [0.183.0] - 2024-05-22
### Added
- New `keep_metadata_only` flag to `HardCompaction` flow. Also extended `FlowState` with `ConfigSnapshot`
  and possibility to pass configuration during triggering a flow
### Fixed
- Added support of `--all` flag to the `kamu delete` command
- Made recursive deletion dataset with provided `%` pattern
### Changed
- `HardCompaction` configuration now is one of `Full` or `KeepMetadataOnly` variants. In case of
  `KeepMetadataOnly` variant required to provide `recursive` value which will trigger downstream
  dependencies compaction

## [0.182.0] - 2024-05-20
### Added
- Loading database components relying on CLI config
### Fixed
- Panic when creating a workspace with an existing config

## [0.181.2] - 2024-05-20
### Fixed
- `kamu login --check` supports searching both by frontend and backend URL

## [0.181.1] - 2024-05-20
### Fixed
- Panic when resolving datasets in GraphQL API for unregistered accounts

## [0.181.0] - 2024-05-14
### Added
- Introduced MQTT protocol support (see [FetchStepMqtt](https://docs.kamu.dev/odf/reference/#fetchstepmqtt) and the new [`mqtt` example](/examples/mqtt))
- The `kamu system compact` command now accepts the `--keep-metadata-only` flag, which performs hard
  compaction of dataset(root or derived) without retaining `AddData` or `ExecuteTransform` blocks
### Fixed
- Panic while performing data ingesting in the derived datasets

## [0.180.0] - 2024-05-08
### Added
- GraphQL account flows endpoints:
  - List of flows by account(including filters `byDatasetName`, `byFlowType`, `byStatus`, `byInitiator`)
  - Pause all flows by account
  - Resume all flows by account
### Changed
- Correct JWT config creation for `kamu-node`
### Fixed
- `kamu repo alias rm` command regression crash. Changed accepted type and covered by integration test

## [0.179.1] - 2024-05-07
### Changed
- Adding derived traits needed for `kamu-node`

## [0.179.0] - 2024-05-06
### Changed
- Refactoring of authorization configuration data: separation into configuration models and logic for loading them from environment variables

## [0.178.0] - 2024-05-04
### Added
- Flow system: implemented persistent repositories (PostgreSQL, SQLite) for flow configuration events
- Support for persistent accounts:
  - supports Postgres, MySQL/MariaDB, SQLite database targets
  - accounts have a fully functional DID-identifier:
    - based on account name for CLI mode
    - auto-registered randomly on first GitHub login
  - account ID resolutions are no longer mocked
- REST API to login remotely using password and GitHub methods
### Fixed
- Compaction datasets stored in an S3 bucket

## [0.177.0] - 2024-04-25
### Added
- REST data APIs and CLI commands now support different variations of JSON representation, including:
  - `Array-of-Structures` e.g. `[{"c1": 1, "c2": 2}, {"c1": 3, "c2": 4}]` (default)
  - `Structure-of-Arrays` e.g. `{"c1": [1, 3], "c2": [2, 4]}`
  - `Array-of-Arrays` e.g. `[[1, 2], [3, 4]]`
- REST data APIs now also return schema of the result (pass `?schema=false` to switch it off)
### Changed
- Upgraded to `datafusion` `v37.1.0`
- Split the Flow system crates
### Fixed
- `kamu system diagnose` command crashes when executed outside the workspace directory

## [0.176.3] - 2024-04-18
### Changed
- Updated KAMU_WEB_UI image to latest release 0.18.1

## [0.176.2] - 2024-04-16
### Fixed
- Fix the instant run of `ExecuteTransform` flow after the successful finish of `HardCompaction` flow
- Extend `FlowFailed` error type to indicate when `ExecuteTransform` failed due to `HardCompaction` of root dataset

## [0.176.1] - 2024-04-16
### Fixed
- Split result for different(`setFlowConfigResult`, `setFlowBatchingConfigResult`, `setFlowCompactionConfigResult`) flow configuration mutations

## [0.176.0] - 2024-04-15
- New engine based on RisingWave streaming database ([repo](https://github.com/kamu-data/kamu-engine-risingwave)) that provides mature streaming alternative to Flink. See:
  - Updated [supported engines](https://docs.kamu.dev/cli/supported-engines/) documentation
  - New [top-n](https://docs.kamu.dev/cli/get-started/examples/leaderboard/) dataset example highlighting retractions
  - Updated `examples/covid` dataset where RisingWave replaced Flink in tumbling window aggregation

## [0.175.0] - 2024-04-15
### Added
- The `kamu ingest` command can now accept `--event-time` hint which is useful for snapshot-style data that doesn't have an event time column
- The `/ingest` REST API endpoint also supports event time hints via `odf-event-time` header
- New `--system-time` root parameter allows overriding time for all CLI commands
### Fixed
- CLI shows errors not only under TTY
- Removed `paused` from `setConfigCompaction` mutation
- Extended GraphQL `FlowDescriptionDatasetHardCompaction` empty result with a resulting message
- GraphQL Dataset Endpoints object: fixed the query endpoint

## [0.174.1] - 2024-04-12
### Fixed
- Set correct ODF push/pull websocket protocol

## [0.174.0] - 2024-04-12
### Added
- `HardCompaction` to flow system

## [0.173.0] - 2024-04-09
### Added
- OData API now supports querying by collection ID/key (e.g. `account/covid.cases(123)`)
### Fixed
- Handle broken pipe panic when process piping data into `kamu` exits with an error
- GraphQL Dataset Endpoints object: tenant-insensitive paths & updated REST API push endpoint

## [0.172.1] - 2024-04-08
### Fixed
- Add precondition flow checks
- Fix URLs for Get Data panel

## [0.172.0] - 2024-04-08
### Added
- Added persistence infrastructure prototype based on `sqlx` engine:
   - supports Postgres, MySQL/MariaDB, SQLite database targets
   - sketched simplistic Accounts domain (not-integrated yet)
   - converted Task System domain to use persistent repositories
   - added test infrastructure for database-specific features
   - automated and documented development flow procedures in database offline/online modes

## [0.171.0] - 2024-04-05
### Added
- Support `ArrowJson` schema output format in QGL API and CLI commands
- New `kamu system compact <dataset>` command that compacts dataslices for the given dataset
### Changed
- Case-insensitive comparisons of `dataset`s, `account`s and `repo`s

## [0.170.0] - 2024-03-29
### Added
- Added GraphQL Dataset Endpoints object
### Changed
- REST API: `/ingest` endpoint will return HTTP 400 error when data cannot be read correctly
- Improved API token generation command

## [0.169.0] - 2024-03-25
### Changed
- Updated embedded Web UI to `v0.17.0`
### Fixed
- S3 Repo: Ignore dataset entries without a valid alias and leave them to be cleaned up by GC
- Caching object repo: Ensure directory exists before writing objects

## [0.168.0] - 2024-03-23
### Changed
- FlightSQL: For expensive queries `GetFlightInfo` we will only prepare schemas and not compute results - this avoids doing double the work just to return `total_records` and `total_bytes` in `FlightInfo` before result is fetched via `DoGet`
- Optimized implementation of Datafusion catalog, scheme, and table providers that includes caching and maximally delays the metadata scanning

## [0.167.2] - 2024-03-23
### Fixed
- FlightSQL: Improved Python connectivity examples (ADBC, Sqlalchemy, DBAPI2, JDBC)
- FlightSQL: Fix invalid `location` info in `FlightInfo` that was causing errors in some client libraries

## [0.167.1] - 2024-03-20
### Fixed
- Bug when handle created during dataset creation had empty account name in a multi-tenant repo.

## [0.167.0] - 2024-03-19
### Added
- Implementation of `ObjectRepository` that can cache small objects on local file system (e.g. to avoid too many calls to S3 repo)
- Optional `S3RegistryCache` component that can cache the list of datasets under an S3 repo to avoid very expensive bucket prefix listing calls

## [0.166.1] - 2024-03-14
### Fixed
- Allow OData adapter to skip fields with unsupported data types instead of chasing

## [0.166.0] - 2024-03-14
### Added
- Experimental support for [OData](https://www.odata.org/) protocol
### Fixed
- Pulling datasets by account in multi-tenant workspace

## [0.165.0] - 2024-03-12
### Updated
- Extended flow history:
   - start condition update event now holds a snapshot of the start condition
   - input dataset trigger now returns a queryable Dataset object instead of simply identifier
   - dependent dataset flows should not be launched after Up-To-Date input flow
### Fixed
- Zero value handling for `per_page` value in GraphQL
- Flow history: more corrections to show natural time of flow events and keep flow system testable
- Fixed metadata chain scanning regression

## [0.164.2] - 2024-03-07
### Changed
- Using `cargo udeps` to detect unused dependencies during linting
### Fixed
- Flow history no longer produces duplicate flow abortion events
- Flow history no longer shows initiation time that is earlier than the next event's time

## [0.164.1] - 2024-03-06
### Changed:
- Flow status `Cancelled` was finally replaced with `Aborted`, unifying cancellation types for simplicity
### Fixed
- Flow system now pauses flow configuration, even when cancelling an already completed flow

## [0.164.0] - 2024-03-06
### Added
- Added support of wildcard patterns for `kamu pull` and `kamu push` commands
- Added `{dataset}/tail` and `/query` REST API endpoints
### Changed
- Optimization of passes through metadata chain with API using Visitors

## [0.163.1] - 2024-03-01
### Fixed
- Fixed `mapboxgl` dependency issue in Jupyter image

## [0.163.0] - 2024-03-01
### Changed
- Simplified flow statuses within Flow System (no more Queued or Scheduled status)
- Extended flow start conditions with more debug information for UI needs
- Simplified flow cancellation API:
    - Cancelling in Waiting/Running states is accepted, and aborts the flow, and it's associated tasks
    - Cancelling in Waiting/Running states also automatically pauses flow configuration

## [0.162.1] - 2024-02-28
### Added
- `kamu system check-token` command for token debugging
### Fixed
- `kamu system api-server` startup failure

## [0.162.0] - 2024-02-28
### Added
- Flow system now fully supports batching conditions for derived datasets:
   - not launching excessive flows unless minimal number of input records is accumulated
   - not waiting on the batching condition over a limit of 24h, if at least something accumulated
### Fixed
- `kamu login` no longer requires workspace in `--user` scope (#525)
- Sync will correctly select smart ODF protocol when pushing/pulling via repository alias (#521)
- Fixed `kamu verify` crash under verbose logging (#524)
- Increased default number of results returned by `kamu search` command

## [0.161.0] - 2024-02-26
### Added
- `kamu search` command now works with ODF repositories

## [0.160.0] - 2024-02-26
### Changed
- Upgraded to latest `datafusion` `v36.0.0`
- Upgraded to latest `jupyter`
### Added
- New `kamu system generate-token` command useful for debugging node interactions
- New `--check` flag for `kamu login` command to validate token with the remote and exit

## [0.159.0] - 2024-02-16
### Added
- New `--exists-ok` flag for `kamu init` command
### Fixed
- Ignoring the trailing slash during inference of a dataset name from pull URL

## [0.158.0] - 2024-02-13
### Added
- Flows API now reports number of ingested/transformed blocks & records to improve UI informativity
- Support of `--recursive` flag for `kamu delete` and `kamu verify` commands
### Changed
- The state when all flows of the given dataset are paused should be queryable via GraphQL API
- Added caching of metadata chains to improve performance within transactions

## [0.157.0] - 2024-02-12
### Added
- Complete support for `arm64` architecture (including M-series Apple Silicon)
  - `kamu-cli` now depends on multi-platform Datafusion, Spark, Flink, and Jupyter images allowing you to run data processing at native CPU speeds
### Changed
- Spark engine is upgraded to latest version of Spark 3.5
- Spark engine is using [ANSI mode](https://spark.apache.org/docs/latest/sql-ref-ansi-compliance.html) by default which produces helpful errors instead of silently returning `null` in many built-in functions
### Fixed
- Modeling mistake in Smart Transfer Protocol that creates unexpected push/pull transfer path for metadata blocks

## [0.156.3] - 2024-02-09
### Added
- Native support for `arm64` architecture (including M-series Apple Silicon) in `kamu-cli` and `kamu-engine-datafusion`
  - Note: Flink and Spark engine images still don't provide `arm64` architecture and continue to require QEMU
### Changed
- Flow system scheduling rules improved to respect system-wide throttling setting and take last successful run into account when rescheduling a flow or after a restart

## [0.156.2] - 2024-02-07
### Changed
- Using unique container and network names to prevent collisions when running concurrent `kamu` processes
- Improved error handling for all subprocesses

## [0.156.1] - 2024-02-05
### Fixed
- Pausing dataset flow configuration via the dedicated API should have impact on the currently running flow

## [0.156.0] - 2024-02-03
### Added
- New type `DatasetRefPattern` which allows CLI command to accept global pattern
- New GraphQL APIs for quick pausing/resuming of dataset flow configs preserving the scheduling rules
- New GraphQL APIs for server-side filtering of flow listings (by type, by status, and by initiator)
### Changed
- `kamu deleted` and `kamu verify` now accepts global pattern expression
- Error handling for pipe subprocesses with file output
- Pagination implementation made more efficient for flows and tasks event stores

## [0.155.0] - 2024-01-25
### Added
- Datafusion-based interactive SQL shell
### Changed
- Datafusion is now the default engine for `kamu sql` command

## [0.154.2] - 2024-01-25
### Changed
- Use artificial control over time in `FlowService` tests to stabilize their behavior
- CRON expressions API should allow only classic 5-component syntax

## [0.154.1] - 2024-01-24
### Fixed
- Eliminated issue when launching transform flows for derived datasets after upstream dataset is updated.

## [0.154.0] - 2024-01-24
### Added
- `kamu logout` command accepts `--all` switch to drop all current server sessions
### Changed
- `kamu login` and `kamu logout` commands accept server URL as a positional argument, not as `-s` switch
- Improved output reporting of `kamu logout` command
### Fixed
- `kamu login` and `kamu logout` commands properly handle platform URLs without an explicit schema (`https://` attached by default)
- Flow configuration API no longer crashes on specific input combinations when interval expressed in smaller time units
   exceed minimal boundary that forms a bigger time unit
- Fixed runtime crashes related to background execution of automatically scheduled tasks

## [0.153.0] - 2024-01-17 (**BREAKING**)
### Changed
- This release contains major breaking changes and will require you to re-create your workspace (sorry!)
- Changes primarily reflect the **major updates in ODF spec**:
  - schema harmonization and scanning performance (see https://github.com/open-data-fabric/open-data-fabric/pull/71)
  - and unified changelog schema to support **retractions and corrections** (see https://github.com/open-data-fabric/open-data-fabric/pull/72)
- Metadata
  - DIDs and hashes now use `base16` encoding (see [RFC-012](https://github.com/open-data-fabric/open-data-fabric/blob/master/rfcs/012-recommend-base16-encoding.md))
  - Enum representation in YAML manifests now favors `PascalCase` (see [RFC-013](https://github.com/open-data-fabric/open-data-fabric/blob/master/rfcs/013-yaml-enum-representation.md))
  - When defining transformation queries in `SetPollingSource`, `AddPushSource`, and `SetTransform` events, the output query is now considered to be the one without an alias
  - the `inputs` in `SetTransform` now use only two fields `datasetRef` (for reference or ID of a dataset) and `alias` for referring to the input in SQL queries
  - `Csv` reader format has been reduced to essential properties only
- Data
  - You will notice a new `op` column in all dataset which is used to signify **retractions and corrections** (see [RFC-015](https://github.com/open-data-fabric/open-data-fabric/blob/master/rfcs/015-unified-changelog-stream-schema.md))
  - `Snapshot` merge strategy will no longer produce `obsv` column but instead use the new unified retraction/correction mechanism via `op` column
- `tail` command now sorts events by `offset` in descending order
- `multiformats` were extracted into a separate crate
### Removed
- Pure Spark ingest has been removed
  - Datafusion ingest is now default option for polling and push sources
  - Spark and other engines can still be used for `preprocess` step to perform transformations which Datafusion does not yet support (e.g. GIS projection conversion)
- Dropped support for deprecated `JsonLines` format
### Added
- Engine protocol was extended with `execute_raw_query` operation
- Metadata chain added a lot more strict validation rules
- `setWatermark` mutation in GQL API

## [0.152.0] - 2024-01-17
### Added
- Initial support for local predefined Admin users
- New GraphQL APIs extending flows system capabilities:
   - ability to list summary information about flows
   - flow execution history function
- New command `kamu system diagnose` to run checks for correct system work
- Additional info about workspace and container version for `kamu system info` command
### Fixed
- Fixed bug in getting available dataset actions for a user, in case of `kamu ui`
- `kamu add`: corrected a link in help examples

## [0.151.0] - 2024-01-09
### Added
- New GraphQL APIs to manually schedule and cancel dataset flows
- Cron expression implementation for dataset flows
### Changed
- Automatically cancelling scheduled tasks if parent flow is cancelled or aborted
### Fixed
- Fixed initialization of datasets without dependencies causing UI breakage

## [0.150.1] - 2023-12-29
### Added
- New flag `--get-token` for `kamu system api-server` cli command which additionally prints
  JWT token in console
### Fixed
- Fixed async file flushing issues that could result in a race condition when using containerized ingest
- `kamu pull`: fixed containerized iterative ingestion

## [0.150.0] - 2023-12-27
### Added
- GraphQL API to configure automatic run of dataset flows:
  - a schedule for main flows, like ingest of root datasets
  - a batching condition for dependent flows, such as executing transforms
### Changed
- Changed logic in `SimpleTransferProtocol` now block data and checkpoint downloading/uploading
  in parallel. Default parallel tasks is 10, but it could be changed by changing
  `SIMPLE_PROTOCOL_MAX_PARALLEL_TRANSFERS` environment variable

## [0.149.0] - 2023-12-23
### Added
- Added `KAMU_WORKSPACE` env var to handle custom workspace path if needed
- Added `event-bus` crate: a utility component based on Observer design pattern,
  which allows event producers and event consumers not to know about each other
- Applied `event-bus` component to inform consumers of dataset removal, dependency changes,
  task completions
- Added in-memory dataset dependency graph instead of continuous rescanning of all datasets:
   - the initial dependencies are computed on demand on first request
   - using `petgraph` project to represent dataset dependencies in the form of directed acyclic graph
   - further events like new/removed dependency or dataset removal update the graph
   - simplified GraphQL APIs and dataset removal check using new dependency graph
- Added prototype of flow management system:
   - flows are automatically launched activities, which are either dataset related or represent system process
   - flows can have a schedule configuration, using time delta or CRON expressions
   - flows system manages activation of flows according to the dynamically changing configuration
   - flows system manages triggering of dependent dataset flows, when their inputs have events
   - derived flows may have throttling settings
### Changed
- Integrated latest `dill=0.8` version, which removes a need in registering simple dependency binds
- Using new `dill=0.8` to organize bindings of structs to implemented traits via declarative attributes

## [0.148.0] - 2023-12-20
### Added
- GQL `currentPushSources` endpoint
### Changed
- GQL `currentSource` endpoint was deprecated in favor of new `currentPollingSource` endpoint

## [0.147.2] - 2023-12-19
### Fixed
- Cargo.lock file update to address [RUSTSEC-2023-0074](https://rustsec.org/advisories/RUSTSEC-2023-0074)

## [0.147.1] - 2023-12-15
### Fixed
- Legacy Spark ingest was failing to start a container when fetch source is pointing at a local FS file with a relative path

## [0.147.0] - 2023-12-13
### Changed
- Updates to support open-data-fabric/open-data-fabric#63
- Metadata chain will complain about `AddData` or `ExecuteTransform` events if there is no `SetDataSchema` event
- Push ingest no longer piggy-backs on `SetPollingSource` - it requires `AddPushSource` event to be present
- `DatasetWriter` will now validate that schema of the new data block matches the schema in `SetDataSchema` to prevent schema drift
### Added
- Name of the push source can optionally be specified in CLI command and REST API

## [0.146.1] - 2023-11-27
### Added
- New dataset permission for UI: `canSchedule`
- Added `kamu ui` feature flag to control availability of datasets scheduling

## [0.146.0] - 2023-11-24
### Added
- New `kamu ingest` command allows you to push data into a root dataset, examples:
  - `kamu ingest my.dataset data-2023-*.json` - to push from files
  - `echo '{"city": "Vancouver", "population": 675218}' | kamu ingest cities --stdin`
- New `/{dataset}/ingest` REST endpoint also allows you to push data via API, example:
  - Run API server and get JWT token: `kamu ui --http-port 8080 --get-token`
  - Push data: `echo '[{...}]' | curl -v -X POST http://localhost:8080/freezer/ingest -H 'Authorization:  Bearer <token>'`
- The `kamu ui` command now supports `--get-token` flag to print out the access token upon server start that you can use to experiment with API
### Changed
- Upgraded to `arrow v48`, `datafusion v33`, and latest AWS SDK

## [0.145.6] - 2023-10-30
### Fixed
- Jupyter image now correctly parses dataset aliases in multi-tenant repositories

## [0.145.5] - 2023-10-26
### Changed
- FlightSQL interface tweaks to simplify integration into `api-server`

## [0.145.4] - 2023-10-24
### Fixed
- `kamu ui` should run without specifying any auth secrets

## [0.145.3] - 2023-10-18
### Changed
- Demanding required env vars to be set before API server / Web UI server startup
- Custom error messages for non-valid session in GraphQL queries depending on the reason
### Fixed
- If access token points on unsupported login method, it's a client error (4xx), not (5xx)

## [0.145.2] - 2023-10-16
### Changed
- GitHub API results (login, token resolution, account queries) now have a runtime cache
  to avoid excessive number of external calls (and related call rate bans)

## [0.145.1] - 2023-10-13
### Changed
- GitHub Client ID now delivered as a part of runtime configuration for UI
### Fixed
- Crashes upon iterating multi-tenant local FS datasets with short dataset alias

## [0.145.0] - 2023-10-11
### Added
- Ability to login to a remote ODF server via CLI commands:
   - `kamu login` command opens platform's frontend login form and collects access token on success
   - `kamu logout` command drops previously saved access token
   - tokens can be stored both in local workspace as well as in user home folder
   - access tokens are attached as Bearer Authentication header in simple/smart protocol client requests
- ODF server handlers for simple/smart protocols correctly implement authentication & authorization checks
- ODF server URLs vary depending on multi-tenancy vs single-tenancy of dataset repository
### Changed
- Significantly reworked smart transfer protocol tests, support of multi-tenancy, authentication, authorization


## [0.144.1] - 2023-10-02
### Fixed
- Flight SQL + JDBC connector showing empty result for `GROUP BY` statements

## [0.144.0] - 2023-09-25
### Added
- New protocol adapter for [Arrow Flight SQL](https://arrow.apache.org/blog/2022/02/16/introducing-arrow-flight-sql/)
  - Using this adapter you can connect to `kamu` as JDBC data source from DBeaver, Tableau and other BI tools
  - To run Flight SQL server use `kamu sql server --flight-sql` command

## [0.143.0] - 2023-09-19
### Added
- Support for multi-tenant workspaces in Jupyter Notebook extension
- Support for GraphQL multi-tenant mode:
   - Added new endpoint for querying engine supported login methods
   - Added `AuthenticationService` and `AuthenticationProvider` concepts that implement login functionality
   - CLI authentication provider: login same as password with preconfigured accounts in `.kamucliconfig` files
   - Login issues and interprets Kamu-specific JWT tokens
   - GraphQL queries are expected to attach JWT tokens as Bearer authentication header
   - Modeling anonymous account sessions
   - Login guards in GraphQL write operations
   - Simple model for dataset permission queries
   - Login instructions and feature flags are sent as configuration in `kamu ui` mode
   - Implemented previously mocked account resolution API
### Fixed
- Failing transform operations in multi-tenant workspaces due to invalid propagation of dataset aliases
### Changed
- Updated WEB UI image to latest release 0.10.0
- GitHub OAuth functionality isolated in a separate component `kamu-adapter-oauth`
- GraphQL: filtering datasets based on logged account
- Unified and clarified namings in account-related data structures

## [0.142.1] - 2023-09-02
### Fixed
- `RecordsFormat` Utf8 issue when truncating strings
### Changed
- Updated `kamu-base:latest-with-data` image to use new DF-ingest-based datasets

## [0.142.0] - 2023-09-01
### Fixed
- Ignoring the downloads cache when `--fetch-uncacheable` flag is used
- Restored pre-sorting of events by `event_time` within one data slice in DataFusion-based ingest
- Performance degradation in local file copying due to async
- Race condition in Zip decompress step that caused file truncation

## [0.141.0] - 2023-08-28
### Fixed
- `datafusion` ingest will not crash on empty inputs when schema inference is enabled
### Added
- Added a warning when fetch cache is used to resume ingest: `Using cached data from X minutes ago (use kamu system gc to clear cache)`

## [0.140.0] - 2023-08-27
### Added
- **Experimental:** Data ingest using `DataFusion` engine
  - It's an entirely new implementation of data readers and merge strategies
  - It's often over **100x faster** than the `Spark`-based ingest as it has near-instant startup time (even avoids container overhead)
  - New merge strategies can work directly over S3 without downloading all data locally
  - It supports all existing data formats (Parquet, CSV, NdJson, GeoJson, Shapefile)
    - Some advanced CSV / Json reader options are not yet implemented, most notably `timestampFormat`
  - `Spark` is still used by default for compatibility. To start using `DataFusion` declare (a potentially no-op) `preprocess` step in your root dataset manifest ([see example](examples/currency_conversion/ca.bankofcanada.exchange-rates.daily.yaml))
  - `Spark`-based ingest will be removed in future versions with `DataFusion` becoming the default, however we are planning to support `Spark` and all other engines in the `preprocess` step, while `DataFusion` will still be handling the initial reading of data and merging of results
### Changed
- All examples where possible are now using `DataFusion` ingest

## [0.139.0] - 2023-08-17
### Added
- Prototyped authorization checks for CLI functionality based on OSO-framework:
   - for now the assumption is that all datasets are public
   - public datasets can be read by anyone, but written only by owner
   - authorization checks (Read, Write) integrated into every known CLI command or underlying service

## [0.138.0] - 2023-08-15
### Added
- GQL API now supports renaming and deleting datasets

## [0.137.0] - 2023-08-11
### Added
- CLI and GQL API now both support skipping N first records when querying data for the sake of pagination

## [0.136.0] - 2023-08-04
### Added
- Support multi-tenancy within S3-based dataset repository
### Changed
- Updated WEB UI image to latest release 0.8.0

## [0.135.0] - 2023-08-01
### Added
- New `kamu version` command that outputs detailed build information in JSON or YAML
  - `kamu --version` remains for compatibility and will be removed in future versions
- New `kamu system info` command that outputs detailed system information
  - Currently only contains build info but will be in future expanded with host environment info, docker/podman versions, and other things useful for diagnostics
- GQL API: New `updateReadme` mutation
### Changed
- GQL API: Moved dataset creation and event commit operations to `mutation`

## [0.134.0] - 2023-07-27
### Changed
- New engine I/O strategies allow ingest/transform to run over datasets in remote storage (e.g. S3) even when engine does not support remote inputs
- Improved credential reuse in S3-based dataset repository
- Simplified S3 tests

## [0.133.0] - 2023-07-17
### Changed
- Lots of internal improvements in how data is being passed to engines
- All engine inputs are now mounted as individual files and as read-only to tighten up security
- Using an updated Spark engine image

## [0.132.1] - 2023-07-13
### Fixed
- S3 ObjectStore is now properly initialized from standard AWS environment variables

## [0.132.0] - 2023-07-12
### Added
- Initial support for CLI-only local multi-tenant workspaces and resolving multi-tenant dataset references
### Changed
- Improved `--trace` feature to output detailed async task breakdown
### Fixed
- Data hashing will no longer stall the event main loop thread

## [0.131.1] - 2023-06-27
### Fixed
- Resolved wrong cache directory setting for ingest tasks

## [0.131.0] - 2023-06-23
### Changed
- Internal: isolated infra layer from direct access to WorkspaceLayout / DatasetLayout to support different layouts or non-local stores in future
- Workspace version #2: storing remote aliases configuration as a part of dataset info-repo

## [0.130.1] - 2023-06-19
### Added
- Improved tracing and error handling in the GQL API

## [0.130.0] - 2023-06-16
### Added
- New `knownEngines` GQL API for displaying a list of recommended engines in Web UI

## [0.129.0] - 2023-06-15
### Added
- Event-sourced implementation of the basic but functional task system
### Changed
- Upgraded to latest `datafusion`

## [0.128.5] - 2023-06-13
### Added
- Task system prototyping (in-memory backend + GQL API)
### Changed
- More tracing instrumentation for Query service, and ObjectStore builders
### Fixed
- Caught root cause of platform's S3 data querying issues

## [0.128.0] - 2023-05-31
### Added
- New `kamu --trace` flag will record the execution of the program and open [Perfetto UI](https://perfetto.dev/) in a browser, allowing to easily analyze async code execution and task performance. Perfetto support is still in early stages and needs more work to correctly display the concurrent tasks.
- Added a few common command aliases: `ls -> list`, `rm -> delete`, `mv -> rename`

## [0.127.1] - 2023-05-29 (**BREAKING**)
### Fixed
- Handle "Interrupted system call" error when waiting for container to spawn.

## [0.127.0] - 2023-05-29 (**BREAKING**)
### Changed
-  Upgraded to new `spark` engine image that better follows the ODF spec regarding the timestamp formats. This may cause schema harmonization issues when querying the history of old datasets.
### Added
- Experimental support for new [`datafusion` engine](https://github.com/kamu-data/kamu-engine-datafusion) based on [Apache Arrow DataFusion](https://github.com/apache/arrow-datafusion). Although it's a batch-oriented engine it can provide a massive performance boost for simple filter/map operations. See the [updated documentation](https://docs.kamu.dev/cli/supported-engines/) for details and current limitations.

## [0.126.2] - 2023-05-26
### Fixed
- AWS S3 object store is getting proper credentials from already resolved AWS SDK cache

## [0.126.1] - 2023-05-26
### Fixed
- Silent reaction on missing AWS environment variables when constructing S3 object store

## [0.126.0] - 2023-05-26
### Changed
- Refactoring of query service to support S3-based dataset repositories

## [0.125.1] - 2023-05-22
### Fixed
- Container will be considered ready only when reaching `running` status, not `created`

## [0.125.0] - 2023-05-22
### Changed
- Refactoring of container process handling to unify termination and cleanup procedure
### Added
- Containerized ingest will display fetch progress
### Fixed
- Spinners displayed by `pull`/`push` commands sometimes were not animating or refreshing too frequently

## [0.124.1] - 2023-05-17
### Changed
- Smart transfer protocol: improved resilience to web-socket idle timeouts during long push flows

## [0.124.0] - 2023-05-14
### Changed
- Limiting use of `curl` dependency to FTP
- FTP client is now an optional feature. It's still enabled in release but off by default in dev to speed up builds.

## [0.123.1] - 2023-05-14
### Changed
- Build improvements
- Excluding most of `openssl` from the build
- Removed `--pull-test-images` flag from `kamu init` command in favor of pulling images directly during tests

## [0.123.0] - 2023-05-12
### Fixed
- Verification of data through reproducibility should ignore differences in data and checkpoint sizes

## [0.122.0] - 2023-05-11
### Fixed
- `kamu add` command no longer fails to deduplicate existing datasets
- Tracing spans in logs no longer interfere with one another in concurrent code
### Changed
- Improved dataset creation logic to make it more resilient to various failures
- Improved `kamu add` command error handling

## [0.121.1] - 2023-05-06
### Fixed
- Preserving previous watermark upon fetch step returning no data

## [0.121.0] - 2023-05-05 (**BREAKING**)
### Changed
- Deprecated `.kamu/datasets/<dataset>/cache` directory - a workspace upgrade will be required (see below)
- Support ingest source state per [ODF RFC-009](https://github.com/open-data-fabric/open-data-fabric/blob/master/rfcs/009-ingest-source-state.md)
- Introduced workspace-wide cache in `.kamu/cache`
- Introduced workspace versioning and upgrade procedure via `kamu system upgrade-workspace` command
- Upgraded to latest `datafusion` and `arrow`
### Added
- New `kamu system gc` command to run garbage collector (currently only cleans up cache)

## [0.120.1] - 2023-05-01
### Fixed
- Improved recovery after aborting smart protocol push/pull operations

## [0.120.0] - 2023-04-20
### Added
- Smart Transfer Protocol now supports pushing into local filesystem workspace repository.
  It can be activated via:
   `kamu push <dataset_name> --to odf+http://<server-address>:<port>/<dataset_name>`.
  I.e., run API server in one Kamu workspace directory, where you intend to push `my-dataset`to:
   `kamu system api-server --http-port=35433`
  and push from the Kamu workspace directory, where `my-dataset` is stored:
   `kamu push my-dataset --to odf+http://localhost::35433/my-dataset`
### Changed
- Upgraded to latest `datafusion` and `arrow`
- Updated to multi-tenant references and aliases in accordance with ODF spec
- New datasets no longer use staging area before `DatasetBuilder` finishes them

## [0.119.0] - 2023-04-10
### Added
- Smart Transfer Protocol: implemented Push flow for S3-based dataset repository only.
  Does not work with the local workspace yet.

## [0.118.0] - 2023-04-06
### Fixed
- Updated IPFS gateway status code handling after upstream fixes to correctly report "not found" status (#108)

## [0.117.0] - 2023-04-03
### Changed
- Revised workspace dependencies management:
  - Sharing single definition of common dependencies between modules
  - Using `cargo-deny` utility for dependencies linting
- Migrated to official S3 SDK (got rid of unmaintained `Rusoto` package)
- Moved developer's guide to this repository

## [0.116.0] - 2023-03-28
### Added
- Smart Transfer Protocol: implemented Pull flow based on web-sockets. It can be activated via:
   `kamu pull odf+http://<server-address>:<port>/<dataset_name>`.
  I.e., run API server in one Kamu workspace directory, where a `my-dataset` dataset is present:
   `kamu system api-server --http-port=35433`
  and pull from another Kamu workspace directory:
   `kamu pull odf+http://localhost::35433/my-dataset`
- S3-based dataset repository implementation
### Changed
- Improved status codes and error handling in API server's routes for Simple Transfer Protocol

## [0.115.0] - 2023-03-19
### Changed
- Updated to new `rustc`
- Updated to latest `datafusion` and `arrow`
- Improved release procedure

## [0.114.3] - 2023-03-18
### Changed
- Migrated engine images from Docker Hub to `ghcr.io`

## [0.114.2] - 2023-03-13
### Fixed
- Fixed JSON serialization of some datasets by enabling `chrono-tz` feature in `arrow` that became optional

## [0.114.1] - 2023-03-12
### Fixed
- `kamu pull` will not panic on root datasets that don't define a polling source and will consider them up-to-date

## [0.114.0] - 2023-03-12
### Added
- `kamu add` command now supports reading from STDIN

## [0.113.0] - 2023-03-11
### Changed
- Upgraded major dependencies

## [0.112.0] - 2023-02-19
### Added
- New GraphQL API for dataset creation and committing new blocks

## [0.111.0] - 2023-02-16
### Added
- GraphQL API exposes current vocabulary as a part of dataset's metadata

## [0.110.1] - 2023-02-10
### Fixed
- Fixed GraphQL API issues with TransformInput structures with the alias name that is different from dataset name

## [0.110.0] - 2023-02-09
### Changed
- Improved reaction of `kamu inspect schema` and `kamu tail` on datasets without schema yet
- GraphQL schema and corresponding schema/tail responses now assume there might not be a dataset schema yet
- Web-platform version upgraded after GraphQL API changes

## [0.109.0] - 2023-02-05
### Fixed
- Lineage and transform now respect names of datasets in the `SetTransform` metadata events, that may be different from names in a workspace

## [0.108.0] - 2023-01-30
### Fixed
- Upgrade to Flink engine prevents it from crashing on checkpoints over 5 MiB large

## [0.107.0] - 2023-01-25 (**BREAKING**)
### Changed
- Major upgrade of Apache Flink version
- No updates to existing datasets needed, but the verifiability of some datasets may be broken (since we don't yet implement engine versioning as per ODF spec)
### Added
- Flink now supports a much nicer temporal table join syntax:
  ```sql
  SELECT
    t.event_time,
    t.symbol,
    p.volume as volume,
    t.price as current_price,
    p.volume * t.price as current_value
  FROM tickers as t
  JOIN portfolio FOR SYSTEM_TIME AS OF t.event_time AS p
  WHERE t.symbol = p.symbol
  ```
- We recommend using `FOR SYSTEM_TIME AS OF` join syntax as replacement for old `LATERAL TABLE` joins
- Determinism of Flink computation should be improved

## [0.106.0] - 2023-01-19
### Changed
- Upgrade to stable version of `arrow-datafusion`

## [0.105.0] - 2023-01-13
### Fixed
- Upgraded `sparkmagic` dependency and removed hacks to make it work with latest `pandas`
- Returning `[]` instead of empty string for no data in GQL
### Changed
- Improved testing utilities
- Refactored commit procedure

## [0.104.0] - 2022-12-28
### Added
- Installer script that can be used via `curl -s "https://get.kamu.dev" | sh`
- Unified table output allowing commands like `kamu list` to output in `json` and other formats

## [0.103.0] - 2022-12-23
### Changed
- Major upgrade to latest versions of `flatbuffers`, `arrow`, `datafusion`, and many more dependencies

## [0.102.2] - 2022-12-08
### Change
- Fixed Web UI server code to match `axum-0.6.1`

## [0.102.1] - 2022-12-08
### Changed
- Dependencies upgrade
- Demo environment synchronized

## [0.102.0] - 2022-11-18
### Changed
- Upgraded embedded Web UI to the latest version

## [0.101.0] - 2022-11-17
### Added
- Made core images configurable for customization and ease of experimentation
### Changed
- Updated to latest Jupyter image and all other dependencies

## [0.100.2] - 2022-11-17
### Fixed
- CLI parser crash on `kamu repo alias add/delete` subcommand

## [0.100.1] - 2022-11-17
### Fixed
- CLI parser crash on `kamu sql server --livy` subcommand

## [0.100.0] - 2022-11-14
### Added
- More elaborate SQL error messages propagated from DataFusion via GraphQL API
### Changed
- Upgraded rust toolchain to fix `thiserror` issues. Backtrace feature is now considered stable
- Fixed issues with `ringbuf` library updates
- Updates related to breaking changes in `clap`
- Utilized value parsing capabilities from `clap` to simplify argument conversions
### Fixed
- Field 'total_count' in pagination views of GraphQL API should be mandatory

## [0.99.0] - 2022-10-01
### Added
- Support custom headers when fetching data from a URL (e.g. HTTP `Authorization` header)

## [0.98.0] - 2022-09-05
### Added
- Progress indication when syncing datasets to and from remote repositories
### Changed
- Upgraded to new `rust` toolchain and latest dependencies

## [0.97.1] - 2022-08-19
### Fixed
- Output truncation in `kamu config *` commands

## [0.97.0] - 2022-08-05 (**BREAKING**)
### Added
- Metadata blocks now contain sequence number (breaking format change!)
- Optimized sync operations for diverged datasets using sequence number in blocks
### Fixed
- Panic when pulling a non-existing dataset

## [0.96.0] - 2022-07-23
### Added
- Support for ingesting Parquet format, a new kind of ReadStep in ODF protocol

## [0.95.0] - 2022-07-15
### Added
- New `kamu reset` command that reverts the dataset back to the specified state
- New `kamu push --force` switch to overwrite diverged remote dataset with a local version
- New `kamu pull --force` switch to overwrite diverged local dataset with a remote version
### Fixed
- Improved the `kamu log` command's performance on datasets with high block counts and introduced a `--limit` parameter

## [0.94.0] - 2022-06-22
### Added
- `kamu list --wide` now shows the number of blocks and the current watermarks
- Iterating on Web3 demo

## [0.93.1] - 2022-06-17
### Fixed
- Fixed `completions` command that panicked after we upgraded to new `clap` version

## [0.93.0] - 2022-06-16
### Added
- By default, we will resolve IPNS DNSLink URLs (e.g. `ipns://dataset.example.org`) using DNS query instead of delegating to the gateway. This is helpful when some gateway does not support IPNS (e.g. Infura) and in general should be a little faster and provides more information for possible debugging

## [0.92.0] - 2022-06-08
### Added
- `kamu system ipfs add` command that adds dataset to IPFS and returns the CID - it can be used to skip slow and unreliable IPNS publishing
### Fixed
- Engine runtime error when it was incorrectly using a `.crc` file instead of a parquet data file

## [0.91.0] - 2022-06-05
### Changed
- Clean up cached data files upon successful commit to save disk space
- Push `cache` directory of datasets to remote repositories
  - This is a temporary measure to allow resuming heavy-weight ingest actions from checkpoints

## [0.90.0] - 2022-06-04
### Added
- Experimental support for templating of ingest URLs with environment variables:
```yaml
fetch:
  kind: url
  url: "https://example.org/api/?apikey=${{ env.EXAMPLE_ORG_API_KEY }}"
```
- Experimental support for containerized fetch steps:
```yaml
fetch:
  kind: container
  image: "ghcr.io/kamu-data/example:0.1.0"
  env:
    - name: SOME_API_KEY
```
### Changed
- Flag `kamu pull --force-uncacehable` was renamed to `--fetch-uncacheable`

## [0.89.0] - 2022-05-22
### Added
- When pushing to IPNS execute `ipfs name publish` even when data is up-to-date to extend the lifetime of the record.

## [0.88.0] - 2022-05-19
### Added
- Support pushing datasets to IPFS via IPNS URLs `kamu push <dataset> ipns://<key_id>`

## [0.87.0] - 2022-05-16 (**BREAKING**)
### Changed
- We got rid of `.kamu.local` volume directory in favor of keeping all dataset data under `.kamu/datasets/<name>` folders. This unifies the directory structure of the local workspace with how datasets are stored in remote repositories, and makes it easier to sync datasets to and from.
### Added
- Support for `ipns://` URLs in `kamu pull`

## [0.86.0] - 2022-05-16 (**BREAKING**)
### Changed
- Implements [ODF RFC-006](https://github.com/open-data-fabric/open-data-fabric/blob/master/rfcs/006-checkpoints-as-files.md) to store checkpoints as files and reference them using physical hashes
- Data files are now named and stored according to their physical hashes, as per ODF spec
- Above changes also affect the repository format
- Upgraded to `rustc-1.62.0` and latest dependencies
- Improved error handling and reporting
### Added
- Support for [ODF: Simple Transfer Protocol](https://github.com/open-data-fabric/open-data-fabric/blob/2e43c39a484309b2726a015dc3c10e4cfb9fd590/rfcs/007-simple-transfer-protocol.md) for syncing datasets to/from remotes
- Support for URL-based remote references, e.g. `kamu pull http://my.repo.org/some/dataset --as my.dataset`
  - URLs are also allowed for pull/push aliases
- Auto-deriving local names from remote reference, e.g. `kamu pull http://my.repo.org/some/dataset` will pull into `dataset`
- Support for IPFS source (via HTTP Gateway), e.g. `kamu pull ipfs://bafy...aabbcc/some/dataset`
  - IPFS gateway is configurable
  - To use your local IPFS daemon as gateway do `kamu config --user set protocol.ipfs.httpGateway "http://localhost:8080"`
### Fixed
- Truncation of `kamu.log` in visual mode

## [0.85.1] - 2022-04-09
### Fixed
- Don't panic in `kamu ui` when there is no default browser set

## [0.85.0] - 2022-04-09
### Changed
- Updated to latest ODF schemas
- Unpacked dataset descriptions in GQL
- Updated Web UI
- Extended GQL metadata block type with mock author information

## [0.84.1] - 2022-04-08
### Added
- Web UI embedding into macOS build

## [0.84.0] - 2022-04-08
### Added
- Early Web UI prototype is now available via `kamu ui` command

## [0.83.0] - 2022-03-30
### Added
- Using code generation for GQL wrappers around ODF types
- Extended GQL API with root source metadata

## [0.82.0] - 2022-03-22
### Added
- Added more libraries into Jupyter image (including `xarray`, `netcdf4`, and `hvplot`).
- Improved examples and demo environment.

## [0.81.1] - 2022-03-16
### Fixed
- Upgrading Spark engine that fixes merge strategies producing unnecessary updates.
- Fixed `filesGlob` entering infinite loop when last file does not result in a commit (no new data to ingest).

## [0.81.0] - 2022-02-19
### Changed
- GQL `tail` query will now return `DataQueryResult` containing schema information instead of raw `DataSlice`.

## [0.80.0] - 2022-02-19
### Added
- GQL API now supports executing arbitrary SQL queries (using `datafusion` engine).
### Changed
- Removed use of default values from GQL schema.
- Upgraded to latest `arrow` and `datafusion`.

## [0.79.0] - 2022-02-08
### Added
- `kamu inspect schema` now supports JSON output.
### Changed
- Upgraded to `datafusion` version 6.

## [0.78.2] - 2022-01-27
### Added
- Added `currentPage` field to the GQL pagination info.

## [0.78.1] - 2022-01-24
### Changed
- Upgraded to latest version of `dill` and other dependencies.

## [0.78.0] - 2022-01-17
### Added
- Evolving the GraphQL API to support multiple `MetadataEvent` types.

## [0.77.1] - 2022-01-17
### Fixed
- CORS policy was too strict not allowing any headers.
- Small CLI parsing tweaks.

## [0.77.0] - 2022-01-16
### Added
- New crate `kamu-adapter-graphql` provides GraphQL interface for ODF repositories.
- New command `kamu system api-server` runs HTTP + GraphQL server over current Kamu workspace with built-in GQL Playground UI.
- New command `kamu system api-server gql-query` executes single GraphQL query and writes JSON output to stdout.
- New command `kamu system api-server gql-schema` dumps GraphQL API schema to stdout.

## [0.76.0] - 2022-01-14
### Changed
- Maintenance release - no user-facing changes.
- Migrated from explicit threading to `tokio` async.
- Better separation of architectural layers.
- Improved error handling.

## [0.75.1] - 2022-01-05
### Fixed
- Added more validation on events that appear in `DatasetSnapshot`s.
- Fix flag completion after `clap` crate upgrade.

## [0.75.0] - 2022-01-04 (**BREAKING**)
### Changed
- Implements [ODF RFC-004](https://github.com/open-data-fabric/open-data-fabric/blob/master/rfcs/004-metadata-extensibility.md).
- Workspaces will need to be re-created. This is the last major metadata format change - we will be working on stabilizing metadata now.
- Some manifest formats have changed and will need to be updated.
  - `DatasetSnapshot` needs to specify `kind` field (`root` or `derivative`)
  - `DatasetSnapshot.source` was replaced with `metadata` which is an array of metadata events

## [0.74.0] - 2021-12-28 (**BREAKING**)
### Changed
- Implements [ODF RFC-003](https://github.com/open-data-fabric/open-data-fabric/blob/master/rfcs/003-content-addressability.md).
- Workspaces will need to be re-created. Sorry again!
- Some manifest formats have changed and will need to be updated.
  - `Manifest.apiVersion` renamed to `version`
  - `DatasetSnapshot.id` renamed to `name`
  - `DatasetSourceDerivative.inputs` should now specify `id` (optional) and `name` (required)
  - `TemporalTable.id` renamed to `name`
- Datasets now have a globally unique identity.
  - IDs can be viewed using `kamu log -w`
- Metadata format switched to a much faster and compact `flatbuffers`.
  - You can still inspect it as YAML using `kamu log --output-format yaml`

## [0.73.0] - 2021-12-11 (**BREAKING**)
### Changed
- Implements [ODF RFC-002](https://github.com/open-data-fabric/open-data-fabric/blob/master/rfcs/002-logical-data-hashes.md).
- Engines are no longer responsible for data hashing - a stable hash algorithm is implemented in `kamu`
- Pending data part files and checkpoints will be stored in `cache` directory along with other ingest artifacts
### Added
- A fully working implementation of data integrity checks
- `kamu verify` command now accepts `--integrity` flag to only check data hashes without replaying transformations

## [0.72.0] - 2021-12-07 (**BREAKING**)
### Changed
- Implements [ODF RFC-001](https://github.com/open-data-fabric/open-data-fabric/blob/master/rfcs/001-record-offsets.md) that adds record offset system column.

## [0.71.0] - 2021-11-29
### Changed
- Made engine timeouts configurable
- Better error logging
- Upgrade `rustc` and dependencies

## [0.70.0] - 2021-11-07
### Changed
- Upgraded to latest `rustc`
- Upgraded to latest dependencies

## [0.69.0] - 2021-10-25
### Added
- The `verify` command now accepts root datasets and in future will perform data integrity check
### Fixed
- The `up-to-date` status reporting when pulling derivative datasets

## [0.68.0] - 2021-10-16
### Fixed
- `tail` command will truncate cells that are too long and mask binary types for human-friendly output
- Fetch overrides will no longer interfere with regular caching

## [0.67.0] - 2021-10-02
### Added
- Engine provisioning now support concurrency limit (via `engine.maxConcurrency` config option)
### Fixed
- When running in host networking mode (e.g. in container) the engine concurrency will be set to `1` to prevent engine instances from interfering with one another

## [0.66.0] - 2021-10-01
### Changed
- Major logging system improvements (switched from `slog` to `tracing`)

## [0.65.2] - 2021-09-29
### Fixed
- SQL shell does not use temp directory for shell init script to avoid extra mounts

## [0.65.1] - 2021-09-29
### Fixed
- Ingest errors will be correctly reported under `podman` where exit code was taking precedence over error specified in the engine response file

## [0.65.0] - 2021-09-29
### Changed
- Coordinator now communicates with engines via `gRPC` protocol as specified by ODF spec
- Above lets us display readable errors to the user without them needing to dig through log files

## [0.64.0] - 2021-09-11
### Changed
- Switched to BSL code license. See [License FAQ](docs/license_faq.md) for more information about this change.

## [0.63.0] - 2021-09-03
### Fixed
- Data exchange with the engines not uses `.kamu/run` directory, so on systems that run Docker in VMs (Linux, Windows) it's no longer necessary to add extra mounts for the temp directories

## [0.62.2] - 2021-08-30
### Fixed
- Adding few workarounds around bugs in Arrow / DataFusion related to working with DECIMAL and TIMESTAMP types

## [0.62.1] - 2021-08-28
### Fixed
- Allowing Flink engine to run under host network namespace, for the "podman-in-docker" scenario

## [0.62.0] - 2021-08-26
### Changed
- Some internal improvements

## [0.61.1] - 2021-08-25
### Added
- Some internal convenience commands for image manipulation

## [0.61.0] - 2021-08-25
### Added
- New `kamu inspect schema` command that can display the DDL-style schema and the underlying physical Parquet schema of a dataset

## [0.60.0] - 2021-08-24
### Added
- New `kamu tail` command allows to inspect last few records in a dataset
- The `kamu sql` command now supports experimental [DataFusion](https://github.com/apache/arrow-datafusion) engine that can execute SQL queries extremely fast. It doesn't have a shell yet so can only be used in `--command` mode, but we will be expanding its use in the future.

## [0.59.0] - 2021-08-18
### Added
- Ability to delete datasets in remote repositories via `kamu delete` command

## [0.58.1] - 2021-08-17
### Fixed
- Upgraded Spark engine brings better error handling for invalid event times

## [0.58.0] - 2021-08-17
### Added
- New `kamu search` command allows listing and searching for datasets in remote repositories

## [0.57.0] - 2021-08-16
### Added
- `kamu inspect lineage` now provides HTML output and can show lineage graph in a browser

## [0.56.0] - 2021-08-16
### Changed
- Upgrade to latest Spark and Livy
- Fixes some issues with geometry types in notebooks and SQL shell

## [0.55.0] - 2021-08-15
### Added
- New `kamu inspect query` command for derivative transform audit
- `kamu log` now supports Yaml output and filtering

## [0.54.0] - 2021-08-15
### Added
- New `kamu inspect lineage` command that shows dependency tree of a dataset
### Changed
- The `kamu list depgraph` command was removed in favor of a specialized lineage output type: `kamu inspect lineage --all -o dot`

## [0.53.0] - 2021-08-13
### Fixed
- Upgrading Spark engine with a workaround for upstream bug in Shapefile import
- Engine image pulling status freezes

## [0.52.0] - 2021-08-13
### Added
- New `kamu verify` command that can attest that data in the dataset matches what's declared in metadata
### Fixed
- Spark engines will not produce an empty block when there were no changes to data

## [0.51.0] - 2021-08-08
### Added
- `kamu pull` now supports `--fetch` argument that lets you override where data is ingested from, essentially allowing to push data into a dataset in addition to pulling from the source

## [0.50.0] - 2021-08-05
### Changed
- Renamed `remote` to `repo` / `repository` to be consistent with ODF spec

## [0.49.0] - 2021-08-05
### Added
- Datasets can now be associated with remote repositories for ease of pulling and pushing
- `push` and `pull` commands now allow renaming the remote or local datasets
### Fixed
- Improved error reporting of invalid remote credentials
- Ingest will not create a new block if neither data now watermark had changed

## [0.48.2] - 2021-07-31
### Fixed
- Dependency error in `remote` commands
- Remove incorrect `.gitignore` file generation

## [0.48.1] - 2021-07-26
### Fixed
- `sql` command failing on OSX

## [0.48.0] - 2021-07-23
### Added
- Terminal pagination in `log` command

## [0.47.0] - 2021-07-12
### Fixed
- Upgrading to newer Jupyter and Sparkmagic (fixes some issues in notebooks)
- Better error handling
### Added
- Environment variable completions

## [0.46.0] - 2021-07-11
### Changed
- Multiple internal improvements
- Support for host networking with `podman`
- Support for running standalone Livy for using `kamu` under JupyterHub

## [0.45.0] - 2021-06-26
### Fixed
- Updated Spark engine version to fix networking issue under `podman`
- Updated `rustc` and dependencies

## [0.44.0] - 2021-06-11
### Fixed
- Support for Zip files that cannot be decoded in a streaming fashion.
- Dependency upgrades.

## [0.43.1] - 2021-06-06
### Fixed
- Increased socket check timeout to prevent `kamu sql` trying to connect before Spark server is fully up.

## [0.43.0] - 2021-06-06
### Added
- New `kamu config` command group provides `git`-like configuration.
- Experimental support for `podman` container runtime - a daemon-less and root-less alternative to `docker` that fixes the permission escalation problem. To give it a try run `kamu config set --user engine.runtime podman`.
### Fixed
- The `kamu notebook` command no longer fails if `kamu` network in `docker` was not cleaned up.

## [0.42.0] - 2021-06-05
### Changed
- Upgraded Flink engine to latest `v1.13.1`
- Improved empty data block handling in metadata
- Improved some CLI output format

## [0.41.0] - 2021-05-08
### Added
- `zsh` completions support (via `bashcompinit`)
### Fixed
- Improved error handling of pipe preprocessing commands
### Changed
- Replaced `io.exchangeratesapi.daily.usd-cad` dataset in examples with `ca.bankofcanada.exchange-rates.daily` as it became for-profit.

## [0.40.1] - 2021-05-02
### Fixed
- Improved error handling when `kamu sql` is run in an empty workspace
### Changed
- Upgraded to latest dependencies

## [0.40.0] - 2021-04-29
### Added
- Implemented `sql server` command - now it's possible to run Thrift server on a specific address/port and connect to it remotely.

## [0.39.0] - 2021-04-25
### Added
- Added `--replace` flag to the `add` command allowing to delete and re-add a dataset in a single step.

## [0.38.3] - 2021-04-23
### Fixed
- An error in the `sql` command help message
- Release binaries will now be packaged as `kamu`, not `kamu-cli`

## [0.38.2] - 2021-04-18
### Added
- Detailed help and examples to all CLI commands
- Dependency bump

## [0.38.1] - 2021-04-08
### Changed
- Bumped Spark engine version

## [0.38.0] - 2021-03-28 (**BREAKING**)
### Changed
- Maintenance release
- Upgraded to latest rust toolchain and dependencies
- Updated `flatbuffers` version that includes support for optional fields - this changes binary layout making this new version incompatible with metadata generated by the previous ones
### Fixed
- Uncacheable message will no longer obscure the commit message

## [0.37.0] - 2020-12-30 (**BREAKING**)
### Changed
- Metadata restructuring means you'll need to re-create your datasets
- Data files as well as checkpoints are now named with the hash of the block they are associated with
- Protocol between coordinator and engines was modified to pass data files (in the right order) as well as checkpoints explicitly
- Intermediate checkpoints are now preserved (for faster validation and resets)
- Vocabulary has been incorporated into the metadata block (ODF `0.17.0`)
- Lazily computing dataset summaries
- Upgraded dependencies
- Happy New Year!

## [0.36.0] - 2020-11-16
### Changed
- Engine errors will not list all relevant log files
- UI improvements

## [0.35.0] - 2020-11-14
### Added
- Initial support for `S3` as a remote backend

## [0.34.0] - 2020-11-09
### Added
- Initial version of `remote` management
- Initial version of `push` / `pull` commands working with `remote`
- Local file system `remote` backend implementation

## [0.33.0] - 2020-11-01
### Changed
- Upgraded the Spark engine to Spark 3.0

## [0.32.0] - 2020-10-31
### Added
- Support for `flatbuffers` metadata encoding.
- Using `flatbuffers` format for achieving true stable hashes of metadata.
- Aligned metadata with ODF `v0.16.0`.

## [0.31.0] - 2020-10-08
### Added
- `pull` command now supports `--force-uncacheable` flag for refreshing uncacheable datasets.

## [0.30.1] - 2020-09-07
### Fixed
- Add back `.gitignore` file when creating local volume dir.

## [0.30.0] - 2020-09-05
### Changed
- This version is a complete re-write of the application from **Scala** into
  **Rust**. It is mostly on par with the functionality of the previous version
  but has many improvements. Most notably, all interactions not involving
  engines (which are still heavy and run in `docker`) are blazing fast.

## [0.23.0] - 2020-08-22
### Changed
- Updated to latest ODF schema

## [0.22.0] - 2020-07-15
### Added
- `#26`: Follow redirects when fetching data from URL
### Changed
- Follow ODF spec on metadata `refs`

## [0.21.0] - 2020-07-12
### Fixed
- Encoding issue in `DatasetSummary` manifest
### Changed
- Upgraded to use ODF resources

## [0.20.0] - 2020-06-30
### Added
- Windows is somewhat supported now

## [0.19.0] - 2020-06-28
### Changed
- Improving Windows support by removing Hadoop FS dependencies

## [0.18.2] - 2020-06-26
### Changed
- Upgraded Flink engine to `0.3.3`

## [0.18.1] - 2020-06-25
### Changed
- Upgraded Flink engine to `0.3.0`

## [0.18.0] - 2020-06-23
### Added
- Watermarking support

## [0.17.0] - 2020-06-14
### Added
- Added support for [Apache Flink](https://github.com/kamu-data/kamu-engine-flink) engine!

## [0.16.0] - 2020-05-25
### Changed
- Improve sort order of glob-based file sources
- Spark engine will persist events ordered by event time

## [0.15.0] - 2020-05-09
### Added
- `purge` command now supports `--recursive` flag
- Internal improvements and refactoring

## [0.14.0] - 2020-05-03
### Changed
- Consolidating more logic into `engine.spark`

## [0.13.0] - 2020-05-02
### Added
- New `log` command
### Changed
- Use `SHA-256` for dataset and metadata hashing
- The concept of `volume` was converted into `remote`
- Metadata refactoring to isolate engine-specific query parameters
- Metadata refactoring of root/derivative sources
- Moved most ingest logic into coordinator
- Moved transform batching logic into coordinator

## [0.12.1] - 2020-03-22
### Fixed
- Snapshot merge strategy was completely broken

## [0.12.0] - 2020-03-21
### Changed
- Use dataset caching for faster hash computation

## [0.11.0] - 2020-03-08
### Added
- Human-readable formatting support (e.g. in `list` command)

## [0.10.1] - 2020-03-08
### Fixed
- Some issues with `list` and `add` commands

## [0.10.0] - 2020-03-08
### Added
- `list` command now shows data size, number of records, and last pulled time
- `add` command now accounts for dataset dependency order

## [0.9.0] - 2020-03-08
### Changed
- Using new metadata chain prototype!

## [0.8.0] - 2020-01-12
### Added
- Experimental support for remote S3 volumes

## [0.7.1] - 2019-12-29
### Changed
- Bumped ingest version

## [0.7.0] - 2019-12-29
### Changed
- Using snake_case dataset vocabulary

## [0.6.0] - 2019-12-15
### Added
- Richer set of CSV reader options
### Fixed
- Recursive pull concurrency issues

## [0.5.0] - 2019-12-09
### Added
- New `fetchFilesGlob` data source that can load multiple data files at once
- Event time is now a core part of the datasets
### Fixed
- Snapshot merge strategy de-duplicates input rows now

## [0.4.0] - 2019-11-24
### Added
- Basic SQL templating feature
### Fixed
- The `purge` command will no longer delete the dateset

## [0.3.0] - 2019-11-21
### Added
- Command to generate `bash` completions
- Keeping a CHANGELOG<|MERGE_RESOLUTION|>--- conflicted
+++ resolved
@@ -11,7 +11,6 @@
 - Fixed
 -->
 
-<<<<<<< HEAD
 ## [Unreleased]
 ### Added
 - Private Datasets, access sharing:
@@ -22,7 +21,7 @@
 ### Fixed
 - Private Datasets:
   - GQL: Correct processing of access permissions when viewing flows of another account
-=======
+
 ## [0.229.0] - 2025-03-24
 ### Added
 - Experimental support for `ChangelogStream` and `UpsertStream` ODF merge strategies.
@@ -37,8 +36,6 @@
 - Flow: Updated the `BatchingRule` trigger to accept 0 for both properties(`min_records_to_await` and `max_batching_interval`), enabling dependency flow execution even when no data is added to the root dataset.
 ### Fixed
 - HTTP & GQL API: Fixed internal error when query contains an unknown column
-
->>>>>>> 1257a260
 
 ## [0.228.0] - 2025-03-19
 ### Added
