--- conflicted
+++ resolved
@@ -11,7 +11,6 @@
 - Fixed
 -->
 
-<<<<<<< HEAD
 ## [Molecule-specific]
 ### Added
 - GQL: `BigInt` scalar
@@ -19,7 +18,7 @@
 - GQL: `molecule` area: use `BigInt` for `ipnft_token_id` 
 - Allow `molecule` and `molecule.dev` accounts separation
 - GQL: `MoleculeMut::create_project()`: generate lowercase project account name.
-=======
+
 ## Unreleased
 ### Added
 - Support for re-defining the `AddPushSource`
@@ -28,7 +27,6 @@
 ### Fixed
 - Fixed bug in applying projected offsets for flow states in a situation when delayed transaction
    commits events with higher event IDs than later started transactions, and they all are in the same fetched bulk
->>>>>>> 4a67099b
 
 ## [0.254.0] - 2025-12-05
 ### Added
