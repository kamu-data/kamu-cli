--- conflicted
+++ resolved
@@ -13,14 +13,11 @@
 
 ## [Unreleased]
 ### Changed
-<<<<<<< HEAD
 - Pin version for `aws-sdk-s3` crate version, that includes breaking changes
 - Update all minor versions of other crates
 - Cleanup duplicate image
-=======
 - Denormalization: `DatasetEntry` now contains a copy of owner's account name
    for faster dataset handle resolutions without extra round trip to database
->>>>>>> 3deb36c3
 
 ## [0.233.4] - 2025-04-22
 ### Changed
