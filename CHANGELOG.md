--- conflicted
+++ resolved
@@ -18,12 +18,9 @@
 - Removed `extra.graphql.enableArchetypeInference` config option that was added for compatibility during data migrations
 - GQL: Apollo Tracing removed from response. To bring it back, add `x-trace-graphql=1` to request headers (#1402).
 ### Fixed
-<<<<<<< HEAD
 - `kamu pull`: perform pulling each dataset in separate transaction and allow to interrupt run and some pulls will be saved. 
   It also helps to keep ingest iterations progress saved even if some iteration failed
-=======
 - Investigation: potential unstable ordering of dataset entry listings (#1405).
->>>>>>> d8ac72d3
 
 ## [0.249.1] - 2025-09-25
 ### Fixed
