--- conflicted
+++ resolved
@@ -11,13 +11,10 @@
 - Fixed
 -->
 
-<<<<<<< HEAD
-### TODO
+## [Unreleased]
 ### Added
 - `kamu --show-error-stack-trace`: Added an argument to show stack trace in case of an error during command execution
 
-# Unreleased
-=======
 ## [0.239.0] - 2025-05-26
 ### Added
 - Prototype of webhooks support:
@@ -34,9 +31,7 @@
 ### Fixed
 - GQL: all dataset mutations require logged-in users
 
-
 ## [0.238.0] - 2025-05-22
->>>>>>> 0ab5d5a1
 ### Added
 - GQL: Added new scalars: `Email`, AccountPassword`.
 - GQL: Added `AccountMut::delete()`.
