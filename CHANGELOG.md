# Changelog
All notable changes to this project will be documented in this file.

The format is based on [Keep a Changelog](https://keepachangelog.com/en/1.0.0/),
and this project adheres to [Semantic Versioning](https://semver.org/spec/v2.0.0.html).

<!--
Recommendation: for ease of reading, use the following order:
- Added
- Changed
- Fixed
-->

## [Unreleased]
### Added
- `kamu system api-server gql-query`: support for authorization and, as a result, mutation requests (#1273).
- GQL: `AccountMut::modifyPasswordWithConfirmation()`: for user's password change (#1277).
- `UIConfiguration`: added `min_new_password_length` parameter (#1277).
### Changed
- Panic's now also logs a correct tracing message.
- `kamu`: improved logging, especially in failure cases (#1273).
- `kamu --account <NAME>`: added checks for account existence (multi-tenant mode) (#1273).
- `kamu init`: flush database after successful command completion (#1273).
- Upgraded to `datafusion v48`
- Configuration, predefined accounts: `password` field is now mandatory (#1277).
- `kamu`: a start-up job by `PredefinedAccountsRegistrator` will be called earlier, right after creating
  `base_catalog` (#1277).
### Fixed
- `CreateAccountUseCaseImpl`: added sending `AccountLifecycleMessage`.
- Renaming `provider_identity_key` field with account name for password accounts.
- User in single-tenant mode now has administrator privileges (#1273).
- `DeleteAccountUseCaseImpl`: complete deletion of datasets, not just database entries (#1273).
- `kamu system api-server gql-query`: authorization based on the current subject (#1273).

## [0.241.1] - 2025-06-06
### Fixed
- Account name in password hashes table should be updated as well during a rename

## [0.241.0] - 2025-06-06
### Added
- Support renaming accounts via GraphQL API:
  - automatically actualizes dataset entries (denormalized account names)
  - automatically updates alias files in ODF storage layer
  - properly handling account renames when it's initiated by updates to predefined configuration
### Fixed
- Missing length validation for webhook subscription labels.
- Unexpected webhook label duplication for empty labels.

## [0.240.1] - 2025-06-04
### Changed
<<<<<<< HEAD
- Updated `sqlx` crate to `0.8.6`, Vol. 2
- Refactor: move logic for versioned files from GQL level to use_case
=======
- Updated `sqlx` crate to `0.8.6`, Vol. 2.
### Fixed
- `web3-wallet` authorization provider: interactive login use case support (Device Flow). 
>>>>>>> 7d5cccf4

## [0.240.0] - 2025-06-02
### Added
- `kamu --show-error-stack-trace`: Added an argument to show stack trace in case of an error during command execution.
- Implemented a new authorization provider for Web3 EVM-based wallets (`web3-wallet`):
  - Flow authorization is based on the ERC-4361 (Sign-In with Ethereum) standard.
  - Any browser that supports EIP-1193 (Ethereum Provider JavaScript API) can be used for authentication.
  - Signature verification is based on ERC-191 (Signed Data Standard).
### Changed
- GQL: search also matches entries by account name.
- GQL: `Account::account_provider()` returns `AccountProvider` instead of string.
- GQL: `Auth::enabled_login_methods()` renamed to `Auth::enabled_providers()` returns `Vec<AccountProvider>`.
- GQL: `AuthMut::login()` takes `AccountProvider` as argument instead of string.

## [0.239.0] - 2025-05-26
### Added
- Prototype of webhooks support:
   - webhooks are sent for dataset update events
   - GQL API to subscribe, update, pause/resume, and remove subscriptions
   - webhook events are recorded per business event via outbox bridge
   - webhook events that match enabled subscriptions get scheduled in the task system
   - webhooks are attempted with at most 10s timeout, but no retries are supported yet
   - webhook request and delivery headers and content are saved for future debug purposes
   - webhook messages are signed in the spirit of webhook signatures (RFC 9421) and content digests (RFC 9530)
### Changed
- Extended create dataset GQL results with isSuccess
- GQL: versioned files return `contentLength` field
### Fixed
- GQL: all dataset mutations require logged-in users

## [0.238.0] - 2025-05-22
### Added
- GQL: Added new scalars: `Email`, AccountPassword`.
- GQL: Added `AccountMut::delete()`.
- GQL: Collection API: Add `ExtraData` scalar to validate incoming data.
### Changed
- DB: Removed FK for `did_secret_keys.creator_id` 
- DB: Added missing triggers for deleting account rows (`ON DELETE CASCADE`) 
    for related tables (`accounts_passwords`, `access_tokens`, `dataset_entries`).
- GQL: `AccountMut::modifyPassword()`: no longer accepts the `accountName` argument.
- GQL: `AccountMuts::createAccount()`: method moved from `AccountMut`.
- Refactor:
  - Remove password logic from `AccountService` level.

## [0.237.0] - 2025-05-14
### Added
- GQL:
  - New `createAccount()` method to create a new account, method is available only for admins
      and user's with `can_provision_accounts` ReBAC properties.
  - New `modifyPassword()` method to change password for an existing account, method is available only for admins.
- New repository `DidSecretKeysRepository` where stored all encrypted private parts of created accounts and datasets.
### Fixed
- The dependency graph is less sensitive to requests that come too early, before the dataset node is created.

## [0.236.0] - 2025-05-09
### Added
- New REST endpoint `/system/info` and GQL endpoint `buildInfo` that return application version and build details
- New experimental "Versioned File" dataset archetype that simplifies using ODF datasets for storing versioned history of binary content
- New experimental "Collection" dataset archetype that allows organizing other ODF datasets into hierarchical collections similar to directory structure
### Changed
- Upgraded to `datafusion v47.0.0` and latest `arrow`, `object-store`, and `flatbuffers` versions
- Commands and APIs that query data are now more tolerant to the situation when dataset is empty and doesn't have a schema yet and will return results with empty rows and columns instead of returning errors
### Fixed
- Crash on push/pull over TLS connection (#1231)
- Patched `GQL DatasetFlowTriggers::all_paused` to use similar optimization as account flow views

## [0.235.0] - 2025-04-24
### Added
- `kamu-adapter-http`: Introduced the `from_catalog_n` macro for easier dependency extraction from the catalog.
### Changed
- More flows listing speedup:
  - Using batch query to count datasets with flows belonging to an account
  - Checking if all triggers of given list of datasets are paused via 1 SQL query
- Device Flow:
  - Summary: for interactive login, replace the Loopback Redirect Flow mechanism with Device Flow Authentication, 
      which enables operation in the most secure and restrictive browsers.
  - If the login link cannot be opened on the current device, you may copy it to any browser 
      and complete the interactive login on another device.
  - HTTP API: Added endpoints implementing [RFC 8628: OAuth 2.0 Device Authorization Grant](https://datatracker.ietf.org/doc/html/rfc8628):
    - `POST platform/token/device/authorization`;
    - `POST platform/token/device`.
- `kamu-adapter-http`: platform handlers moved to a separate folder.

## [0.234.0] - 2025-04-23
### Changed
- Pin version for `aws-sdk-s3` crate version, that includes breaking changes
- Update all minor versions of other crates
- Cleanup duplicate image
- Denormalization: `DatasetEntry` now contains a copy of owner's account name
   for faster dataset handle resolutions without extra round trip to database
- Speedup of account flow runs listing   

## [0.233.4] - 2025-04-22
### Changed
- Forcing warmup of dataset ids listing cache on startup

## [0.233.3] - 2025-04-21
### Fixed
- Reverted `sqlx` upgrade that was breaking the release build

## [0.233.2] - 2025-04-19
### Changed
- Updated `sqlx` crate to `0.8.5`
### Fixed
- Revert breaking build changes

## [0.233.1] - 2025-04-19
### Changed
- Outbox: Added new param in consumer metadata `initial_consumer_boundary` which allow new consumer to not process all messages, but start from latest one
### Fixed
- `kamu init`: in case of using `--pull-images` argument, fixed unclear error with not found file.
- CLI commands: Trigger `outbox_agent` method only for commands that require it.
- S3 get_stored_dataset_by_id operation takes advantage of in-memory datasets listing cache

## [0.233.0] - 2025-04-09
### Added
- Automatically indexing key dataset blocks in the database for quicker navigation:
   - indexing all previously stored datasets at startup
   - indexing new changes to datasets incrementally, whenever HEAD advances
- Metadata chain visiting algorithm can now use the key blocks cached in the database
   to efficiently implement iteration over key blocks, when data events are not needed
### Changed
- Upgraded to latest version of `dill=0.13`
### Fixed
- SQLite repository tests were excluded from "make test-fast" mode by a mistake

## [0.232.0] - 2025-04-07
### Added
- New `engine.datafusionEmbedded` config section allows to pass custom DataFusion settings when engine is used in ingest, batch query, and compaction contexts.
- GQL: `Datasets::role()`: returns the current user's role in relation to the dataset
- GQL: `DatasetsMut::create_empty()` & `DatasetsMut::create_from_snapshot()`: alias validation in multi-tenant mode.
### Changed
- GQL: `DatasetsMut::create_empty()` & `DatasetsMut::create_from_snapshot()`: `dataset_visibility` is now mandatory.
- `kamu push/pull` command with `--force` flag now does not allow overwriting of seed block
### Fixed
- Multiple performance improvements in batch queries to avoid unnecessary metadata scanning.
- New `PushIngestDataUseCase` and used it in Http `/ingest` handler and `ingest_command`.
- Semantic search will return empty result on empty prompt instead of error.
- Smart transfer protocol: show invalid Interval error instead internal error.

## [0.231.0] - 2025-03-31
### Added
- `kamu login {password,oauth}`:
  - Saving the repository is the same as in `kamu login` 
  - Add `--repo-name` & `--skip-add-repo` arguments to control the save settings of the remote repository
  - Trigger dependent dataset flows on Http `/ingest` and on smart transfer protocol dataset push
### Changed
- `DatasetSummary` files replaced with `DatasetStatistics` stored in the database
     and updated synchronously with the HEAD reference updates
- Statistics is automatically pre-computed for all existing datasets on first use
- `DatasetHandle` and `DatasetEntry` now contain dataset kind marker
- Provenance service and pull request planner fetch dependencies from the graph
- Implemented caching layer for `DatasetEntry` within the currently open transaction
- Private Datasets:
  - HTTP: Return 403 if the user does not have write permission while having read permission
  - GQL: `DatasetsMut::by_id()`: Return access error 
      if the user does not have write permission while having read permission
  - GQL: Operations on dataset environment variables require at least a maintainer role
  - `kamu search`: Private accessible datasets are included in the search results
- E2E: Removed `inmem` tests that almost duplicated `sqlite` tests
- E2E, `kamu-cli-e2e-repo-tests`: remove a `kamu-cli` dependency that did not cause the `kamu-cli` binary to be rebuilt
- Tests, DI: Check also for sqlite dependencies
### Fixed
- Flow GQL Api: 
  - Correctly returns batching rule with `0` value
  - Improved message for unknown description message

## [0.230.0] - 2025-03-25
### Added
- Private Datasets, access sharing:
  - ReBAC: there can be only one role between a subject (account) and an object (dataset)
  - ReBAC: Added `RebacDatasetRegistryFacade` to simplify work with authorization validation
  - GQL: CRUD Collaboration API
  - GQL: Implemented API for searching by account name
  - OSO: Added `maintain` & `own` permissions in addition to `read` & `write`
### Fixed
- Flow APIs: correctly returns response for dataset with cleaned blocks
- Private Datasets:
  - GQL: Correct processing of access permissions when viewing flows of another account

## [0.229.0] - 2025-03-24
### Added
- Experimental support for `ChangelogStream` and `UpsertStream` ODF merge strategies.

## [0.228.1] - 2025-03-23
### Added
- Semantic search:
  - More configuration options for indexing, allowing to skip datasets without descriptions or no data.
  - Overfetch is now configurable
  - Service will make repeated queries to the vector store to fill the requested results page size.
### Changed
- Flow: Updated the `BatchingRule` trigger to accept 0 for both properties(`min_records_to_await` and `max_batching_interval`), enabling dependency flow execution even when no data is added to the root dataset.
### Fixed
- HTTP & GQL API: Fixed internal error when query contains an unknown column

## [0.228.0] - 2025-03-19
### Added
- DB: utilities for working with bind parameter placeholders
- DB-backed dataset references: they are now stored in the database, supporting transactional updates.  
- Ensured short transaction length in ingest & transform updates and compaction tasks.  
- Dataset Reference indexing to build the initial state of the dataset references.  
- Implemented in-memory caching for dataset references that works within the current transaction
### Changed
- Replaced default GraphQL playground with better maintained `graphiql` (old playground is still available)
- Improved API server web console looks
- Upgraded to `datafusion v45` (#1146)
- CI: terminate tests after 5 minutes of execution
- GQL: cleaning up unnecessary `dummy` fields where it can be avoided
- GQL: improve performance by adding shared query state (for query and mutation requests)
- Cleaning up unnecessary `.map_err()` constructs
- DB: cleanup of unnecessary allocations during parameter bindings
- Various small refactorings extracting common methods (e.g. `PaginationOpts::from_page()`)
- Dependency graph updates are improved for transactional correctness.  
- Setting dataset references is now the responsibility of computation service callers. 
- Extracted ODF dataset builders for LFS and S3 to allow for custom implementations.  
- Improved tests for dataset use cases.  
### Fixed
- REST API: `GET /datasets/{id}` returns account data as it should 
- If dataset creation is interrupted before a dataset entry is written, 
   such a dataset is ignored and may be overwritten

## [0.227.1] - 2025-03-14
### Fixed
- Trigger activation during flow throttling correctly save next activation time

## [0.227.0] - 2025-03-13
### Added
- `kamu search` now supports `--local` flag which will use natural language search on datasets in the local workspace (#1136)
  - To use this feature you'll need to configure the OpenAI key in kamu config or set it via `OPENAI_API_KEY` env var
  - By default, uses [Qdrant](https://qdrant.tech/) vector database spawned per command in a container
### Fixed
- `kamu sql server` now works again inside containers (e.g. jupyter)

## [0.226.5] - 2025-03-10
### Fixed
- Prometheus metrics, S3: fixed `storage_url` label values

## [0.226.4] - 2025-03-07
### Changed
- Simple Transfer Protocol & Smart Transfer Protocol use `AppendDatasetMetadataBatchUseCase`
- SQLite: protection against database locking, in case of parallel execution of `kamu` commands.
  - Based on `journal_mode=WAL`
- GQL: speeding up work by reducing allocations
### Fixed
- API server correctly logs unknown routes
- GQL: `Search::query()`: fix regression resulting in unstable ordering of search results
- Fix JSON encoding of `BinaryView` and `Utf8View` data (#1127)


## [0.226.3] - 2025-02-27
### Changed
- `kamu login`: only one argument `--user` (root) is left, other arguments (from subcommands) are removed
### Fixed
- Demo Jupyter start-up failure

## [0.226.2] - 2025-02-26
### Added
- New `FlowSystemConfig` structure in `CLIConfig` which allows 
    to configure `flow_agent` and `task_agent` services 
    with next options `awaiting_step_secs` and `mandatory_throttling_period_secs`
### Fixed
- Single-tenant mode:
  - `kamu add`: public default visibility, unless otherwise specified
  - `kamu pull`: public new default visibility, unless otherwise specified
- Simple Transfer Protocol:
  - Respect the visibility option
  - Updating the dependency graph during block processing

## [0.226.1] - 2025-02-25
### Changed
- New Jupyter image 0.7.1, which can handle v6 workspace layout

## [0.226.0] - 2025-02-24
### Added
- Externally configurable Argon2 hashing mode (minimal settings to speedup e2e tests)
### Changed
- Unified dataset repository format:
  - both LFS and S3, regardless of tenancy config, now organize storage folders solely by dataset ID
  - workspace migration to new repository format (v6) is fully automatic
  - the role of "info/alias" file was reduced only for recovery purposes, 
      the dataset alias resolutions now happen in database only
  - ODF storage unit implementations (LFS, S3) only deal with dataset identifiers:
    - no more dependency on accounts or tenancy configuration
    - S3 cache now considers identifiers of stored datasets only
    - moved them to ODF crate
    - reading HEAD is a must for storage iteration
    - removing HEAD is a first step of dataset deletion
  - `kamu-datasets` domain now has own error and result structures layer, separate from ODF basics
  - Rename operation does not touch a storage unit, became solely a database operation
  - workspace version checking now takes startup job dependencies into account
### Fixed
- Less linear search in in-mem entry repository

## [0.225.3] - 2025-02-24
### Fixed
- E2E: `repo-tests` crate again contains the `kamu-cli` dependency, but as an optional one
  - This way we can correctly reuse the tests in the `kamu-node` repository without affecting the build time
  - It also fixes `make sqlx-prepate` developer command

## [0.225.2] - 2025-02-24
### Added
- Added prometheus metrics for AWS SDK S3 calls
### Changed
- E2E: make `repo-tests` crate independent from `kamu-cli` crate

## [0.225.1] - 2025-02-23
### Fixed
- Fixed arrow `BinaryView` incorrectly being treated as incompatible with `Binary` fields during dataset schema compatibility checks (#1096)

## [0.225.0] - 2025-02-20
### Added
- Added [common-macros](src/utils/common-macros) crate containing macros of general use
  - `kamu list`: display dataset visibility in multi-tenant
  - `kamu pull`: added `--visibility private|public` argument to specify the created dataset visibility
### Changed
- Improved/added trace for repositories & GQL to contain not only the method name but also the structure name
### Fixed
- Restoring OData API tolerance to trailing slashes
- OData API: fixed crash when accessing private dataset

## [0.224.0] - 2025-02-18
### Added
- The usage of local database (SQLite) is activated by default for all single tenant workspaces
### Fixed
- Improved error message for SQL parsing method for queries which includes invalid or reserved keywords
- Fixed false-positive panic ("There cannot be predefined users in a single-tenant workspace") 
    if a `kamu` subcommand that doesn't require workspace found a multiuser `.kamuconfig`
  - For example, before attempting to initialize a workspace or attempting to invoke autocomplete in shell 

## [0.223.0] - 2025-02-13
### Added
- Increased test coverage of the code responsible for access checks
### Changed
- Restructured responsibilities between core and dataset domains upon key dataset CRUD use cases:
  - 8 use cases moved from `core` to `kamu-datasets` domain
  - no longer using outbox for "Renamed" and "DependenciesUpdated" events in datasets, 
      these became internal aspect inside `kamu-datasets` domain
  - simplified creation and commit result structures as they no longer transport new dependencies
  - revised many integration tests:
    - flow system no longer uses real datasets
    - HTTP and GQL use real accounts and dataset entries
- Moved several account-related routines from `AuthenticationService` to `AccountService`, 
  the authentication services have focus only on JWT token and login flows
- Upgraded to `datafusion v45` (#1063)
### Fixed
- GQL metadata query now correctly returns dataset aliases for `SetTransform` event in multi-tenant mode
- Handle panic errors in `kamu inspect lineage -- browse` command
- Improved result messages for `kamu system diagnose` command

## [0.222.0] - 2025-02-06
### Added
- New `AccessTokenLifecycleMessage` outbox message which produced during access token creation
### Changed
- `kamu pull` command now can be called with passing `<remote_repo>/<dataset_name>` arg
  and pull url will be combined automatically 

## [0.221.1] - 2025-01-31
### Fixed
- Private Datasets:
  - Validation `SetTransform` event (input datasets): IDs are used for accessibility checks. 
      Aliases are used only to generate an error message.
  - `OsoDatasetAuthorizer`: readiness to handle duplicates when filtering

## [0.221.0] - 2025-01-29
### Added
- GQL support to query and update email on the currently logged account
- Account registration sends `AccountLifecycleEvent` to `Outbox`
### Changed
- Emails are mandatory for Kamu accounts now:
  - predefined users need to specify an email in config
  - predefined users are auto-synced at startup in case they existed before
  - GitHub users are queried for primary verified email, even if it is not public
  - migration code for the database existing users

## [0.220.0] - 2025-01-27
### Changed
- Private Datasets:
  - GQL, `DatasetFlowRunsMut::trigger_flow()`: added check of input datasets for accessibility for `ExecuteTransform`
  - GQL, `TransformInput::input_dataset()`: dataset may not be accessible
  - GQL, `MetadataChainMut::commit_event`: added check of dataset inputs for availability for `SetTransform`
  - HTTP: added access check for the dataset router (`DatasetAuthorizationMiddleware`), affected:
    - `POST /{dataset}/ingest`
    - `GET /{dataset}/metadata`
    - `GET /{dataset}/tail`
  - HTTP, `GET /datasets/{id}`: access check corrected
  - HTTP: replaced access errors with not found errors
  - CLI, `kamu pull`: replaced access errors with not found errors
- Continued work on use cases extracting:
  - `ViewDatasetUseCase`
  - `EditDatasetUseCase`
  - `GetDatasetDownstreamDependenciesUseCaseImpl`
  - `GetDatasetUpstreamDependenciesUseCaseImpl`

## [0.219.2] - 2025-01-24
### Added
- Reusable static database migrators 

## [0.219.1] - 2029-01-18
### Fixed
- Reverted unstable AWS API dependencies

## [0.219.0] - 2029-01-17
### Changed
- Massive crates restructuring around Open Data Fabric code:
  - `src/odf` concentrates large number of related crates now, preparing for future separation in different Git repo
  - old `opendatafabric` crate became `odf-metadata`
  - low-level repository implementations became `odf-storage[-...]` crates
  - specific storage technologies are gated via features (`lfs`, `s3`, `http`)
  - `DatasetFactory`, `Dataset`, `DatasetSummary`, `DatasetLayout`, `BlockRef`, 
      `MetadataChain` and visiting logic now are residents of `odf-dataset`
  - `kamu-data-utils` became `odf-data-utils`
  - multiple utility libraries introduced, shared both via ODF and main Kamu code 
    (`async-utils`, `file-utils`, `s3-utils`, `test-utils`)
  - `DatasetRepository` still stays in Kamu core, renamed to `DatasetStorageUnit` to better match it's current purpose
  - import statements pointing at ODF code have been cleaned all over the code base (use `odf` meta-crate only outside `src/odf`)


## [0.218.0] - 2029-01-17
### Changed
- Private Datasets:
  - OSO: using user actors / dateset resources that come from the database
    - Thus, any access check relies on real entities
  - GQL, added `Dataset.visibility()` to get the current visibility value
  - GQL, added `DatasetMut.setVisibility()` to be able to change the dataset visibility after it has been created
  - Deletion of previously created (and unused) ReBAC-properties and reindexing
  - OSO: updating the schema to use identifiers instead of names
  - OSO: added resource storage for access speed
  - E2E: Using the correct account in multi-tenant mode
    - And also the possibility of set it up
  - `DatasetOwnershipService`: moved to the `kamu-dataset` crate area & implemented via `DatasetEntryServiceImpl`
  - GQL, `DatasetMetadata.currentUpstreamDependencies`: indication if datasets not found/not accessed
  - GQL, `DatasetMetadata.currentDownstreamDependencies`: exclude datasets that cannot be accessed
  - E2E: added the ability to create an account using CLI

## [0.217.3] - 2025-01-14
### Fixed
- Fix crash on resolving dataset by non-existing account
- Minor improvements in event sourcing aggregation

## [0.217.2] - 2025-01-10
### Changed
- Updated to latest `datafusion` and `alloy` dependencies
- Performance improvements with batch loading of event sourcing aggregates

## [0.217.1] - 2025-01-09
### Changed
- Extended database config options with next fields: `maxConnections`, `maxLifeTimeSecs` and `acquireTimeoutSecs`

## [0.217.0] - 2025-01-08
### Changed
- GraphQL: flows are listed ordered by status and last event time
- Merged two methods(`saveEnvVariable` and `modifyEnvVariable`) from `DatasetEnvVarsMut` info one `upsertEnvVariable`
### Fixed
- GQL api flows queries now fetch dataset polling source only once per dataset(and only if Ingest flow type is here)
- Flow trigger status now become disable on flow fail

## [0.216.0] - 2024-12-30
### Changed
- Flight SQL protocol now supports anonymous and bearer token authentication
- The `kamu notebook` command now defaults to `DataFusion` engine for speed, but you can switch to Spark with `--engine spark` argument
- The `kamu notebook` command uses new image based on latest Jupyter and new [`kamu-client-python`](https://github.com/kamu-data/kamu-client-python) library
- The `kamu sql server` command now defaults to `DataFusion` engine with interface changed to use `--engine datafusion/spark`, removing the `--flight-sql` flag
- Examples in `examples/flightsql/python` were updated to new auth and showcasing `kamu` Python library
- Most notebooks in `examples/` directory are using `kamu` Python library with `DataFusion` engine, with Spark still in use for GIS extensions

## [0.215.1] - 2024-12-30
### Fixed
- GraphQL: in a multi-tenant workspace, `datasets.createEmpty` and `datasets.createFromSnapshot` mutations now return dataset aliases prefixed with account name.
- Fix DB transaction error in `/verify` REST endpoint (cherry-picked from `0.214.1`)

## [0.215.0] - 2024-12-27
### Added
- New entity `FlowTrigger` which is now responsible for flow activation and schedules
### Changed
- `DatasetFlowConfigsMut` now has only one method `setConfig` for all types of configurations

## [0.214.0] - 2024-12-23
### Added
- New `kamu system decode` command that can decode an arbitrary block file for debugging
- `export` command for bulk data exporting
### Changed
- `sql` command now allows to export query command results to file(s)
- FlightSQL session state management improvements

## [0.213.1] - 2024-12-18
### Fixed
- Removed all occurrences of `DataWriterMetadataState` from telemetry spans (too much pressure)

## [0.213.0] - 2024-12-18
### Added
- kamu-adapter-graphql: added macros (`from_catalog_n!()` & `unsafe_from_catalog_n!()`)
   that simplify the extraction of components from the DI catalog
- database-common: the logic for pagination of data processing is generalized in `EntityPageStreamer`
### Changed
- Speed up project build time by removing unused dependencies which were not detected by automated tools
- Extracted "planner" and "executor" for compacting, reset, set watermark, push ingest, partially polling ingest.
- Renamed long-running "executors" to "agents".
- Introduced `MetadataQueryService` to absorb simple queries that do not have to be defined at the level of metadata chian from the interface point of view.
### Fixed
- `DatasetEnvVar` entity now deletes during deleting `DatasetEntry` entity

## [0.212.0] - 2024-12-11
### Changed
- Upgraded to `datafusion v43`
### Fixed
- Ingest was sometimes producing Parquet files with non-sequential `offset` column which violated the ODF spec

## [0.211.0] - 2024-12-02
### Changed
- Dataset dependency graph is now backed with a database, removing need in dependency scanning at startup.

## [0.210.0] - 2024-11-28
### Added
- Console warning when deleting datasets which are out of sync with their push remotes
### Changed
- Separated Web UI runtime and UI configuration flags. UI configuration is now provided by API server too.
### Fixed
- Typo in feature flags (enableDatasetEnvVarsManagement)
                                                  ^

## [0.209.0] - 2024-11-25
### Changed
- Improved OpenAPI integration
- Replaced Swagger with Scalar for presenting OpenAPI spec
### Fixed
- `EXECUTE_TRANSFORM` flows now respect last success run time during config enabling and api-server restarting
- `kamu login`: add repo with `odf+` schema protocol

## [0.208.1] - 2024-11-22
### Fixed
- `kamu-base-with-data-mt` image building

## [0.208.0] - 2024-11-21
### Added
Introduced `DatasetRegistry` abstraction, encapsulating listing and resolution of datasets:
- Registry is backed by database-stored dataset entries, which are automatically maintained
- Scope for `DatasetRepository` is now limited to support `DatasetRegistry` and in-memory dataset dependency graph
- New concept of `ResolvedDataset`: a wrapper around `Arc<dyn Dataset>`, aware of dataset identity
- `DatasetRegistryRepoBridge` utility connects both abstractions in a simple way for testing needs
- Query and Dataset Search functions now consider only the datasets accessible for current user
- Core services now explicitly separate planning (transactional) and execution (non-transactional) processing phases
- Similar decomposition introduced in task system execution logic
- Revised implementation of core commands and services: `pull`, `push`, `reset`, `verify`, `compact`, setting watermark
- More parallelism from `pull` command, allowing to mix ingest/sync/transform operations of the same depth level
- Optimized `pull` flow, when a single non-recursive dataset is sent for processing
- Batched form for dataset authorization checks
- Ensuring correct transactionality for dataset lookup and authorization checks all over the code base
- Passing multi/single tenancy as an enum configuration instead of boolean
- Renamed outbox "durability" term to "delivery mechanism" to clarify the design intent
- Greatly reduced complexity and code duplication of many use case and service tests with `oop` macro for inheritance of harnesses

## [0.207.3] - 2024-11-21
### Changed
- Add version for `OutboxMessage` structure to prevent startup failures after breaking changes

## [0.207.2] - 2024-11-15
### Fixed
- E2E: revision of st/mt tests:
  - In cases where temporary workspaces are created,
     test variants for both single-tenant and multi-tenant have been added
  - New combinations activated
  - Certain duplicate tests have been removed
  - Some of the tests related to `kamu pull` only have been moved to the appropriate module
  - Activated missing tests for databases
- `kamu push`: crash in multi-tenant mode

## [0.207.1] - 2024-11-14
### Fixed
- `kamu pull`: crash in multi-tenant mode

## [0.207.0] - 2024-11-11
### Added
- E2E: reinforce test coverage
  - Covered all flow scenarios
  - Covered hot REST API endpoints
  - Reconfiguring test groups for a small speedup (10%)
  - Directory structure grooming
  - `KamuApiServerClientExt`: method grouping
- Dataset definition: added possibility to set defaults in templates:
  ```yaml
  fetch:
    kind: Container
    image: "ghcr.io/kamu-data/fetch-com.defillama:0.1.5"
    args:
      - --request-interval
      - '${{ env.request_interval || 2 }}'
  ```
### Changed
- HTTP API errors will now come in JSON format instead of plain text, for example:
  ```json
  { "message": "Incompatible client version" }
  ```
- GQL: The `DataQueryResultSuccess` type is extended to the optional `datasets` field,
   which contains information about the datasets participating in the query. Affected API:
  - `GQL DataQueries`: the field will be filled
  - `GQL DatasetData`: field will be empty because we already know which dataset is involved
### Fixed
- `kamu add` correctly handles snapshots with circular dependencies
- `kamu push` shows a human-readable error when trying to push to the non-existing repository
- Jupyter repository block documentation misleading

## [0.206.5] - 2024-10-29
### Changed
- Allow anonymous access to the content of recently uploaded files
- Updated to `arrow 53.2`, `datafusion 42.1`, `tower 0.6`, `opentelemetry 27` + minor updates

## [0.206.4] - 2024-10-28
### Fixed
- `kamu push` correctly handle `odf+` format repositories

## [0.206.3] - 2024-10-28
### Fixed
- Improved telemetry for dataset entry indexing process
- Corrected recent migration related to outbox consumptions of old dataset events

## [0.206.2] - 2024-10-26
### Changed
- GraphQL: Removed deprecated `JSON_LD` in favor of `ND_JSON` in `DataBatchFormat`
- GraphQL: In `DataBatchFormat` introduced `JSON_AOS` format to replace the now deprecated `JSON` in effort to harmonize format names with REST API
### Fixed
- GraphQL: Fixed invalid JSON encoding in `PARQUET_JSON` schema format when column names contain special characters (#746)

## [0.206.1] - 2024-10-24
### Changed
- `kamu repo list`: supports all types of output
- Tests: `sqlx + nextest` combination has been stabilized
- `DatasetEntryIndexer`: guarantee startup after `OutboxExecutor` for a more predictable initialization
  - Add `DatasetEntry`'is re-indexing migration
### Fixed
- `kamu push`: show correct error if server failed to store data

## [0.206.0] - 2024-10-22
### Added
- Introduced OpenAPI spec generation
  - `/openapi.json` endpoint now returns the generated spec
  - `/swagger` endpoint serves an embedded Swagger UI for viewing the spec directly in the running server
  - OpenAPI schema is available in the repo `resources/openapi.json` beside its multi-tenant version
- Added and expanded many E2E tests, improved test stability
- Added endpoint to read a recently uploaded file (`GET /platform/file/upload/{upload_token}`)
### Changed
- Removed support for deprecated V1 `/query` endpoint format
- The `/tail` endpoint was updated to better match V2 `/query` endpoint
### Fixed
- `kamu add`: fixed behavior when using `--stdin` and `--name` arguments

## [0.205.0] - 2024-10-15
### Changed
- `kamu push <dataset>` command now can be called without `--to` reference and Alias or Remote dataset repository will be used as destination
- `kamu login` command now will store repository to Repository registry. Name can be provided with `--repo-name` flag and to skip creating repo can be used `--skip-add-repo` flag

## [0.204.5] - 2024-10-08
### Added
- Postgres implementation for dataset entry and account Re-BAC repositories
### Changed
- `kamu repo alias list`: added JSON output alongside with other formats mentioned in the command's help
- Private Datasets, `DatasetEntry` integration that will allow us to build dataset indexing
  - Added `DatasetEntryService` for message processing
  - Added `DatasetEntryIndexer` for one-shot indexing
  - Extend `DatasetLifecycleMessageCreated` with `dataset_name` field
  - Introducing `DatasetLifecycleMessageRenamed`
- Simplified error handling code in repositories
- Hidden part of the test code behind the feature gate
- Updated our crate dependencies so they can be built in isolation
### Fixed
- `--yes / -y` flag: fixed when working from a TTY
- CI: Fixes `kamu-base-with-data-mt` image builds

## [0.204.4] - 2024-09-30
### Changed
- CLI command tweaks:
  - Make `--yes / -y` flag global
  - Add confirmation step to `system compact` command
  - Add support for patterns to `system compact` to process multiple datasets at once
  - Fixed argument parsing error in `kamu system compact` command
- Simplified organization of startup initialization code over different components
### Fixed
- Broken catalog issue for server and transactional modes
  - Added several E2E tests (happy paths) covering the Flows tab in the UI
- Corrected behavior of `MySqlAccountRepository::get_accounts_by_ids()`, for the case of empty IDs collection

## [0.204.3] - 2024-09-26
### Fixed
- Dataset creation with unique alias but with existing id for FS dataset storage mode
- `kamu init`: fixed regression in case of using `exists_ok` flag... finally

## [0.204.2] - 2024-09-26
### Fixed
- `kamu init`: fixed regression in case of using `exists_ok` flag

## [0.204.1] - 2024-09-25
### Fixed
- Fixed build regression, in case `web-ui` feature flag is used

## [0.204.0] - 2024-09-25
### Changed
- If not explicitly configured, a SQLite database is used for a multi-tenant workspace
- If a SQLite database is used, built-in migrations are automatically applied
- Start processing added Outbox messages after successful command execution
- DI: `ServerCatalog` added, to split dependencies

## [0.203.1] - 2024-09-24
### Added
- Added database migration & scripting to create an application user with restricted permissions
- `kamu delete` command will respect dependency graph ordering allowing to delete multiple datasets without encountering dangling reference

## [0.203.0] - 2024-09-22
### Added
- Support `List` and `Struct` arrow types in `json` and `json-aoa` encodings

## [0.202.1] - 2024-09-20
### Fixed
- Open Telemetry integration fixes

## [0.202.0] - 2024-09-20
### Changed
- Major dependency upgrades:
  - DataFusion 42
  - HTTP stack v.1
  - Axum 0.7
  - latest AWS SDK
  - latest versions of all remaining libs we depend on
- Outbox refactoring towards true parallelism via Tokio spaned tasks instead of futures
### Fixed
- Failed flows should still propagate `finishedAt` time
- Eliminate `span.enter`, replaced with instrument everywhere

## [0.201.0] - 2024-09-18
### Added
- REST API: New `/verify` endpoint allows verification of query commitment as per [documentation](https://docs.kamu.dev/node/commitments/#dispute-resolution) (#831)
### Changed
- Outbox main loop was revised to minimize the number of transactions:
    - split outbox into planner and consumption jobs components
    - planner analyzes current state and loads a bunch of unprocessed messages within a 1 transaction only
    - consumption jobs invoke consumers and detect their failures
- Detecting concurrent modifications in flow and task event stores
- Improved and cleaned handling of flow abortions at different stages of processing
- Revised implementation of flow scheduling to avoid in-memory time wheel:
    - recording `FlowEventScheduledForActivation` event (previously, placement moment into the time wheel)
    - replaced binary heap based time wheel operations with event store queries
    - Postgres/SQLite event stores additionally track activation time for the waiting flows
    - in-memory event store keeps prepared map-based lookup structures for activation time

## [0.200.0] - 2024-09-13
### Added
- Added first integration of Prometheus metrics starting with Outbox
- Added `--metrics` CLI flag that will dump metrics into a file after command execution
### Changed
- Telemetry improvements:
   - Improved data collected around transactional code
   - Revised associating span objects with large JSON structures such as messages
   - Suppressed several noisy, but not very useful events
- Improved Outbox stability when message consumers fail
- Similarly, Task Executor keeps executing next tasks in case running a task results in an internal error

## [0.199.3] - 2024-09-11
### Fixed
- Associating correct input dataset that was hard compacted with the error during transformation of derived dataset

## [0.199.2] - 2024-09-09
### Added
- REST API: The `/query` endpoint now supports response proofs via reproducibility and signing (#816)
- REST API: New `/{dataset}/metadata` endpoint for retrieving schema, description, attachments etc. (#816)
### Fixed
- Fixed unguaranteed ordering of events when restoring event sourcing aggregates
- Enqueuing and cancelling future flows should be done with transactions taken into account (via Outbox)

## [0.199.1] - 2024-09-06
### Fixed
- Fixed crash when a derived dataset is manually forced to update while an existing flow
  for this dataset is already waiting for a batching condition

## [0.199.0] - 2024-09-06
### Added
- Persistency has been enabled for Task and Flow domains.
  Both `TaskExecutor` and `FlowExecutor` now fully support transactional processing mode,
  and save state in Postgres or Sqlite database.
- Tasks now support attaching metadata properties. Storing task->flow association as this type of metadata.
- Flows and Tasks now properly recover the unfinished requests after server restart
### Changed
- Simplified database schema for flow configurations and minimized number of migrations
   (breaking change of the database schema)
- Introduced `pre_run()` phase in flow executor, task executor & outbox processor to avoid startup races
- Explicit in-memory task queue has been eliminated and replaced with event store queries
- Get Data Panel: use SmTP for pull & push links
- GQL api method `setConfigCompaction` allows to set `metadataOnly` configuration for both root and derived datasets
- GQL api `triggerFlow` allows to trigger `HARD_COMPACTION` flow in `metadataOnly` mode for both root and derived datasets

## [0.198.2] - 2024-08-30
### Added
- Container sources allow string interpolation in env vars and command
- Private Datasets, changes related to Smart Transfer Protocol:
  - `kamu push`: added `--visibility private|public` argument to specify the created dataset visibility
  - Send the visibility attribute in the initial request of the push flow
### Changed
- Schema propagation improvements:
  - Dataset schema will be defined upon first ingest, even if no records were returned by the source
  - Schema will also be defined for derivative datasets even if no records produced by the transformation
  - Above ensures that datasets that for a long time don't produce any data will not block data pipelines
- Smart Transfer Protocol:
  - Use `CreateDatasetUseCase` in case of creation at the time of the dataset pulling
  - Now requires the `x-odf-smtp-version` header, which is used to compare client and server versions to prevent issues with outdated clients

## [0.198.1] - 2024-08-28
### Added
- Private Datasets, ReBAC integration:
  - ReBAC properties update based on `DatasetLifecycleMessage`'s:
  - `kamu add`: added hidden `--visibility private|public` argument, assumed to be used in multi-tenant case
  - GQL: `DatasetsMut`:
    - `createEmpty()`: added optional `datasetVisibility` argument
    - `createFromSnapshot()`: added optional `datasetVisibility` argument

## [0.198.0] - 2024-08-27
### Changed
- If a polling/push source does not declare a `read` schema or a `preprocess` step (which is the case when ingesting data from a file upload) we apply the following new inference rules:
  - If `event_time` column is present - we will try to coerce it into a timestamp:
    - strings will be parsed as RFC3339 date-times
    - integers will be treated as UNIX timestamps in seconds
  - Columns with names that conflict with system columns will get renamed
- All tests related to databases use the `database_transactional_test` macro
- Some skipped tests will now also be run
- Access token with duplicate names can be created if such name exists but was revoked (now for MySQL as well)
- Updated `sqlx` crate to address [RUSTSEC-2024-0363](https://rustsec.org/advisories/RUSTSEC-2024-0363)
### Fixed
- Derivative transform crash when input datasets have `AddData` events but don't have any Parquet files yet

## [0.197.0] - 2024-08-22
### Changed
- **Breaking:** Using DataFusion's [`enable_ident_normalization = false`](https://datafusion.apache.org/user-guide/configs.html) setting to work with upper case identifiers without needing to put quotes everywhere. This may impact your root and derivative datasets.
- Datafusion transform engine was updated to latest version and includes JSON extensions
- **Breaking:** Push ingest from `csv` format will default to `header: true` in case schema was not explicitly provided
- Access token with duplicate names can be created if such name exists but was revoked
- Many examples were simplified due to ident normalization changes
### Fixed
- Crash in `kamu login` command on 5XX server responses
- The push smart protocol now delivers internal errors to the client
### Added
- HTTP sources now include `User-Agent` header that defaults to `kamu-cli/{major}.{minor}.{patch}`
- Externalized configuration of HTTP source parameters like timeouts and redirects
- CI: build `sqlx-cli` image if it is missing

## [0.196.0] - 2024-08-19
### Added
- The `/ingest` endpoint will try to infer the media type of file by extension if not specified explicitly during upload.
   This resolves the problem with `415 Unsupported Media Type` errors when uploading `.ndjson` files from the Web UI.
- Private Datasets, preparation work:
  - Added SQLite-specific implementation of ReBAC repository
  - Added SQLite-specific implementation of `DatasetEntryRepository`
- `internal-error` crate:
  - Added `InternalError::reason()` to get the cause of an error
  - Added methods to `ResultIntoInternal`:
    - `map_int_err()` - shortcut for `result.int_err().map_err(...)` combination
    - `context_int_err()` - ability to add a context message to an error
- Added macro `database_transactional_test!()` to minimize boilerplate code
### Changed
- Upgraded `sqlx` crate to v0.8
- Renamed `setConfigSchedule` GQL api to `setConfigIngest`. Also extended
  `setConfigIngest` with new field `fetchUncacheable` which indicates to ignore cache
  during ingest step

## [0.195.1] - 2024-08-16
### Fixed
- Add `reset` ENUM variant to `dataset_flow_type` in postgres migration

## [0.195.0] - 2024-08-16
### Added
- Reliable transaction-based internal cross-domain message passing component (`MessageOutbox`), replacing `EventBus`
  - Metadata-driven producer/consumer annotations
  - Immediate and transaction-backed message delivery
  - Background transactional message processor, respecting client idempotence
- Persistent storage for flow configuration events
### Changed
- Upgraded to `datafusion v41` (#713)
- Introduced use case layer, encapsulating authorization checks and action validations, for first 6 basic dataset scenarios
   (creating, creating from snapshot, deleting, renaming, committing an event, syncing a batch of events),
- Separated `DatasetRepository` on read-only and read-write parts
- Isolated `time-source` library
### Fixed
- E2E: added additional force off colors to exclude sometimes occurring ANSI color sequences
- E2E: modify a workaround for MySQL tests

## [0.194.1] - 2024-08-14
### Fixed
- Add `recursive` field to `Reset` flow configurations in GQL Api which triggers `HardCompaction` in `KeepMetadataOnly` mode flow for each owned downstream dependency

## [0.194.0] - 2024-08-13
### Changed
- Change `mode` argument for `DatasetEnvVarsConfig` to `enabled: Option<bool>`
### Added
- New `Reset` flow in GQL Api which can be triggered manually for `Root` and `Derivative` datasets
- Private Datasets, preparation work:
  - Added in-mem implementation of ReBAC repository
  - Added in-mem implementation of `DatasetEntryRepository`

## [0.193.1] - 2024-08-09
### Fixed
- Panic for `EXECUTE_TRANSFORM` flow without dataset env vars enabled feature

## [0.193.0] - 2024-08-07
### Added
- `kamu add` command accepts optional `--name` argument to add a snapshot under a different name

## [0.192.0] - 2024-08-07
### Added
- `kamu --no-color` to disable color output in the terminal.
### Changed
- New recursive flag for `CompactionConditionFull` input to trigger
  Hard compaction with keep metadata only mode for each derived dataset
- E2E: Reorganized work with tests that call `kamu-cli`:
  - Added `kamu-cli-puppet` crate to allow `kamu-cli` to be run as a separate process from tests
  - Removed past `kamu-cli` wrapper that ran in-process.
  - Some of `kamu-cli` tests that are inherently E2E are moved and adapted to E2E scope (in-mem area)
  - For convenience, the test run macros are now procedural
  - Various Windows-related tweaks & fixes
### Fixed
- Return `RootDatasetCompacted` error for manual triggered `EXECUTE_TRANSFROM` flows
- Using new Spark image that fixes serialization errors when working with large GIS datasets
- Fixed container runtime for systems using SELinux

## [0.191.5] - 2024-07-30
### Fixed
- Ingest flow panic with database api mode

## [0.191.4] - 2024-07-22
### Fixed
- Parsing passwords includes specific symbols in database common crate

## [0.191.3] - 2024-07-22
### Fixed
- Script for api server database migration issue with passwords includes
  specific symbols

## [0.191.2] - 2024-07-18
### Fixed
- Panic for `DatasetEnvVars` API with wrong configuration
- Moved `DATASET_ENV_VAR_ENCRYPTION_KEY`from env to config

## [0.191.1] - 2024-07-16
### Fixed
- `opendatafabric` crate was not compiling without `sqlx` feature

## [0.191.0] - 2024-07-16
### Fixed
- Obscure error during push duplicate dataset with different aliases
- Get Data Panel: fixed `base_url_rest` calculation  in case the API server is started on a random port
- Minor corrections to references in generated code documentation
### Changed
- Upgraded `rustc` version and some dependencies
- E2E: unblocked parallel run for tests

## [0.190.1] - 2024-07-10
### Fixed
- `DatasetEnvVars` inmem deleting

## [0.190.0] - 2024-07-09
### Added
- New repository `DatasetEnvVars` to work with dataset secrets
- Now is possible to set new `DatasetEnvVars` configuration to `storage`
  and manage it via GQL api
- New Gql APIs to manage dataset env vars
  - `listEnvVariables` to fetch list of env vars by dataset
  - `exposedValue` to get secret value of env var by id
  - `saveEnvVariable` to store new dataset env var
  - `deleteEnvVariable` to delete dataset env var
  - `modifyEnvVariable` to modify dataset env var

## [0.189.7] - 2024-07-04
### Added
- Added Kamu access token E2E test
- SmTP: added E2E test group to cover the pushing and pulling of datasets
### Changed
- Wrapping only necessary, not all HTTP requests in a transaction
- Respect the `--quiet` option for:
  - `kamu add`
  - `kamu ingest`
  - `kamu push`
### Fixed
- Fixed SmTP working together with transactions

## [0.189.6] - 2024-07-03
### Fixed
- GQL API regression where unparsable SQL was ending up in internal error
- REST API `/query` endpoint will return `400 Bad Request` in case of unparsable SQL
- Bug fixed in database IAM token authentication method (redundant session token request)

## [0.189.4] - 2024-07-02
### Fixed
- GQL access token list pagination

## [0.189.3] - 2024-07-02
### Fixed
- SQLX images now include scripts and programs necessary to fetch database credentials from AWS secrets manager

## [0.189.2] - 2024-07-01
### Fixed
- AWS secret stores both user name and password, so database username should be a secret too.

## [0.189.1] - 2024-06-28
### Fixed
- Modify revoke access token GQL response according to design

## [0.189.0] - 2024-06-28
### Added
- Support multiple methods to access database:
  - via raw password
  - via password stored as AWS secret
  - via generated AWS IAM authentication tokens
- Support periodic database password rotation with configurable period

## [0.188.6] - 2024-06-27
### Fixed
- Added missed field to create access token result API

## [0.188.5] - 2024-06-26
### Added
- `kamu system api-server`: Added the option of overriding the base URL in the API with `--external-address`.
  Can be handy when launching inside a container

## [0.188.4] - 2024-06-25
### Changed
- Renamed all places compacting -> compacting

## [0.188.3] - 2024-06-24
### Fixed
- Fixed support of  ingestion via file upload in `kamu ui` mode
  and `kamu system api-server` mode with custom HTTP port
- Fixed launching `kamu ui` mode (related to transactions management)

## [0.188.2] - 2024-06-20
### Added
- Added an E2E test group for REST API
### Changed
- MySQL E2E tests are turned off
- The `<owner/dataset>/tail` REST API endpoint will:
  - return `404 Not Found` on not found datasets
  - return `202 No Content` on empty datasets
### Fixed
- Stabilized query handling in case of database usage; affected:
  - The `<owner/dataset>/tail` REST API
  - The `/query` REST API
  - `kamu system tail` command
  - `kamu sql` command
- Fixed memory leak when working with DataFusion

## [0.188.1] - 2024-06-17
### Changed
- The `/query` REST API endpoint will:
  - return `404 Not Found` on not found datasets
  - return `400 Bad Request` on invalid SQL
  - return `422 Unprocessable Content` on unrecognized request body fields

## [0.188.0] - 2024-06-14
### Added
- New repository `AccessTokenRepository` to work with new access tokens
- Middleware now accept new token format `Bearer ka_*`
- New Gql APIs to manage new access tokens
  - `listAccessTokens` to fetch access tokens by account
  - `createAccessToken` to create new access token for account
  - `revokeAccessToken` to revoke existing access token

## [0.187.0] - 2024-06-14
### Added
- The `/query` REST API endpoint now supports:
  - POST requests with all parameters being passed via body
  - Specifying schema format
  - Specifying `aliases` to associate table names with specific dataset IDs
  - Returning and providing state information to achieve full reproducibility of queries

## [0.186.0] - 2024-06-13
### Added
- New `EthereumLogs` polling source allows to stream and decode log data directly from any ETH-compatible blockchain node
  - See the updated `examples/reth-vs-snp500` example
  - See the new [`datafusion-ethers`](https://github.com/kamu-data/datafusion-ethers) crate for implementation details
- Added E2E test infrastructure
  - Added necessary components for managed run -- for startup, operations, and shutdown
### Changed
- Upgraded to `arrow 52` and `datafusion 39`
- Improved binary data formatting in CLI table output - instead of the `<binary>` placeholder it will display an abbreviated hex values e.g. `c47cf6…7e3755`
- JSON and CSV formatters can now output binary data - it will be `hex`-encoded by default
- Hidden arguments and options are excluded from [the CLI reference](resources/cli-reference.md)
### Fixed
- JSON formatter now properly supports `Decimal` types
- Stabilized startup using connection to databases
  - Added HTTP middleware that wraps each request into a separate transaction
  - Also added wrapping for some commands, in particular `kamu system generate-token`
  - The structure of services that required lazy access to databases was reorganized:
     - Extracted `PredefinedAccountsRegistrator` & `DatasetOwnershipServiceInMemoryStateInitializer`
- Fixed potential crash when attempting to rollback a transaction if the connection fails to establish

## [0.185.1] - 2024-06-07
### Fixed
- Fixed support of `--force` mode for pull/push actions using Smart Transfer Protocol

## [0.185.0] - 2024-06-06
### Added
- New `--reset-derivatives-on-diverged-input` flag to `kamu pull` command, which will trigger
  compaction for derived dataset if transformation fails due to root dataset compaction and retry transformation
- Initial support for ingestion via file uploads, with local FS and S3-based storage for temporary files
### Changed
- `AddPushSource` event may omit specifying a schema. In this case, the very first push ingestion invocation
  would try to make a best-effort auto-inference of the data schema.
### Fixed
- Fixed issue with smart protocol transfer operations upon empty datasets

## [0.184.0] - 2024-05-28
### Changed
- `InitiatorFilterInput` now accept `[AccountID]` instead of `AccountName`
  `AccountFlowFilters` now filter by `DatasetId` instead of `DatasetName`.
- Upgraded to `datafusion v38`
### Added
- Added a public image with [sqlx-cli](/images/sqlx-cli)
- Added a [configuration](/images/persistent-storage) of running a `kamu` API server along with a database,
  for persistent storage of data
- New `listFlowInitiators` api to fetch all initiators of flows
- New `allPaused` method in `AccountFlowConfigs` API

## [0.183.0] - 2024-05-22
### Added
- New `keep_metadata_only` flag to `HardCompaction` flow. Also extended `FlowState` with `ConfigSnapshot`
  and possibility to pass configuration during triggering a flow
### Fixed
- Added support of `--all` flag to the `kamu delete` command
- Made recursive deletion dataset with provided `%` pattern
### Changed
- `HardCompaction` configuration now is one of `Full` or `KeepMetadataOnly` variants. In case of
  `KeepMetadataOnly` variant required to provide `recursive` value which will trigger downstream
  dependencies compaction

## [0.182.0] - 2024-05-20
### Added
- Loading database components relying on CLI config
### Fixed
- Panic when creating a workspace with an existing config

## [0.181.2] - 2024-05-20
### Fixed
- `kamu login --check` supports searching both by frontend and backend URL

## [0.181.1] - 2024-05-20
### Fixed
- Panic when resolving datasets in GraphQL API for unregistered accounts

## [0.181.0] - 2024-05-14
### Added
- Introduced MQTT protocol support (see [FetchStepMqtt](https://docs.kamu.dev/odf/reference/#fetchstepmqtt) and the new [`mqtt` example](/examples/mqtt))
- The `kamu system compact` command now accepts the `--keep-metadata-only` flag, which performs hard
  compaction of dataset(root or derived) without retaining `AddData` or `ExecuteTransform` blocks
### Fixed
- Panic while performing data ingesting in the derived datasets

## [0.180.0] - 2024-05-08
### Added
- GraphQL account flows endpoints:
  - List of flows by account(including filters `byDatasetName`, `byFlowType`, `byStatus`, `byInitiator`)
  - Pause all flows by account
  - Resume all flows by account
### Changed
- Correct JWT config creation for `kamu-node`
### Fixed
- `kamu repo alias rm` command regression crash. Changed accepted type and covered by integration test

## [0.179.1] - 2024-05-07
### Changed
- Adding derived traits needed for `kamu-node`

## [0.179.0] - 2024-05-06
### Changed
- Refactoring of authorization configuration data: separation into configuration models and logic for loading them from environment variables

## [0.178.0] - 2024-05-04
### Added
- Flow system: implemented persistent repositories (PostgreSQL, SQLite) for flow configuration events
- Support for persistent accounts:
  - supports Postgres, MySQL/MariaDB, SQLite database targets
  - accounts have a fully functional DID-identifier:
    - based on account name for CLI mode
    - auto-registered randomly on first GitHub login
  - account ID resolutions are no longer mocked
- REST API to login remotely using password and GitHub methods
### Fixed
- Compaction datasets stored in an S3 bucket

## [0.177.0] - 2024-04-25
### Added
- REST data APIs and CLI commands now support different variations of JSON representation, including:
  - `Array-of-Structures` e.g. `[{"c1": 1, "c2": 2}, {"c1": 3, "c2": 4}]` (default)
  - `Structure-of-Arrays` e.g. `{"c1": [1, 3], "c2": [2, 4]}`
  - `Array-of-Arrays` e.g. `[[1, 2], [3, 4]]`
- REST data APIs now also return schema of the result (pass `?schema=false` to switch it off)
### Changed
- Upgraded to `datafusion` `v37.1.0`
- Split the Flow system crates
### Fixed
- `kamu system diagnose` command crashes when executed outside the workspace directory

## [0.176.3] - 2024-04-18
### Changed
- Updated KAMU_WEB_UI image to latest release 0.18.1

## [0.176.2] - 2024-04-16
### Fixed
- Fix the instant run of `ExecuteTransform` flow after the successful finish of `HardCompaction` flow
- Extend `FlowFailed` error type to indicate when `ExecuteTransform` failed due to `HardCompaction` of root dataset

## [0.176.1] - 2024-04-16
### Fixed
- Split result for different(`setFlowConfigResult`, `setFlowBatchingConfigResult`, `setFlowCompactionConfigResult`) flow configuration mutations

## [0.176.0] - 2024-04-15
- New engine based on RisingWave streaming database ([repo](https://github.com/kamu-data/kamu-engine-risingwave)) that provides mature streaming alternative to Flink. See:
  - Updated [supported engines](https://docs.kamu.dev/cli/supported-engines/) documentation
  - New [top-n](https://docs.kamu.dev/cli/get-started/examples/leaderboard/) dataset example highlighting retractions
  - Updated `examples/covid` dataset where RisingWave replaced Flink in tumbling window aggregation

## [0.175.0] - 2024-04-15
### Added
- The `kamu ingest` command can now accept `--event-time` hint which is useful for snapshot-style data that doesn't have an event time column
- The `/ingest` REST API endpoint also supports event time hints via `odf-event-time` header
- New `--system-time` root parameter allows overriding time for all CLI commands
### Fixed
- CLI shows errors not only under TTY
- Removed `paused` from `setConfigCompaction` mutation
- Extended GraphQL `FlowDescriptionDatasetHardCompaction` empty result with a resulting message
- GraphQL Dataset Endpoints object: fixed the query endpoint

## [0.174.1] - 2024-04-12
### Fixed
- Set correct ODF push/pull websocket protocol

## [0.174.0] - 2024-04-12
### Added
- `HardCompaction` to flow system

## [0.173.0] - 2024-04-09
### Added
- OData API now supports querying by collection ID/key (e.g. `account/covid.cases(123)`)
### Fixed
- Handle broken pipe panic when process piping data into `kamu` exits with an error
- GraphQL Dataset Endpoints object: tenant-insensitive paths & updated REST API push endpoint

## [0.172.1] - 2024-04-08
### Fixed
- Add precondition flow checks
- Fix URLs for Get Data panel

## [0.172.0] - 2024-04-08
### Added
- Added persistence infrastructure prototype based on `sqlx` engine:
   - supports Postgres, MySQL/MariaDB, SQLite database targets
   - sketched simplistic Accounts domain (not-integrated yet)
   - converted Task System domain to use persistent repositories
   - added test infrastructure for database-specific features
   - automated and documented development flow procedures in database offline/online modes

## [0.171.0] - 2024-04-05
### Added
- Support `ArrowJson` schema output format in QGL API and CLI commands
- New `kamu system compact <dataset>` command that compacts dataslices for the given dataset
### Changed
- Case-insensitive comparisons of `dataset`s, `account`s and `repo`s

## [0.170.0] - 2024-03-29
### Added
- Added GraphQL Dataset Endpoints object
### Changed
- REST API: `/ingest` endpoint will return HTTP 400 error when data cannot be read correctly
- Improved API token generation command

## [0.169.0] - 2024-03-25
### Changed
- Updated embedded Web UI to `v0.17.0`
### Fixed
- S3 Repo: Ignore dataset entries without a valid alias and leave them to be cleaned up by GC
- Caching object repo: Ensure directory exists before writing objects

## [0.168.0] - 2024-03-23
### Changed
- FlightSQL: For expensive queries `GetFlightInfo` we will only prepare schemas and not compute results - this avoids doing double the work just to return `total_records` and `total_bytes` in `FlightInfo` before result is fetched via `DoGet`
- Optimized implementation of Datafusion catalog, scheme, and table providers that includes caching and maximally delays the metadata scanning

## [0.167.2] - 2024-03-23
### Fixed
- FlightSQL: Improved Python connectivity examples (ADBC, Sqlalchemy, DBAPI2, JDBC)
- FlightSQL: Fix invalid `location` info in `FlightInfo` that was causing errors in some client libraries

## [0.167.1] - 2024-03-20
### Fixed
- Bug when handle created during dataset creation had empty account name in a multi-tenant repo.

## [0.167.0] - 2024-03-19
### Added
- Implementation of `ObjectRepository` that can cache small objects on local file system (e.g. to avoid too many calls to S3 repo)
- Optional `S3RegistryCache` component that can cache the list of datasets under an S3 repo to avoid very expensive bucket prefix listing calls

## [0.166.1] - 2024-03-14
### Fixed
- Allow OData adapter to skip fields with unsupported data types instead of chasing

## [0.166.0] - 2024-03-14
### Added
- Experimental support for [OData](https://www.odata.org/) protocol
### Fixed
- Pulling datasets by account in multi-tenant workspace

## [0.165.0] - 2024-03-12
### Updated
- Extended flow history:
   - start condition update event now holds a snapshot of the start condition
   - input dataset trigger now returns a queryable Dataset object instead of simply identifier
   - dependent dataset flows should not be launched after Up-To-Date input flow
### Fixed
- Zero value handling for `per_page` value in GraphQL
- Flow history: more corrections to show natural time of flow events and keep flow system testable
- Fixed metadata chain scanning regression

## [0.164.2] - 2024-03-07
### Changed
- Using `cargo udeps` to detect unused dependencies during linting
### Fixed
- Flow history no longer produces duplicate flow abortion events
- Flow history no longer shows initiation time that is earlier than the next event's time

## [0.164.1] - 2024-03-06
### Changed:
- Flow status `Cancelled` was finally replaced with `Aborted`, unifying cancellation types for simplicity
### Fixed
- Flow system now pauses flow configuration, even when cancelling an already completed flow

## [0.164.0] - 2024-03-06
### Added
- Added support of wildcard patterns for `kamu pull` and `kamu push` commands
- Added `{dataset}/tail` and `/query` REST API endpoints
### Changed
- Optimization of passes through metadata chain with API using Visitors

## [0.163.1] - 2024-03-01
### Fixed
- Fixed `mapboxgl` dependency issue in Jupyter image

## [0.163.0] - 2024-03-01
### Changed
- Simplified flow statuses within Flow System (no more Queued or Scheduled status)
- Extended flow start conditions with more debug information for UI needs
- Simplified flow cancellation API:
    - Cancelling in Waiting/Running states is accepted, and aborts the flow, and it's associated tasks
    - Cancelling in Waiting/Running states also automatically pauses flow configuration

## [0.162.1] - 2024-02-28
### Added
- `kamu system check-token` command for token debugging
### Fixed
- `kamu system api-server` startup failure

## [0.162.0] - 2024-02-28
### Added
- Flow system now fully supports batching conditions for derived datasets:
   - not launching excessive flows unless minimal number of input records is accumulated
   - not waiting on the batching condition over a limit of 24h, if at least something accumulated
### Fixed
- `kamu login` no longer requires workspace in `--user` scope (#525)
- Sync will correctly select smart ODF protocol when pushing/pulling via repository alias (#521)
- Fixed `kamu verify` crash under verbose logging (#524)
- Increased default number of results returned by `kamu search` command

## [0.161.0] - 2024-02-26
### Added
- `kamu search` command now works with ODF repositories

## [0.160.0] - 2024-02-26
### Changed
- Upgraded to latest `datafusion` `v36.0.0`
- Upgraded to latest `jupyter`
### Added
- New `kamu system generate-token` command useful for debugging node interactions
- New `--check` flag for `kamu login` command to validate token with the remote and exit

## [0.159.0] - 2024-02-16
### Added
- New `--exists-ok` flag for `kamu init` command
### Fixed
- Ignoring the trailing slash during inference of a dataset name from pull URL

## [0.158.0] - 2024-02-13
### Added
- Flows API now reports number of ingested/transformed blocks & records to improve UI informativity
- Support of `--recursive` flag for `kamu delete` and `kamu verify` commands
### Changed
- The state when all flows of the given dataset are paused should be queryable via GraphQL API
- Added caching of metadata chains to improve performance within transactions

## [0.157.0] - 2024-02-12
### Added
- Complete support for `arm64` architecture (including M-series Apple Silicon)
  - `kamu-cli` now depends on multi-platform Datafusion, Spark, Flink, and Jupyter images allowing you to run data processing at native CPU speeds
### Changed
- Spark engine is upgraded to latest version of Spark 3.5
- Spark engine is using [ANSI mode](https://spark.apache.org/docs/latest/sql-ref-ansi-compliance.html) by default which produces helpful errors instead of silently returning `null` in many built-in functions
### Fixed
- Modeling mistake in Smart Transfer Protocol that creates unexpected push/pull transfer path for metadata blocks

## [0.156.3] - 2024-02-09
### Added
- Native support for `arm64` architecture (including M-series Apple Silicon) in `kamu-cli` and `kamu-engine-datafusion`
  - Note: Flink and Spark engine images still don't provide `arm64` architecture and continue to require QEMU
### Changed
- Flow system scheduling rules improved to respect system-wide throttling setting and take last successful run into account when rescheduling a flow or after a restart

## [0.156.2] - 2024-02-07
### Changed
- Using unique container and network names to prevent collisions when running concurrent `kamu` processes
- Improved error handling for all subprocesses

## [0.156.1] - 2024-02-05
### Fixed
- Pausing dataset flow configuration via the dedicated API should have impact on the currently running flow

## [0.156.0] - 2024-02-03
### Added
- New type `DatasetRefPattern` which allows CLI command to accept global pattern
- New GraphQL APIs for quick pausing/resuming of dataset flow configs preserving the scheduling rules
- New GraphQL APIs for server-side filtering of flow listings (by type, by status, and by initiator)
### Changed
- `kamu deleted` and `kamu verify` now accepts global pattern expression
- Error handling for pipe subprocesses with file output
- Pagination implementation made more efficient for flows and tasks event stores

## [0.155.0] - 2024-01-25
### Added
- Datafusion-based interactive SQL shell
### Changed
- Datafusion is now the default engine for `kamu sql` command

## [0.154.2] - 2024-01-25
### Changed
- Use artificial control over time in `FlowService` tests to stabilize their behavior
- CRON expressions API should allow only classic 5-component syntax

## [0.154.1] - 2024-01-24
### Fixed
- Eliminated issue when launching transform flows for derived datasets after upstream dataset is updated.

## [0.154.0] - 2024-01-24
### Added
- `kamu logout` command accepts `--all` switch to drop all current server sessions
### Changed
- `kamu login` and `kamu logout` commands accept server URL as a positional argument, not as `-s` switch
- Improved output reporting of `kamu logout` command
### Fixed
- `kamu login` and `kamu logout` commands properly handle platform URLs without an explicit schema (`https://` attached by default)
- Flow configuration API no longer crashes on specific input combinations when interval expressed in smaller time units
   exceed minimal boundary that forms a bigger time unit
- Fixed runtime crashes related to background execution of automatically scheduled tasks

## [0.153.0] - 2024-01-17 (**BREAKING**)
### Changed
- This release contains major breaking changes and will require you to re-create your workspace (sorry!)
- Changes primarily reflect the **major updates in ODF spec**:
  - schema harmonization and scanning performance (see https://github.com/open-data-fabric/open-data-fabric/pull/71)
  - and unified changelog schema to support **retractions and corrections** (see https://github.com/open-data-fabric/open-data-fabric/pull/72)
- Metadata
  - DIDs and hashes now use `base16` encoding (see [RFC-012](https://github.com/open-data-fabric/open-data-fabric/blob/master/rfcs/012-recommend-base16-encoding.md))
  - Enum representation in YAML manifests now favors `PascalCase` (see [RFC-013](https://github.com/open-data-fabric/open-data-fabric/blob/master/rfcs/013-yaml-enum-representation.md))
  - When defining transformation queries in `SetPollingSource`, `AddPushSource`, and `SetTransform` events, the output query is now considered to be the one without an alias
  - the `inputs` in `SetTransform` now use only two fields `datasetRef` (for reference or ID of a dataset) and `alias` for referring to the input in SQL queries
  - `Csv` reader format has been reduced to essential properties only
- Data
  - You will notice a new `op` column in all dataset which is used to signify **retractions and corrections** (see [RFC-015](https://github.com/open-data-fabric/open-data-fabric/blob/master/rfcs/015-unified-changelog-stream-schema.md))
  - `Snapshot` merge strategy will no longer produce `obsv` column but instead use the new unified retraction/correction mechanism via `op` column
- `tail` command now sorts events by `offset` in descending order
- `multiformats` were extracted into a separate crate
### Removed
- Pure Spark ingest has been removed
  - Datafusion ingest is now default option for polling and push sources
  - Spark and other engines can still be used for `preprocess` step to perform transformations which Datafusion does not yet support (e.g. GIS projection conversion)
- Dropped support for deprecated `JsonLines` format
### Added
- Engine protocol was extended with `execute_raw_query` operation
- Metadata chain added a lot more strict validation rules
- `setWatermark` mutation in GQL API

## [0.152.0] - 2024-01-17
### Added
- Initial support for local predefined Admin users
- New GraphQL APIs extending flows system capabilities:
   - ability to list summary information about flows
   - flow execution history function
- New command `kamu system diagnose` to run checks for correct system work
- Additional info about workspace and container version for `kamu system info` command
### Fixed
- Fixed bug in getting available dataset actions for a user, in case of `kamu ui`
- `kamu add`: corrected a link in help examples

## [0.151.0] - 2024-01-09
### Added
- New GraphQL APIs to manually schedule and cancel dataset flows
- Cron expression implementation for dataset flows
### Changed
- Automatically cancelling scheduled tasks if parent flow is cancelled or aborted
### Fixed
- Fixed initialization of datasets without dependencies causing UI breakage

## [0.150.1] - 2023-12-29
### Added
- New flag `--get-token` for `kamu system api-server` cli command which additionally prints
  JWT token in console
### Fixed
- Fixed async file flushing issues that could result in a race condition when using containerized ingest
- `kamu pull`: fixed containerized iterative ingestion

## [0.150.0] - 2023-12-27
### Added
- GraphQL API to configure automatic run of dataset flows:
  - a schedule for main flows, like ingest of root datasets
  - a batching condition for dependent flows, such as executing transforms
### Changed
- Changed logic in `SimpleTransferProtocol` now block data and checkpoint downloading/uploading
  in parallel. Default parallel tasks is 10, but it could be changed by changing
  `SIMPLE_PROTOCOL_MAX_PARALLEL_TRANSFERS` environment variable

## [0.149.0] - 2023-12-23
### Added
- Added `KAMU_WORKSPACE` env var to handle custom workspace path if needed
- Added `event-bus` crate: a utility component based on Observer design pattern,
  which allows event producers and event consumers not to know about each other
- Applied `event-bus` component to inform consumers of dataset removal, dependency changes,
  task completions
- Added in-memory dataset dependency graph instead of continuous rescanning of all datasets:
   - the initial dependencies are computed on demand on first request
   - using `petgraph` project to represent dataset dependencies in the form of directed acyclic graph
   - further events like new/removed dependency or dataset removal update the graph
   - simplified GraphQL APIs and dataset removal check using new dependency graph
- Added prototype of flow management system:
   - flows are automatically launched activities, which are either dataset related or represent system process
   - flows can have a schedule configuration, using time delta or CRON expressions
   - flows system manages activation of flows according to the dynamically changing configuration
   - flows system manages triggering of dependent dataset flows, when their inputs have events
   - derived flows may have throttling settings
### Changed
- Integrated latest `dill=0.8` version, which removes a need in registering simple dependency binds
- Using new `dill=0.8` to organize bindings of structs to implemented traits via declarative attributes

## [0.148.0] - 2023-12-20
### Added
- GQL `currentPushSources` endpoint
### Changed
- GQL `currentSource` endpoint was deprecated in favor of new `currentPollingSource` endpoint

## [0.147.2] - 2023-12-19
### Fixed
- Cargo.lock file update to address [RUSTSEC-2023-0074](https://rustsec.org/advisories/RUSTSEC-2023-0074)

## [0.147.1] - 2023-12-15
### Fixed
- Legacy Spark ingest was failing to start a container when fetch source is pointing at a local FS file with a relative path

## [0.147.0] - 2023-12-13
### Changed
- Updates to support open-data-fabric/open-data-fabric#63
- Metadata chain will complain about `AddData` or `ExecuteTransform` events if there is no `SetDataSchema` event
- Push ingest no longer piggy-backs on `SetPollingSource` - it requires `AddPushSource` event to be present
- `DatasetWriter` will now validate that schema of the new data block matches the schema in `SetDataSchema` to prevent schema drift
### Added
- Name of the push source can optionally be specified in CLI command and REST API

## [0.146.1] - 2023-11-27
### Added
- New dataset permission for UI: `canSchedule`
- Added `kamu ui` feature flag to control availability of datasets scheduling

## [0.146.0] - 2023-11-24
### Added
- New `kamu ingest` command allows you to push data into a root dataset, examples:
  - `kamu ingest my.dataset data-2023-*.json` - to push from files
  - `echo '{"city": "Vancouver", "population": 675218}' | kamu ingest cities --stdin`
- New `/{dataset}/ingest` REST endpoint also allows you to push data via API, example:
  - Run API server and get JWT token: `kamu ui --http-port 8080 --get-token`
  - Push data: `echo '[{...}]' | curl -v -X POST http://localhost:8080/freezer/ingest -H 'Authorization:  Bearer <token>'`
- The `kamu ui` command now supports `--get-token` flag to print out the access token upon server start that you can use to experiment with API
### Changed
- Upgraded to `arrow v48`, `datafusion v33`, and latest AWS SDK

## [0.145.6] - 2023-10-30
### Fixed
- Jupyter image now correctly parses dataset aliases in multi-tenant repositories

## [0.145.5] - 2023-10-26
### Changed
- FlightSQL interface tweaks to simplify integration into `api-server`

## [0.145.4] - 2023-10-24
### Fixed
- `kamu ui` should run without specifying any auth secrets

## [0.145.3] - 2023-10-18
### Changed
- Demanding required env vars to be set before API server / Web UI server startup
- Custom error messages for non-valid session in GraphQL queries depending on the reason
### Fixed
- If access token points on unsupported login method, it's a client error (4xx), not (5xx)

## [0.145.2] - 2023-10-16
### Changed
- GitHub API results (login, token resolution, account queries) now have a runtime cache
  to avoid excessive number of external calls (and related call rate bans)

## [0.145.1] - 2023-10-13
### Changed
- GitHub Client ID now delivered as a part of runtime configuration for UI
### Fixed
- Crashes upon iterating multi-tenant local FS datasets with short dataset alias

## [0.145.0] - 2023-10-11
### Added
- Ability to login to a remote ODF server via CLI commands:
   - `kamu login` command opens platform's frontend login form and collects access token on success
   - `kamu logout` command drops previously saved access token
   - tokens can be stored both in local workspace as well as in user home folder
   - access tokens are attached as Bearer Authentication header in simple/smart protocol client requests
- ODF server handlers for simple/smart protocols correctly implement authentication & authorization checks
- ODF server URLs vary depending on multi-tenancy vs single-tenancy of dataset repository
### Changed
- Significantly reworked smart transfer protocol tests, support of multi-tenancy, authentication, authorization


## [0.144.1] - 2023-10-02
### Fixed
- Flight SQL + JDBC connector showing empty result for `GROUP BY` statements

## [0.144.0] - 2023-09-25
### Added
- New protocol adapter for [Arrow Flight SQL](https://arrow.apache.org/blog/2022/02/16/introducing-arrow-flight-sql/)
  - Using this adapter you can connect to `kamu` as JDBC data source from DBeaver, Tableau and other BI tools
  - To run Flight SQL server use `kamu sql server --flight-sql` command

## [0.143.0] - 2023-09-19
### Added
- Support for multi-tenant workspaces in Jupyter Notebook extension
- Support for GraphQL multi-tenant mode:
   - Added new endpoint for querying engine supported login methods
   - Added `AuthenticationService` and `AuthenticationProvider` concepts that implement login functionality
   - CLI authentication provider: login same as password with preconfigured accounts in `.kamucliconfig` files
   - Login issues and interprets Kamu-specific JWT tokens
   - GraphQL queries are expected to attach JWT tokens as Bearer authentication header
   - Modeling anonymous account sessions
   - Login guards in GraphQL write operations
   - Simple model for dataset permission queries
   - Login instructions and feature flags are sent as configuration in `kamu ui` mode
   - Implemented previously mocked account resolution API
### Fixed
- Failing transform operations in multi-tenant workspaces due to invalid propagation of dataset aliases
### Changed
- Updated WEB UI image to latest release 0.10.0
- GitHub OAuth functionality isolated in a separate component `kamu-adapter-oauth`
- GraphQL: filtering datasets based on logged account
- Unified and clarified namings in account-related data structures

## [0.142.1] - 2023-09-02
### Fixed
- `RecordsFormat` Utf8 issue when truncating strings
### Changed
- Updated `kamu-base:latest-with-data` image to use new DF-ingest-based datasets

## [0.142.0] - 2023-09-01
### Fixed
- Ignoring the downloads cache when `--fetch-uncacheable` flag is used
- Restored pre-sorting of events by `event_time` within one data slice in DataFusion-based ingest
- Performance degradation in local file copying due to async
- Race condition in Zip decompress step that caused file truncation

## [0.141.0] - 2023-08-28
### Fixed
- `datafusion` ingest will not crash on empty inputs when schema inference is enabled
### Added
- Added a warning when fetch cache is used to resume ingest: `Using cached data from X minutes ago (use kamu system gc to clear cache)`

## [0.140.0] - 2023-08-27
### Added
- **Experimental:** Data ingest using `DataFusion` engine
  - It's an entirely new implementation of data readers and merge strategies
  - It's often over **100x faster** than the `Spark`-based ingest as it has near-instant startup time (even avoids container overhead)
  - New merge strategies can work directly over S3 without downloading all data locally
  - It supports all existing data formats (Parquet, CSV, NdJson, GeoJson, Shapefile)
    - Some advanced CSV / Json reader options are not yet implemented, most notably `timestampFormat`
  - `Spark` is still used by default for compatibility. To start using `DataFusion` declare (a potentially no-op) `preprocess` step in your root dataset manifest ([see example](examples/currency_conversion/ca.bankofcanada.exchange-rates.daily.yaml))
  - `Spark`-based ingest will be removed in future versions with `DataFusion` becoming the default, however we are planning to support `Spark` and all other engines in the `preprocess` step, while `DataFusion` will still be handling the initial reading of data and merging of results
### Changed
- All examples where possible are now using `DataFusion` ingest

## [0.139.0] - 2023-08-17
### Added
- Prototyped authorization checks for CLI functionality based on OSO-framework:
   - for now the assumption is that all datasets are public
   - public datasets can be read by anyone, but written only by owner
   - authorization checks (Read, Write) integrated into every known CLI command or underlying service

## [0.138.0] - 2023-08-15
### Added
- GQL API now supports renaming and deleting datasets

## [0.137.0] - 2023-08-11
### Added
- CLI and GQL API now both support skipping N first records when querying data for the sake of pagination

## [0.136.0] - 2023-08-04
### Added
- Support multi-tenancy within S3-based dataset repository
### Changed
- Updated WEB UI image to latest release 0.8.0

## [0.135.0] - 2023-08-01
### Added
- New `kamu version` command that outputs detailed build information in JSON or YAML
  - `kamu --version` remains for compatibility and will be removed in future versions
- New `kamu system info` command that outputs detailed system information
  - Currently only contains build info but will be in future expanded with host environment info, docker/podman versions, and other things useful for diagnostics
- GQL API: New `updateReadme` mutation
### Changed
- GQL API: Moved dataset creation and event commit operations to `mutation`

## [0.134.0] - 2023-07-27
### Changed
- New engine I/O strategies allow ingest/transform to run over datasets in remote storage (e.g. S3) even when engine does not support remote inputs
- Improved credential reuse in S3-based dataset repository
- Simplified S3 tests

## [0.133.0] - 2023-07-17
### Changed
- Lots of internal improvements in how data is being passed to engines
- All engine inputs are now mounted as individual files and as read-only to tighten up security
- Using an updated Spark engine image

## [0.132.1] - 2023-07-13
### Fixed
- S3 ObjectStore is now properly initialized from standard AWS environment variables

## [0.132.0] - 2023-07-12
### Added
- Initial support for CLI-only local multi-tenant workspaces and resolving multi-tenant dataset references
### Changed
- Improved `--trace` feature to output detailed async task breakdown
### Fixed
- Data hashing will no longer stall the event main loop thread

## [0.131.1] - 2023-06-27
### Fixed
- Resolved wrong cache directory setting for ingest tasks

## [0.131.0] - 2023-06-23
### Changed
- Internal: isolated infra layer from direct access to WorkspaceLayout / DatasetLayout to support different layouts or non-local stores in future
- Workspace version #2: storing remote aliases configuration as a part of dataset info-repo

## [0.130.1] - 2023-06-19
### Added
- Improved tracing and error handling in the GQL API

## [0.130.0] - 2023-06-16
### Added
- New `knownEngines` GQL API for displaying a list of recommended engines in Web UI

## [0.129.0] - 2023-06-15
### Added
- Event-sourced implementation of the basic but functional task system
### Changed
- Upgraded to latest `datafusion`

## [0.128.5] - 2023-06-13
### Added
- Task system prototyping (in-memory backend + GQL API)
### Changed
- More tracing instrumentation for Query service, and ObjectStore builders
### Fixed
- Caught root cause of platform's S3 data querying issues

## [0.128.0] - 2023-05-31
### Added
- New `kamu --trace` flag will record the execution of the program and open [Perfetto UI](https://perfetto.dev/) in a browser, allowing to easily analyze async code execution and task performance. Perfetto support is still in early stages and needs more work to correctly display the concurrent tasks.
- Added a few common command aliases: `ls -> list`, `rm -> delete`, `mv -> rename`

## [0.127.1] - 2023-05-29 (**BREAKING**)
### Fixed
- Handle "Interrupted system call" error when waiting for container to spawn.

## [0.127.0] - 2023-05-29 (**BREAKING**)
### Changed
-  Upgraded to new `spark` engine image that better follows the ODF spec regarding the timestamp formats. This may cause schema harmonization issues when querying the history of old datasets.
### Added
- Experimental support for new [`datafusion` engine](https://github.com/kamu-data/kamu-engine-datafusion) based on [Apache Arrow DataFusion](https://github.com/apache/arrow-datafusion). Although it's a batch-oriented engine it can provide a massive performance boost for simple filter/map operations. See the [updated documentation](https://docs.kamu.dev/cli/supported-engines/) for details and current limitations.

## [0.126.2] - 2023-05-26
### Fixed
- AWS S3 object store is getting proper credentials from already resolved AWS SDK cache

## [0.126.1] - 2023-05-26
### Fixed
- Silent reaction on missing AWS environment variables when constructing S3 object store

## [0.126.0] - 2023-05-26
### Changed
- Refactoring of query service to support S3-based dataset repositories

## [0.125.1] - 2023-05-22
### Fixed
- Container will be considered ready only when reaching `running` status, not `created`

## [0.125.0] - 2023-05-22
### Changed
- Refactoring of container process handling to unify termination and cleanup procedure
### Added
- Containerized ingest will display fetch progress
### Fixed
- Spinners displayed by `pull`/`push` commands sometimes were not animating or refreshing too frequently

## [0.124.1] - 2023-05-17
### Changed
- Smart transfer protocol: improved resilience to web-socket idle timeouts during long push flows

## [0.124.0] - 2023-05-14
### Changed
- Limiting use of `curl` dependency to FTP
- FTP client is now an optional feature. It's still enabled in release but off by default in dev to speed up builds.

## [0.123.1] - 2023-05-14
### Changed
- Build improvements
- Excluding most of `openssl` from the build
- Removed `--pull-test-images` flag from `kamu init` command in favor of pulling images directly during tests

## [0.123.0] - 2023-05-12
### Fixed
- Verification of data through reproducibility should ignore differences in data and checkpoint sizes

## [0.122.0] - 2023-05-11
### Fixed
- `kamu add` command no longer fails to deduplicate existing datasets
- Tracing spans in logs no longer interfere with one another in concurrent code
### Changed
- Improved dataset creation logic to make it more resilient to various failures
- Improved `kamu add` command error handling

## [0.121.1] - 2023-05-06
### Fixed
- Preserving previous watermark upon fetch step returning no data

## [0.121.0] - 2023-05-05 (**BREAKING**)
### Changed
- Deprecated `.kamu/datasets/<dataset>/cache` directory - a workspace upgrade will be required (see below)
- Support ingest source state per [ODF RFC-009](https://github.com/open-data-fabric/open-data-fabric/blob/master/rfcs/009-ingest-source-state.md)
- Introduced workspace-wide cache in `.kamu/cache`
- Introduced workspace versioning and upgrade procedure via `kamu system upgrade-workspace` command
- Upgraded to latest `datafusion` and `arrow`
### Added
- New `kamu system gc` command to run garbage collector (currently only cleans up cache)

## [0.120.1] - 2023-05-01
### Fixed
- Improved recovery after aborting smart protocol push/pull operations

## [0.120.0] - 2023-04-20
### Added
- Smart Transfer Protocol now supports pushing into local filesystem workspace repository.
  It can be activated via:
   `kamu push <dataset_name> --to odf+http://<server-address>:<port>/<dataset_name>`.
  I.e., run API server in one Kamu workspace directory, where you intend to push `my-dataset`to:
   `kamu system api-server --http-port=35433`
  and push from the Kamu workspace directory, where `my-dataset` is stored:
   `kamu push my-dataset --to odf+http://localhost::35433/my-dataset`
### Changed
- Upgraded to latest `datafusion` and `arrow`
- Updated to multi-tenant references and aliases in accordance with ODF spec
- New datasets no longer use staging area before `DatasetBuilder` finishes them

## [0.119.0] - 2023-04-10
### Added
- Smart Transfer Protocol: implemented Push flow for S3-based dataset repository only.
  Does not work with the local workspace yet.

## [0.118.0] - 2023-04-06
### Fixed
- Updated IPFS gateway status code handling after upstream fixes to correctly report "not found" status (#108)

## [0.117.0] - 2023-04-03
### Changed
- Revised workspace dependencies management:
  - Sharing single definition of common dependencies between modules
  - Using `cargo-deny` utility for dependencies linting
- Migrated to official S3 SDK (got rid of unmaintained `Rusoto` package)
- Moved developer's guide to this repository

## [0.116.0] - 2023-03-28
### Added
- Smart Transfer Protocol: implemented Pull flow based on web-sockets. It can be activated via:
   `kamu pull odf+http://<server-address>:<port>/<dataset_name>`.
  I.e., run API server in one Kamu workspace directory, where a `my-dataset` dataset is present:
   `kamu system api-server --http-port=35433`
  and pull from another Kamu workspace directory:
   `kamu pull odf+http://localhost::35433/my-dataset`
- S3-based dataset repository implementation
### Changed
- Improved status codes and error handling in API server's routes for Simple Transfer Protocol

## [0.115.0] - 2023-03-19
### Changed
- Updated to new `rustc`
- Updated to latest `datafusion` and `arrow`
- Improved release procedure

## [0.114.3] - 2023-03-18
### Changed
- Migrated engine images from Docker Hub to `ghcr.io`

## [0.114.2] - 2023-03-13
### Fixed
- Fixed JSON serialization of some datasets by enabling `chrono-tz` feature in `arrow` that became optional

## [0.114.1] - 2023-03-12
### Fixed
- `kamu pull` will not panic on root datasets that don't define a polling source and will consider them up-to-date

## [0.114.0] - 2023-03-12
### Added
- `kamu add` command now supports reading from STDIN

## [0.113.0] - 2023-03-11
### Changed
- Upgraded major dependencies

## [0.112.0] - 2023-02-19
### Added
- New GraphQL API for dataset creation and committing new blocks

## [0.111.0] - 2023-02-16
### Added
- GraphQL API exposes current vocabulary as a part of dataset's metadata

## [0.110.1] - 2023-02-10
### Fixed
- Fixed GraphQL API issues with TransformInput structures with the alias name that is different from dataset name

## [0.110.0] - 2023-02-09
### Changed
- Improved reaction of `kamu inspect schema` and `kamu tail` on datasets without schema yet
- GraphQL schema and corresponding schema/tail responses now assume there might not be a dataset schema yet
- Web-platform version upgraded after GraphQL API changes

## [0.109.0] - 2023-02-05
### Fixed
- Lineage and transform now respect names of datasets in the `SetTransform` metadata events, that may be different from names in a workspace

## [0.108.0] - 2023-01-30
### Fixed
- Upgrade to Flink engine prevents it from crashing on checkpoints over 5 MiB large

## [0.107.0] - 2023-01-25 (**BREAKING**)
### Changed
- Major upgrade of Apache Flink version
- No updates to existing datasets needed, but the verifiability of some datasets may be broken (since we don't yet implement engine versioning as per ODF spec)
### Added
- Flink now supports a much nicer temporal table join syntax:
  ```sql
  SELECT
    t.event_time,
    t.symbol,
    p.volume as volume,
    t.price as current_price,
    p.volume * t.price as current_value
  FROM tickers as t
  JOIN portfolio FOR SYSTEM_TIME AS OF t.event_time AS p
  WHERE t.symbol = p.symbol
  ```
- We recommend using `FOR SYSTEM_TIME AS OF` join syntax as replacement for old `LATERAL TABLE` joins
- Determinism of Flink computation should be improved

## [0.106.0] - 2023-01-19
### Changed
- Upgrade to stable version of `arrow-datafusion`

## [0.105.0] - 2023-01-13
### Fixed
- Upgraded `sparkmagic` dependency and removed hacks to make it work with latest `pandas`
- Returning `[]` instead of empty string for no data in GQL
### Changed
- Improved testing utilities
- Refactored commit procedure

## [0.104.0] - 2022-12-28
### Added
- Installer script that can be used via `curl -s "https://get.kamu.dev" | sh`
- Unified table output allowing commands like `kamu list` to output in `json` and other formats

## [0.103.0] - 2022-12-23
### Changed
- Major upgrade to latest versions of `flatbuffers`, `arrow`, `datafusion`, and many more dependencies

## [0.102.2] - 2022-12-08
### Change
- Fixed Web UI server code to match `axum-0.6.1`

## [0.102.1] - 2022-12-08
### Changed
- Dependencies upgrade
- Demo environment synchronized

## [0.102.0] - 2022-11-18
### Changed
- Upgraded embedded Web UI to the latest version

## [0.101.0] - 2022-11-17
### Added
- Made core images configurable for customization and ease of experimentation
### Changed
- Updated to latest Jupyter image and all other dependencies

## [0.100.2] - 2022-11-17
### Fixed
- CLI parser crash on `kamu repo alias add/delete` subcommand

## [0.100.1] - 2022-11-17
### Fixed
- CLI parser crash on `kamu sql server --livy` subcommand

## [0.100.0] - 2022-11-14
### Added
- More elaborate SQL error messages propagated from DataFusion via GraphQL API
### Changed
- Upgraded rust toolchain to fix `thiserror` issues. Backtrace feature is now considered stable
- Fixed issues with `ringbuf` library updates
- Updates related to breaking changes in `clap`
- Utilized value parsing capabilities from `clap` to simplify argument conversions
### Fixed
- Field 'total_count' in pagination views of GraphQL API should be mandatory

## [0.99.0] - 2022-10-01
### Added
- Support custom headers when fetching data from a URL (e.g. HTTP `Authorization` header)

## [0.98.0] - 2022-09-05
### Added
- Progress indication when syncing datasets to and from remote repositories
### Changed
- Upgraded to new `rust` toolchain and latest dependencies

## [0.97.1] - 2022-08-19
### Fixed
- Output truncation in `kamu config *` commands

## [0.97.0] - 2022-08-05 (**BREAKING**)
### Added
- Metadata blocks now contain sequence number (breaking format change!)
- Optimized sync operations for diverged datasets using sequence number in blocks
### Fixed
- Panic when pulling a non-existing dataset

## [0.96.0] - 2022-07-23
### Added
- Support for ingesting Parquet format, a new kind of ReadStep in ODF protocol

## [0.95.0] - 2022-07-15
### Added
- New `kamu reset` command that reverts the dataset back to the specified state
- New `kamu push --force` switch to overwrite diverged remote dataset with a local version
- New `kamu pull --force` switch to overwrite diverged local dataset with a remote version
### Fixed
- Improved the `kamu log` command's performance on datasets with high block counts and introduced a `--limit` parameter

## [0.94.0] - 2022-06-22
### Added
- `kamu list --wide` now shows the number of blocks and the current watermarks
- Iterating on Web3 demo

## [0.93.1] - 2022-06-17
### Fixed
- Fixed `completions` command that panicked after we upgraded to new `clap` version

## [0.93.0] - 2022-06-16
### Added
- By default, we will resolve IPNS DNSLink URLs (e.g. `ipns://dataset.example.org`) using DNS query instead of delegating to the gateway. This is helpful when some gateway does not support IPNS (e.g. Infura) and in general should be a little faster and provides more information for possible debugging

## [0.92.0] - 2022-06-08
### Added
- `kamu system ipfs add` command that adds dataset to IPFS and returns the CID - it can be used to skip slow and unreliable IPNS publishing
### Fixed
- Engine runtime error when it was incorrectly using a `.crc` file instead of a parquet data file

## [0.91.0] - 2022-06-05
### Changed
- Clean up cached data files upon successful commit to save disk space
- Push `cache` directory of datasets to remote repositories
  - This is a temporary measure to allow resuming heavy-weight ingest actions from checkpoints

## [0.90.0] - 2022-06-04
### Added
- Experimental support for templating of ingest URLs with environment variables:
```yaml
fetch:
  kind: url
  url: "https://example.org/api/?apikey=${{ env.EXAMPLE_ORG_API_KEY }}"
```
- Experimental support for containerized fetch steps:
```yaml
fetch:
  kind: container
  image: "ghcr.io/kamu-data/example:0.1.0"
  env:
    - name: SOME_API_KEY
```
### Changed
- Flag `kamu pull --force-uncacehable` was renamed to `--fetch-uncacheable`

## [0.89.0] - 2022-05-22
### Added
- When pushing to IPNS execute `ipfs name publish` even when data is up-to-date to extend the lifetime of the record.

## [0.88.0] - 2022-05-19
### Added
- Support pushing datasets to IPFS via IPNS URLs `kamu push <dataset> ipns://<key_id>`

## [0.87.0] - 2022-05-16 (**BREAKING**)
### Changed
- We got rid of `.kamu.local` volume directory in favor of keeping all dataset data under `.kamu/datasets/<name>` folders. This unifies the directory structure of the local workspace with how datasets are stored in remote repositories, and makes it easier to sync datasets to and from.
### Added
- Support for `ipns://` URLs in `kamu pull`

## [0.86.0] - 2022-05-16 (**BREAKING**)
### Changed
- Implements [ODF RFC-006](https://github.com/open-data-fabric/open-data-fabric/blob/master/rfcs/006-checkpoints-as-files.md) to store checkpoints as files and reference them using physical hashes
- Data files are now named and stored according to their physical hashes, as per ODF spec
- Above changes also affect the repository format
- Upgraded to `rustc-1.62.0` and latest dependencies
- Improved error handling and reporting
### Added
- Support for [ODF: Simple Transfer Protocol](https://github.com/open-data-fabric/open-data-fabric/blob/2e43c39a484309b2726a015dc3c10e4cfb9fd590/rfcs/007-simple-transfer-protocol.md) for syncing datasets to/from remotes
- Support for URL-based remote references, e.g. `kamu pull http://my.repo.org/some/dataset --as my.dataset`
  - URLs are also allowed for pull/push aliases
- Auto-deriving local names from remote reference, e.g. `kamu pull http://my.repo.org/some/dataset` will pull into `dataset`
- Support for IPFS source (via HTTP Gateway), e.g. `kamu pull ipfs://bafy...aabbcc/some/dataset`
  - IPFS gateway is configurable
  - To use your local IPFS daemon as gateway do `kamu config --user set protocol.ipfs.httpGateway "http://localhost:8080"`
### Fixed
- Truncation of `kamu.log` in visual mode

## [0.85.1] - 2022-04-09
### Fixed
- Don't panic in `kamu ui` when there is no default browser set

## [0.85.0] - 2022-04-09
### Changed
- Updated to latest ODF schemas
- Unpacked dataset descriptions in GQL
- Updated Web UI
- Extended GQL metadata block type with mock author information

## [0.84.1] - 2022-04-08
### Added
- Web UI embedding into macOS build

## [0.84.0] - 2022-04-08
### Added
- Early Web UI prototype is now available via `kamu ui` command

## [0.83.0] - 2022-03-30
### Added
- Using code generation for GQL wrappers around ODF types
- Extended GQL API with root source metadata

## [0.82.0] - 2022-03-22
### Added
- Added more libraries into Jupyter image (including `xarray`, `netcdf4`, and `hvplot`).
- Improved examples and demo environment.

## [0.81.1] - 2022-03-16
### Fixed
- Upgrading Spark engine that fixes merge strategies producing unnecessary updates.
- Fixed `filesGlob` entering infinite loop when last file does not result in a commit (no new data to ingest).

## [0.81.0] - 2022-02-19
### Changed
- GQL `tail` query will now return `DataQueryResult` containing schema information instead of raw `DataSlice`.

## [0.80.0] - 2022-02-19
### Added
- GQL API now supports executing arbitrary SQL queries (using `datafusion` engine).
### Changed
- Removed use of default values from GQL schema.
- Upgraded to latest `arrow` and `datafusion`.

## [0.79.0] - 2022-02-08
### Added
- `kamu inspect schema` now supports JSON output.
### Changed
- Upgraded to `datafusion` version 6.

## [0.78.2] - 2022-01-27
### Added
- Added `currentPage` field to the GQL pagination info.

## [0.78.1] - 2022-01-24
### Changed
- Upgraded to latest version of `dill` and other dependencies.

## [0.78.0] - 2022-01-17
### Added
- Evolving the GraphQL API to support multiple `MetadataEvent` types.

## [0.77.1] - 2022-01-17
### Fixed
- CORS policy was too strict not allowing any headers.
- Small CLI parsing tweaks.

## [0.77.0] - 2022-01-16
### Added
- New crate `kamu-adapter-graphql` provides GraphQL interface for ODF repositories.
- New command `kamu system api-server` runs HTTP + GraphQL server over current Kamu workspace with built-in GQL Playground UI.
- New command `kamu system api-server gql-query` executes single GraphQL query and writes JSON output to stdout.
- New command `kamu system api-server gql-schema` dumps GraphQL API schema to stdout.

## [0.76.0] - 2022-01-14
### Changed
- Maintenance release - no user-facing changes.
- Migrated from explicit threading to `tokio` async.
- Better separation of architectural layers.
- Improved error handling.

## [0.75.1] - 2022-01-05
### Fixed
- Added more validation on events that appear in `DatasetSnapshot`s.
- Fix flag completion after `clap` crate upgrade.

## [0.75.0] - 2022-01-04 (**BREAKING**)
### Changed
- Implements [ODF RFC-004](https://github.com/open-data-fabric/open-data-fabric/blob/master/rfcs/004-metadata-extensibility.md).
- Workspaces will need to be re-created. This is the last major metadata format change - we will be working on stabilizing metadata now.
- Some manifest formats have changed and will need to be updated.
  - `DatasetSnapshot` needs to specify `kind` field (`root` or `derivative`)
  - `DatasetSnapshot.source` was replaced with `metadata` which is an array of metadata events

## [0.74.0] - 2021-12-28 (**BREAKING**)
### Changed
- Implements [ODF RFC-003](https://github.com/open-data-fabric/open-data-fabric/blob/master/rfcs/003-content-addressability.md).
- Workspaces will need to be re-created. Sorry again!
- Some manifest formats have changed and will need to be updated.
  - `Manifest.apiVersion` renamed to `version`
  - `DatasetSnapshot.id` renamed to `name`
  - `DatasetSourceDerivative.inputs` should now specify `id` (optional) and `name` (required)
  - `TemporalTable.id` renamed to `name`
- Datasets now have a globally unique identity.
  - IDs can be viewed using `kamu log -w`
- Metadata format switched to a much faster and compact `flatbuffers`.
  - You can still inspect it as YAML using `kamu log --output-format yaml`

## [0.73.0] - 2021-12-11 (**BREAKING**)
### Changed
- Implements [ODF RFC-002](https://github.com/open-data-fabric/open-data-fabric/blob/master/rfcs/002-logical-data-hashes.md).
- Engines are no longer responsible for data hashing - a stable hash algorithm is implemented in `kamu`
- Pending data part files and checkpoints will be stored in `cache` directory along with other ingest artifacts
### Added
- A fully working implementation of data integrity checks
- `kamu verify` command now accepts `--integrity` flag to only check data hashes without replaying transformations

## [0.72.0] - 2021-12-07 (**BREAKING**)
### Changed
- Implements [ODF RFC-001](https://github.com/open-data-fabric/open-data-fabric/blob/master/rfcs/001-record-offsets.md) that adds record offset system column.

## [0.71.0] - 2021-11-29
### Changed
- Made engine timeouts configurable
- Better error logging
- Upgrade `rustc` and dependencies

## [0.70.0] - 2021-11-07
### Changed
- Upgraded to latest `rustc`
- Upgraded to latest dependencies

## [0.69.0] - 2021-10-25
### Added
- The `verify` command now accepts root datasets and in future will perform data integrity check
### Fixed
- The `up-to-date` status reporting when pulling derivative datasets

## [0.68.0] - 2021-10-16
### Fixed
- `tail` command will truncate cells that are too long and mask binary types for human-friendly output
- Fetch overrides will no longer interfere with regular caching

## [0.67.0] - 2021-10-02
### Added
- Engine provisioning now support concurrency limit (via `engine.maxConcurrency` config option)
### Fixed
- When running in host networking mode (e.g. in container) the engine concurrency will be set to `1` to prevent engine instances from interfering with one another

## [0.66.0] - 2021-10-01
### Changed
- Major logging system improvements (switched from `slog` to `tracing`)

## [0.65.2] - 2021-09-29
### Fixed
- SQL shell does not use temp directory for shell init script to avoid extra mounts

## [0.65.1] - 2021-09-29
### Fixed
- Ingest errors will be correctly reported under `podman` where exit code was taking precedence over error specified in the engine response file

## [0.65.0] - 2021-09-29
### Changed
- Coordinator now communicates with engines via `gRPC` protocol as specified by ODF spec
- Above lets us display readable errors to the user without them needing to dig through log files

## [0.64.0] - 2021-09-11
### Changed
- Switched to BSL code license. See [License FAQ](docs/license_faq.md) for more information about this change.

## [0.63.0] - 2021-09-03
### Fixed
- Data exchange with the engines not uses `.kamu/run` directory, so on systems that run Docker in VMs (Linux, Windows) it's no longer necessary to add extra mounts for the temp directories

## [0.62.2] - 2021-08-30
### Fixed
- Adding few workarounds around bugs in Arrow / DataFusion related to working with DECIMAL and TIMESTAMP types

## [0.62.1] - 2021-08-28
### Fixed
- Allowing Flink engine to run under host network namespace, for the "podman-in-docker" scenario

## [0.62.0] - 2021-08-26
### Changed
- Some internal improvements

## [0.61.1] - 2021-08-25
### Added
- Some internal convenience commands for image manipulation

## [0.61.0] - 2021-08-25
### Added
- New `kamu inspect schema` command that can display the DDL-style schema and the underlying physical Parquet schema of a dataset

## [0.60.0] - 2021-08-24
### Added
- New `kamu tail` command allows to inspect last few records in a dataset
- The `kamu sql` command now supports experimental [DataFusion](https://github.com/apache/arrow-datafusion) engine that can execute SQL queries extremely fast. It doesn't have a shell yet so can only be used in `--command` mode, but we will be expanding its use in the future.

## [0.59.0] - 2021-08-18
### Added
- Ability to delete datasets in remote repositories via `kamu delete` command

## [0.58.1] - 2021-08-17
### Fixed
- Upgraded Spark engine brings better error handling for invalid event times

## [0.58.0] - 2021-08-17
### Added
- New `kamu search` command allows listing and searching for datasets in remote repositories

## [0.57.0] - 2021-08-16
### Added
- `kamu inspect lineage` now provides HTML output and can show lineage graph in a browser

## [0.56.0] - 2021-08-16
### Changed
- Upgrade to latest Spark and Livy
- Fixes some issues with geometry types in notebooks and SQL shell

## [0.55.0] - 2021-08-15
### Added
- New `kamu inspect query` command for derivative transform audit
- `kamu log` now supports Yaml output and filtering

## [0.54.0] - 2021-08-15
### Added
- New `kamu inspect lineage` command that shows dependency tree of a dataset
### Changed
- The `kamu list depgraph` command was removed in favor of a specialized lineage output type: `kamu inspect lineage --all -o dot`

## [0.53.0] - 2021-08-13
### Fixed
- Upgrading Spark engine with a workaround for upstream bug in Shapefile import
- Engine image pulling status freezes

## [0.52.0] - 2021-08-13
### Added
- New `kamu verify` command that can attest that data in the dataset matches what's declared in metadata
### Fixed
- Spark engines will not produce an empty block when there were no changes to data

## [0.51.0] - 2021-08-08
### Added
- `kamu pull` now supports `--fetch` argument that lets you override where data is ingested from, essentially allowing to push data into a dataset in addition to pulling from the source

## [0.50.0] - 2021-08-05
### Changed
- Renamed `remote` to `repo` / `repository` to be consistent with ODF spec

## [0.49.0] - 2021-08-05
### Added
- Datasets can now be associated with remote repositories for ease of pulling and pushing
- `push` and `pull` commands now allow renaming the remote or local datasets
### Fixed
- Improved error reporting of invalid remote credentials
- Ingest will not create a new block if neither data now watermark had changed

## [0.48.2] - 2021-07-31
### Fixed
- Dependency error in `remote` commands
- Remove incorrect `.gitignore` file generation

## [0.48.1] - 2021-07-26
### Fixed
- `sql` command failing on OSX

## [0.48.0] - 2021-07-23
### Added
- Terminal pagination in `log` command

## [0.47.0] - 2021-07-12
### Fixed
- Upgrading to newer Jupyter and Sparkmagic (fixes some issues in notebooks)
- Better error handling
### Added
- Environment variable completions

## [0.46.0] - 2021-07-11
### Changed
- Multiple internal improvements
- Support for host networking with `podman`
- Support for running standalone Livy for using `kamu` under JupyterHub

## [0.45.0] - 2021-06-26
### Fixed
- Updated Spark engine version to fix networking issue under `podman`
- Updated `rustc` and dependencies

## [0.44.0] - 2021-06-11
### Fixed
- Support for Zip files that cannot be decoded in a streaming fashion.
- Dependency upgrades.

## [0.43.1] - 2021-06-06
### Fixed
- Increased socket check timeout to prevent `kamu sql` trying to connect before Spark server is fully up.

## [0.43.0] - 2021-06-06
### Added
- New `kamu config` command group provides `git`-like configuration.
- Experimental support for `podman` container runtime - a daemon-less and root-less alternative to `docker` that fixes the permission escalation problem. To give it a try run `kamu config set --user engine.runtime podman`.
### Fixed
- The `kamu notebook` command no longer fails if `kamu` network in `docker` was not cleaned up.

## [0.42.0] - 2021-06-05
### Changed
- Upgraded Flink engine to latest `v1.13.1`
- Improved empty data block handling in metadata
- Improved some CLI output format

## [0.41.0] - 2021-05-08
### Added
- `zsh` completions support (via `bashcompinit`)
### Fixed
- Improved error handling of pipe preprocessing commands
### Changed
- Replaced `io.exchangeratesapi.daily.usd-cad` dataset in examples with `ca.bankofcanada.exchange-rates.daily` as it became for-profit.

## [0.40.1] - 2021-05-02
### Fixed
- Improved error handling when `kamu sql` is run in an empty workspace
### Changed
- Upgraded to latest dependencies

## [0.40.0] - 2021-04-29
### Added
- Implemented `sql server` command - now it's possible to run Thrift server on a specific address/port and connect to it remotely.

## [0.39.0] - 2021-04-25
### Added
- Added `--replace` flag to the `add` command allowing to delete and re-add a dataset in a single step.

## [0.38.3] - 2021-04-23
### Fixed
- An error in the `sql` command help message
- Release binaries will now be packaged as `kamu`, not `kamu-cli`

## [0.38.2] - 2021-04-18
### Added
- Detailed help and examples to all CLI commands
- Dependency bump

## [0.38.1] - 2021-04-08
### Changed
- Bumped Spark engine version

## [0.38.0] - 2021-03-28 (**BREAKING**)
### Changed
- Maintenance release
- Upgraded to latest rust toolchain and dependencies
- Updated `flatbuffers` version that includes support for optional fields - this changes binary layout making this new version incompatible with metadata generated by the previous ones
### Fixed
- Uncacheable message will no longer obscure the commit message

## [0.37.0] - 2020-12-30 (**BREAKING**)
### Changed
- Metadata restructuring means you'll need to re-create your datasets
- Data files as well as checkpoints are now named with the hash of the block they are associated with
- Protocol between coordinator and engines was modified to pass data files (in the right order) as well as checkpoints explicitly
- Intermediate checkpoints are now preserved (for faster validation and resets)
- Vocabulary has been incorporated into the metadata block (ODF `0.17.0`)
- Lazily computing dataset summaries
- Upgraded dependencies
- Happy New Year!

## [0.36.0] - 2020-11-16
### Changed
- Engine errors will not list all relevant log files
- UI improvements

## [0.35.0] - 2020-11-14
### Added
- Initial support for `S3` as a remote backend

## [0.34.0] - 2020-11-09
### Added
- Initial version of `remote` management
- Initial version of `push` / `pull` commands working with `remote`
- Local file system `remote` backend implementation

## [0.33.0] - 2020-11-01
### Changed
- Upgraded the Spark engine to Spark 3.0

## [0.32.0] - 2020-10-31
### Added
- Support for `flatbuffers` metadata encoding.
- Using `flatbuffers` format for achieving true stable hashes of metadata.
- Aligned metadata with ODF `v0.16.0`.

## [0.31.0] - 2020-10-08
### Added
- `pull` command now supports `--force-uncacheable` flag for refreshing uncacheable datasets.

## [0.30.1] - 2020-09-07
### Fixed
- Add back `.gitignore` file when creating local volume dir.

## [0.30.0] - 2020-09-05
### Changed
- This version is a complete re-write of the application from **Scala** into
  **Rust**. It is mostly on par with the functionality of the previous version
  but has many improvements. Most notably, all interactions not involving
  engines (which are still heavy and run in `docker`) are blazing fast.

## [0.23.0] - 2020-08-22
### Changed
- Updated to latest ODF schema

## [0.22.0] - 2020-07-15
### Added
- `#26`: Follow redirects when fetching data from URL
### Changed
- Follow ODF spec on metadata `refs`

## [0.21.0] - 2020-07-12
### Fixed
- Encoding issue in `DatasetSummary` manifest
### Changed
- Upgraded to use ODF resources

## [0.20.0] - 2020-06-30
### Added
- Windows is somewhat supported now

## [0.19.0] - 2020-06-28
### Changed
- Improving Windows support by removing Hadoop FS dependencies

## [0.18.2] - 2020-06-26
### Changed
- Upgraded Flink engine to `0.3.3`

## [0.18.1] - 2020-06-25
### Changed
- Upgraded Flink engine to `0.3.0`

## [0.18.0] - 2020-06-23
### Added
- Watermarking support

## [0.17.0] - 2020-06-14
### Added
- Added support for [Apache Flink](https://github.com/kamu-data/kamu-engine-flink) engine!

## [0.16.0] - 2020-05-25
### Changed
- Improve sort order of glob-based file sources
- Spark engine will persist events ordered by event time

## [0.15.0] - 2020-05-09
### Added
- `purge` command now supports `--recursive` flag
- Internal improvements and refactoring

## [0.14.0] - 2020-05-03
### Changed
- Consolidating more logic into `engine.spark`

## [0.13.0] - 2020-05-02
### Added
- New `log` command
### Changed
- Use `SHA-256` for dataset and metadata hashing
- The concept of `volume` was converted into `remote`
- Metadata refactoring to isolate engine-specific query parameters
- Metadata refactoring of root/derivative sources
- Moved most ingest logic into coordinator
- Moved transform batching logic into coordinator

## [0.12.1] - 2020-03-22
### Fixed
- Snapshot merge strategy was completely broken

## [0.12.0] - 2020-03-21
### Changed
- Use dataset caching for faster hash computation

## [0.11.0] - 2020-03-08
### Added
- Human-readable formatting support (e.g. in `list` command)

## [0.10.1] - 2020-03-08
### Fixed
- Some issues with `list` and `add` commands

## [0.10.0] - 2020-03-08
### Added
- `list` command now shows data size, number of records, and last pulled time
- `add` command now accounts for dataset dependency order

## [0.9.0] - 2020-03-08
### Changed
- Using new metadata chain prototype!

## [0.8.0] - 2020-01-12
### Added
- Experimental support for remote S3 volumes

## [0.7.1] - 2019-12-29
### Changed
- Bumped ingest version

## [0.7.0] - 2019-12-29
### Changed
- Using snake_case dataset vocabulary

## [0.6.0] - 2019-12-15
### Added
- Richer set of CSV reader options
### Fixed
- Recursive pull concurrency issues

## [0.5.0] - 2019-12-09
### Added
- New `fetchFilesGlob` data source that can load multiple data files at once
- Event time is now a core part of the datasets
### Fixed
- Snapshot merge strategy de-duplicates input rows now

## [0.4.0] - 2019-11-24
### Added
- Basic SQL templating feature
### Fixed
- The `purge` command will no longer delete the dateset

## [0.3.0] - 2019-11-21
### Added
- Command to generate `bash` completions
- Keeping a CHANGELOG<|MERGE_RESOLUTION|>--- conflicted
+++ resolved
@@ -25,6 +25,7 @@
 - Configuration, predefined accounts: `password` field is now mandatory (#1277).
 - `kamu`: a start-up job by `PredefinedAccountsRegistrator` will be called earlier, right after creating
   `base_catalog` (#1277).
+- Refactor: move logic for versioned files from GQL level to use_case
 ### Fixed
 - `CreateAccountUseCaseImpl`: added sending `AccountLifecycleMessage`.
 - Renaming `provider_identity_key` field with account name for password accounts.
@@ -48,14 +49,9 @@
 
 ## [0.240.1] - 2025-06-04
 ### Changed
-<<<<<<< HEAD
-- Updated `sqlx` crate to `0.8.6`, Vol. 2
-- Refactor: move logic for versioned files from GQL level to use_case
-=======
 - Updated `sqlx` crate to `0.8.6`, Vol. 2.
 ### Fixed
 - `web3-wallet` authorization provider: interactive login use case support (Device Flow). 
->>>>>>> 7d5cccf4
 
 ## [0.240.0] - 2025-06-02
 ### Added
