--- conflicted
+++ resolved
@@ -11,7 +11,6 @@
 - Fixed
 -->
 
-<<<<<<< HEAD
 ## [Molecule-specific]
 ### Added
 - GQL: `BigInt` scalar
@@ -19,7 +18,7 @@
 - GQL: `molecule` area: use `BigInt` for `ipnft_token_id` 
 - Allow `molecule` and `molecule.dev` accounts separation
 - GQL: `MoleculeMut::create_project()`: generate lowercase project account name.
-=======
+
 ## [0.252.3] - 2025-11-10
 ### Changed
 - Refactor: replaced `delete_account_by_name()` with `delete_account_by_id()` across repositories and services (#1442).
@@ -29,7 +28,6 @@
   - Data writer will attempt to coerce column optionality, returning errors if input data contains nulls in a required field
 ### Fixed
 - Login method returns invalid credential error when login is invalid account name.
->>>>>>> 85efa038
 
 ## [0.252.2] - 2025-11-03
 ### Changed
