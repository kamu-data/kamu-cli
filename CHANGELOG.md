--- conflicted
+++ resolved
@@ -13,14 +13,11 @@
 
 ## [Unreleased]
 ### Changed
-<<<<<<< HEAD
 - Refactor: replaced `delete_account_by_name()` with `delete_account_by_id()` across repositories and services (#1442).
 - Work with account and dataset names is fully case-insensitive, as required by ODF specification (#1442).
-=======
 - Improved handling of nullable / optional data types:
   - Ingest merge strategies now preserve the optionality of columns
   - Data writer will attempt to coerce column optionality, returning errors if input data contains nulls in a required field
->>>>>>> c7a15a1a
 ### Fixed
 - Login method returns invalid credential error when login is invalid account name.
 
