# Changelog
All notable changes to this project will be documented in this file.

The format is based on [Keep a Changelog](https://keepachangelog.com/en/1.0.0/),
and this project adheres to [Semantic Versioning](https://semver.org/spec/v2.0.0.html).

<!--
Recommendation: for ease of reading, use the following order:
- Added
- Changed
- Fixed
-->

<<<<<<< HEAD
## [Molecule-specific]
### Added
- GQL: `BigInt` scalar
### Changed
- GQL: `molecule` area: use `BigInt` for `ipnft_token_id` 
- Allow `molecule` and `molecule.dev` accounts separation
- GQL: `MoleculeMut::create_project()`: generate lowercase project account name.

## [Unreleased]
=======
## [0.254.0] - 2025-12-05
>>>>>>> 0318c988
### Added
- GQL: `set_trigger` allows to schedule `HARD_COMPACTION` flows
- `odf::DataSchema` now supports a `diff()` method that allows detailed comparisons between two schemas
- `SetDataSchema` event adds a limited supports for schema migrations, allowing to extend the schema with new optional columns
### Changed
- Refactoring: `ResolvedDataset` and `DatasetRegistry` moved to `kamu-datasets` domain
- Experiment: Introduce `WriteCheckedDataset` and `ReadCheckedDataset` types, 
    clearly indicating the access check on the resolved dataset was already performed
### Fixed
- Flow events now processed transactionally
- GraphQL endpoint errors now properly trigger transaction rollback

## [0.253.1] - 2025-11-24
### Changed
- GQL: `usage` section contains size measure unit

## [0.253.0] - 2025-11-24
### Added
- GQL: new entity `usage` for account which return full combined account statistic
### Changed
- GQL: `list_flows` accepts list of flow statuses for filtering
- Dataset statistics now stores information about object links
- GQL: `add_entry`, `move_entry`, `remove_entry` now retries in case of race calls

## [0.252.4] - 2025-11-10
### Changed
- Refactor: QueryService was split on 3 parts (queries, schema, and session context builder)
    + 2 extracted use cases (get schema and query data), clearly separating security checks from core operations
- Concurrent execution for OSO checks and related resource loads when N datasets are requested simultaneously
- KamuSchema: try reusing pre-resolved dataset, if hint is externally provided
- Improved telemetry for entity loaders and spawned load tasks
### Fixed
- Dataset statistics is now processed correctly without cached metadata

## [0.252.3] - 2025-11-10
### Changed
- Refactor: replaced `delete_account_by_name()` with `delete_account_by_id()` across repositories and services (#1442).
- Work with account and dataset names is fully case-insensitive, as required by ODF specification (#1442).
- Improved handling of nullable / optional data types:
  - Ingest merge strategies now preserve the optionality of columns
  - Data writer will attempt to coerce column optionality, returning errors if input data contains nulls in a required field
### Fixed
- Login method returns invalid credential error when login is invalid account name.

## [0.252.2] - 2025-11-03
### Changed
- Dataset increment now stored in flow task result to increase flow loading performance
### Fixed
- Executing init script for predefined accounts in parallel. Solves a noticeable slowdown 
   of CLI commands in multi-tenant workspaces
- Fixed S3 bucket listing issue when the number of child objects exceeds 1,000 records.   
- GQL: Optimization: apply DataLoader to solve N+1 problem for federation entity resolvers (#1434).

## [0.252.1] - 2025-10-30
### Fixed
- Hotfix: Event aggregation for flow triggers correctly works in `try_load_multi` method

## [0.252.0] - 2025-10-29
### Added
- New `try_load_multi` method for Aggregates which will always return result even if error occurs
### Changed
- Improved performance of iterating over `AddData` and `ExecuteTransform` metadata nodes:
   - these data-related blocks are stored in the database similarly to key blocks
   - supporting data nodes in hint-aware visiting algorithms similarly to key blocks,
      however, loading data blocks by pages of N events
   - `iter_blocks` family of algorithms also uses data events from the database to speed up
   - individual block accesses attempt to lookup in the database first, before going to storage 
   - the indexing happens automatically at startup, as well as incrementally after updates,
      while a need to index datasets is now detected via a single database query in anti-join style
- Audited existing uses of `iter_blocks` family of algorithms all over the project,
    and replaced a few detected irrational cases with faster approach
- Storing block hashes in binary form for data/key blocks and dataset references,
    while the original textual form of the hash was transformed into a virtual generated column
      (this requires upgrade to Postgres 18)
### Fixed
- Log warning instead of error for `flow_trigger_event` loading if record not found

## [0.251.3] - 2025-10-28
### Changed
- Ingest flow respects `has_more` flag and trigger follow up ingest flow
- Upgraded Rust toolchain to the latest version

## [0.251.2] - 2025-10-21
### Fixed
- Hotfix: merge error during polling ingest should be considered as unrecoverable failure
- Hotfix: running flow task should clear "next_planned_at" field in the process state
- Hotfix: ignore creation of remote repository for User scoped login

## [0.251.1] - 2025-10-20
### Added
- GQL: Added new `webhookSubscription::rotateSecret()` method to replace current secret
### Changed
- Webhook subscription secrets are now stored encrypted in the database
### Fixed
- Flow process state projections now directly handle flow scope removal events

## [0.251.0] - 2025-10-16
### Added
- Flow process state projection model and GQL API (individual flow badges, dashboard cards):
   - Flow process is a sequence of flow runs, and it's state is automatically projected
   - Flow badges are statuses of flow processes (primary process + associated webhook channels)
   - Flow dashboards are sortable and filterable card lists with pagination support
       that represent multiple automated flow runs and facilitate
       effective monitoring and triaging activities for the platform
   - Unaffected with manual launches, only represent automated processes
   - Higher level integration events model, which replaces `FlowProgressMessage`:
      - Notify about detected flow failure
      - Notify about change of flow process effective state
      - Notify separately about automatic stops (too high failure rate or unrecoverable error)
   - Projection decides on auto-stopping triggers and whether to schedule next periodic flows
   - Flow agent only invokes success propagation on task completion, and does not interfeer with scheduling logic.
   - Introduced `FlowEventCompleted` event that wraps the flow, and transports outcome + late activation causes
- Internal event-sourcing projection mechanism within the flow system:
   - Follows changes of 3 original event streams (flow configs, triggers, and runs)
   - Shared event identifiers between events of the source streams
   - Union-based view of merged flow stream (without physical copying)
   - Synchronizes projections based on the merged event stream
   - Postgres:
      - guaranteeing proper event ordering via transaction identifiers tracking
      - utilized LISTEN/NOTIFY mechanism to propagate changes
   - Sqlite: incremental listening timeout approach, no risk of event ordering issues
   - In-memory: using broadcast signals to notify about new events
   - Flow agent tests are now based on the similar projection mechanism instead of query snapshots
- Introduced abstraction for background agents: API server creates a collection of Tokio tasks
    instead of directly listing particular agents.
- Introduced automated outbox wiping procedure in Postgres   
### Changed
- Optimized database indices after large flow system refactoring
- Removed obsolete "allPaused" operation from triggers at dataset level
- Tests: refactoring - extracted common GQL harnesses for all flow tests
### Fixed    
- SQLX: avoid using untyped row interfaces like sqlx::Row|SqliteRow|PgRow

## [0.250.0] - 2025-10-14
### Added
- New `delivery_timeout` configuration for `webhooks_config`
### Changed
- Discontinued binary releases for macOS Intel architecture (see #1323) and Windows (as we only ever supported WSL2)
- Update `merge` crate version `0.1` -> `0.2`
- Removed `extra.graphql.enableArchetypeInference` config option that was added for compatibility during data migrations
- GQL: Apollo Tracing removed from response. To bring it back, add `x-trace-graphql=1` to request headers (#1402).
### Fixed
- `kamu pull`: perform pulling each dataset in separate transaction and allow to interrupt run and some pulls will be saved. 
  It also helps to keep ingest iterations progress saved even if some iteration failed
- Investigation: potential unstable ordering of dataset entry listings (#1405).

## [0.249.1] - 2025-09-25
### Fixed
- Introduced `engine.datafusionEmbedded.useLegacyArrowBufferEncoding` option that makes embedded `datafusion` batch query engine use contiguous buffer encoding (e.g. `Utf8` instead of `Utf8View`) for compatibility with older FlightSQL clients.

## [0.249.0] - 2025-09-23
### Changed
- GQL: Performance improvement via query vectorization for APIs (#1372):
  - `Dataset::by_ids()`;
  - `DatasetMut::by_ids()`;
  - `Account::by_ids()`;
  - `AccountMut::by_ids()`.
- Improved compatibility with EVM-based sources
- Upgraded to `datafusion v50`
- `kamu inspect`: speed-up of iteration through the metadata chain (#1384).
- `GQL: Dataset::metadata().current_push_sources`: significant speed-up through iteration 
  over key blocks stored in the database (#1384).
- General iteration optimizations based on the dataset type (root, derived). 
  Ability to disable hints during iteration (#1384).
- `SearchActivePushSourcesVisitor`, `SearchActivePollingSourceVisitor`: accounting for the evolution of data 
  sources (#1384).
- Experiment: beginning of `cheap_clone()` integration (#1366).

## [0.248.1] - 2025-09-11
### Fixed
- Crash on writing datasets with `List` field type

## [0.248.0] - 2025-09-09
### Added
- Introducing ODF Schema per [ODF RFC-016](https://github.com/open-data-fabric/open-data-fabric/blob/master/rfcs/016-odf-schema.md)
  - New schema format is supported in GQL and REST endpoints
- Initial support for `ObjectLink` extended type per [ODF RFC-017](https://github.com/open-data-fabric/open-data-fabric/blob/master/rfcs/017-large-files-linking.md)
  - Allows use of `ObjectLink[Multihash]` type in root datasets
  - Ingest will perform validation that linked objects exists in the data repository (i.e. must be uploaded first)
  - Ingest will produce an error on dangling reference and invalid `multihash` values
  - The summary of linked objects count and sizes will be written to `AddData` event under `opendatafabric.org/linkedObjects` attribute
- GQL: Introduced `currentArchetype` endpoint
- GQL: `Auth::relations()` for getting ReBAC triplets for debugging purposes.
- GQL: Vectorized access endpoints `Accounts::byIds`, `Accounts::byNames`, `Datasets::byIds`, `Datasets::byRefs`
- GQL: `Account::ownedDatasets` for accessing datasets owned by an account
- GQL: `Account::me` for accessing current account
### Changed
- `inspect schema` now defaults to ODF schema instead of DDL
- `SetDataSchema` events are now populated with ODF schema, with raw arrow schema deprecated
- `VersionedFile` and `Collection` dataset archetypes are now created with pre-defined schema that uses new `Did` and `ObjectLink` logical types
- GQL: `asVersionedFile` and `asCollection` endpoints now use `kamu.dev/archetype` annotation to check the dataset archetype
  - COMPATIBILITY: The existing datasets need to be migrated by applying new schema via commit API in order to be correctly recognized
- dep: `ringbuf` updated from `0.3` to `0.4`.
- Flows: each input contribution to batching rule is reflected as an update of start condition,
   so that flow history may show how many accumulated records were present at the moment of each update
- GQL: `Search::query()`: case insensitive search.
- `images/kamu-base-with-data-mt`: make datasets public by default (#1263).
### Fixed
- Crash when multiple unlabeled webhook subscriptions are defined within the same dataset
- Restrict dataset creation with duplicate transform inputs.
- `DependencyGraphImmediateListener`: fixed a message processing race condition (#1263).
  - Parallel processing message of one type, in the case of handlers that were dependent on each other, 
    could lead to incorrect formation of the upstream/downstream dependency list 
    when pulling/pushing existing remote datasets. 
-  `OsoDatasetAuthorizer::classify_dataset_ids_by_allowance()` (#1263).
  - Fixed a bug that returned an empty `unresolved_resources` list 
    when there were no dataset entries. This could happen when pulling a dataset 
    that had upstream dependencies but no dependencies itself.

## [0.247.0] - 2025-08-28
### Added
- Extended support for webhook delivery errors, differentiating between:
    - connection failure
    - response timeout
    - bad status code in response
- Improved handling of task failures in the flow system:
    - differentiating between Paused (by user) and Stopped (automatically) flow triggers
    - a flow trigger is stopped after a failed task, if a configured stop policy is violated:
        - N consecutive failures (N >= 1)
        - never (schedules next flow regardless of failures count)
    - GQL API to define stop policy for a flow trigger
    - webhook subscriptions are automatically marked as Unreachable if a related flow trigger is stopped
    - GQL API to reactive webhook subscription after becoming Unreachable
    - task errors can be classified as "recoverable" and "unrecoverable":
        - retry policy is not applicable when encountering an unrecoverable error
        - similarly, flow trigger is immediately disabled when encountering an 
          unrecoverable error, regardless of stop policy associated
        - recoverable errors are normally related to infrastructural and environment issues 
            (i.e., unreachable polling source address, failing to pull image, webhook delivery issue)
        - unrecoverable errors are related to logical issues, and require user corrections
            (i.e. bad SQL in a query, bad schema, referencing unexisting secret variable)
### Changed
- Revised meaning of flow abortion:
    - flows with scheduled trigger abort both the current flow run, and pause the trigger
    - flows with reactive trigger abort current run only
- Refactoring:
  - Added new `UpdateAccountUseCase` and replace usage of similar methods
  - `PredefinedAccountRegistrator` now uses `UpdateAccountUseCase` methods instead of `AccountService` methods
- Moved versioned file logic from GQL level to `use_case`
- Collection datasets will ignore add and move operations that don't change the entry path, ref, or extra attributes and return `CollectionUpdateUpToDate`
### Fixed
- Derived datasets transform event correctly resolved with unaccessible inputs

## [0.246.1] - 2025-08-20
### Fixed
- Improved idempotence of flow sensors registration for transform and webhook flows
- Flow triggers not issuing duplicate update events unless their pause status or rule is actually modified
- Flow agent should not attempt startup recovery until dependency graph is loaded
- Extended telemetry for flow dispatchers and sensor operations

## [0.246.0] - 2025-08-20
### Added
- Webhooks are integrated into the Flow system, and support retries:
  - Webhook delivery is now a kind of a flow
  - Webhook delivery for dataset updates is associated with datasets, 
    thus can be filtered in the flow history as related to the dataset,
    so that updates and notifications are visible on the same page in the execution order
  - Enabling, pausing, resuming webhooks is mapped to flow trigger operations
  - Webhook payload is formed at the moment of task scheduling, thus can buffer multiple
     intermediate updates to the interested dataset
  - The updates to the interested datasets that arrive after a webhook task is scheduled
     initiate next execution of the flow, which would run immediately after the current one
     with respect of standard throttling conditions
  - Webhook payload for dataset updates indicates whether a breaking change has happened
  - GQL support for webhook-related flows
  - Webhook deliveries are retryable by default (via a system-wide policy setting)
### Changed
- Batching rules for derived datasets have been revised and extended:
  - Immediate (activate on first input trigger unconditionally) vs Buffering mode (non-zero records count, timeout)
  - Explicit configuration whether the derived dataset should be reset to metadata if input has a breaking change
  - Compaction and reset flows no longer consider ownership boundaries, and affect downstream datasets with enabled updates
  - No more "recursive" options in compaction and reset flows. Propagating breaking change according to general rules instead.
- Refactoring: flow system is fully decoupled from specific resource domains, and concentrates on orchestration logic only:
  - Flow trigger instances converted into more abstract "activation cause" objects indicating source of change
     and basic change properties (new data, breaking change)
  - Flow scopes became type-erased JSON objects, with type-specific interpreters of attributes encapsulated in adapters
  - Dataset-specific details of resource changes encapsulated in the adapter:
     - supporting 4 types of sources for datasets: upstream flow, http ingest, smart protocol push, external change detection
  - Introduced concept of dynamic flow sensors:
     - Sensors are responsible for reacting to resource changes in flow type specific manner
     - Sensor for derived datasets listens for input changes and decides on executing trasnform vs reset to metadata flow
     - Sensor for webhooks dataset updates listen to monitored dataset, and schedule webhook delivery flows
     - Sensors lifetime is bound to enabled periods of flow triggers
     - Sensor dispatcher maintains dependencies between sensors and input events
  - Transform flows are no longer launched at startup or at trigger enabling point unless there is new input data available
  - Extracted "reset to metadata" into a separately managed flow type to avoid confusion
  - Reworked database API for the flow system to provide resource-agnostic abstraction and preserve index-level effeciency.
  - Important note: flow, task, and outbox history will be reset with this update
- Refactoring: simplified structure of webhooks domain:
  - `WebhookEvent` entity flattened into `WebhookDelivery`, since it can no longer be reused for multiple subscriptions
  - Fixed handling removal of webhook subscription while flows are pending.

## [0.245.5] - 2025-08-15
### Fixed
- GQL playground autocomplete in anonymous mode

## [0.245.4] - 2025-08-13
### Added
- GQL: `dataset_metadata`: Added new method `MetadataProjection` to get `[MetadataExtendedBlock]` filtered by types and range
### Fixed
- GQL: `add_entry`: Return CASError if expected head not found
- Return bad request response for requests with empty bearer authentication token

## [0.245.3] - 2025-07-29
### Fixed
- GQL playground is accessible in anonymous mode
### Changed
- GQL: `search` also filters dataset by id

## [0.245.2] - 2025-07-19
### Added
- Made `observability` crate compatible with `tracing-error` to pave the road for more informative error.

## [0.245.1] - 2025-07-17
### Fixed
- Performance regression: avoid loading full task model in flow listings, list of IDs is enough

## [0.245.0] - 2025-07-16
### Added
- Flow system extended with retry policy support:
  - Retry policy model: includes number of attempts, base delay, and four delay growth functions
  - Retry policies can be associated with flow configurations
  - A retry policy snapshot is selected for each scheduled flow. If defined, it's used to relaunch a failing task after calculating the appropriate delay based on the configured policy
  - GQL API extensions for retry policies, along with related task-level and flow-level attributes to populate the UI.
### Changed
- Optimized GQL API for flow listings by including already resolved `SetPollingSource` and `SetTransform` event copies into flow descriptions, eliminating the need for costly secondary queries from the UI.
- Significantly reworked flow configuration and triggering GQL API for improved ease of use and maintainability

## [0.244.2] - 2025-07-15
### Added
- Migration to update flow event payloads
### Fixed
- Fetching list of flow triggers and configuration stuck

## [0.244.1] - 2025-07-11
### Fixed
- `AuthPolicyLayer` correctly works for FlightSQL

## [0.244.0] - 2025-07-11
### Added
- New configuration property `allow_anonymous` which is true by default. And turnoff anonymous mode for API endpoints.

## [0.243.1] - 2025-07-09
### Fixed
- SQLite-specific crashes on account flow listings

## [0.243.0] - 2025-07-07
### Added
- GQL: `AccountsMut::create_wallet_accounts()` (#1287).
- GQL: `CollaborationMut::apply_account_dataset_relations()` (#1287).
### Changed
- Major refactoring of flow & task systems:
  - Fully unplugged the flow and task systems from `kamu-core` and removed all domain-specific couplings.
  - Flow/task adapters moved into separate crates and adapters split by target domain for improved modularity.
  - Task runners and planners isolated from the main task system; extracted and decoupled services for clearer interfaces.
  - Decoupled `FlowOutcome` from direct error details; error details now accessed from associated tasks.
  - Removed duplicate `FlowResult` hierarchy, standardized on propagating `TaskResult`.
  - Refactored `TaskResult` and `TaskError` types for improved clarity and maintainability.
  - Introduced flow-type specific dispatchers responsible for creating logical plans of tasks and propagating dependent flows.
  - Replaced flow keys with flow bindings without hard-coded flow types for triggers, configs, and flows
  - External data changes are now handled by an ingest dispatcher instead of the flow agent.
  - Reduced boilerplate in `LogicalPlan`, `TaskDefinition`, `TaskResult`, and `TaskError` using macros.
  - Extracted `FlowRunService` from `FlowQueryService` for clearer separation of responsibilities.
- Improvements in event sourcing aggregates:
  - Optimized event sourcing aggregate loading by supporting loading via reference.
  - Simplified aggregate multi-load functions for improved efficiency.

## [0.242.1] - 2025-06-19
### Fixed
- `PredefinedAccountsRegistrator`: during account synchronization, update password hash as well.

## [0.242.0] - 2025-06-17
### Added
- `kamu system api-server gql-query`: support for authorization and, as a result, mutation requests (#1273).
- GQL: `AccountMut::modifyPasswordWithConfirmation()`: for user's password change (#1277).
- `UIConfiguration`: added `min_new_password_length` parameter (#1277).
### Changed
- Panic's now also logs a correct tracing message.
- `kamu`: improved logging, especially in failure cases (#1273).
- `kamu --account <NAME>`: added checks for account existence (multi-tenant mode) (#1273).
- `kamu init`: flush database after successful command completion (#1273).
- Upgraded to `datafusion v48`
- Configuration, predefined accounts: `password` field is now mandatory (#1277).
- `kamu`: a start-up job by `PredefinedAccountsRegistrator` will be called earlier, right after creating
  `base_catalog` (#1277).
### Fixed
- `CreateAccountUseCaseImpl`: added sending `AccountLifecycleMessage`.
- Renaming `provider_identity_key` field with account name for password accounts.
- User in single-tenant mode now has administrator privileges (#1273).
- `DeleteAccountUseCaseImpl`: complete deletion of datasets, not just database entries (#1273).
- `kamu system api-server gql-query`: authorization based on the current subject (#1273).

## [0.241.1] - 2025-06-06
### Fixed
- Account name in password hashes table should be updated as well during a rename

## [0.241.0] - 2025-06-06
### Added
- Support renaming accounts via GraphQL API:
  - automatically actualizes dataset entries (denormalized account names)
  - automatically updates alias files in ODF storage layer
  - properly handling account renames when it's initiated by updates to predefined configuration
### Fixed
- Missing length validation for webhook subscription labels.
- Unexpected webhook label duplication for empty labels.

## [0.240.1] - 2025-06-04
### Changed
- Updated `sqlx` crate to `0.8.6`, Vol. 2.
### Fixed
- `web3-wallet` authorization provider: interactive login use case support (Device Flow). 

## [0.240.0] - 2025-06-02
### Added
- `kamu --show-error-stack-trace`: Added an argument to show stack trace in case of an error during command execution.
- Implemented a new authorization provider for Web3 EVM-based wallets (`web3-wallet`):
  - Flow authorization is based on the ERC-4361 (Sign-In with Ethereum) standard.
  - Any browser that supports EIP-1193 (Ethereum Provider JavaScript API) can be used for authentication.
  - Signature verification is based on ERC-191 (Signed Data Standard).
### Changed
- GQL: search also matches entries by account name.
- GQL: `Account::account_provider()` returns `AccountProvider` instead of string.
- GQL: `Auth::enabled_login_methods()` renamed to `Auth::enabled_providers()` returns `Vec<AccountProvider>`.
- GQL: `AuthMut::login()` takes `AccountProvider` as argument instead of string.

## [0.239.0] - 2025-05-26
### Added
- Prototype of webhooks support:
   - webhooks are sent for dataset update events
   - GQL API to subscribe, update, pause/resume, and remove subscriptions
   - webhook events are recorded per business event via outbox bridge
   - webhook events that match enabled subscriptions get scheduled in the task system
   - webhooks are attempted with at most 10s timeout, but no retries are supported yet
   - webhook request and delivery headers and content are saved for future debug purposes
   - webhook messages are signed in the spirit of webhook signatures (RFC 9421) and content digests (RFC 9530)
### Changed
- Extended create dataset GQL results with isSuccess
- GQL: versioned files return `contentLength` field
### Fixed
- GQL: all dataset mutations require logged-in users

## [0.238.0] - 2025-05-22
### Added
- GQL: Added new scalars: `Email`, AccountPassword`.
- GQL: Added `AccountMut::delete()`.
- GQL: Collection API: Add `ExtraData` scalar to validate incoming data.
### Changed
- DB: Removed FK for `did_secret_keys.creator_id` 
- DB: Added missing triggers for deleting account rows (`ON DELETE CASCADE`) 
    for related tables (`accounts_passwords`, `access_tokens`, `dataset_entries`).
- GQL: `AccountMut::modifyPassword()`: no longer accepts the `accountName` argument.
- GQL: `AccountMuts::createAccount()`: method moved from `AccountMut`.
- Refactor:
  - Remove password logic from `AccountService` level.

## [0.237.0] - 2025-05-14
### Added
- GQL:
  - New `createAccount()` method to create a new account, method is available only for admins
      and user's with `can_provision_accounts` ReBAC properties.
  - New `modifyPassword()` method to change password for an existing account, method is available only for admins.
- New repository `DidSecretKeysRepository` where stored all encrypted private parts of created accounts and datasets.
### Fixed
- The dependency graph is less sensitive to requests that come too early, before the dataset node is created.

## [0.236.0] - 2025-05-09
### Added
- New REST endpoint `/system/info` and GQL endpoint `buildInfo` that return application version and build details
- New experimental "Versioned File" dataset archetype that simplifies using ODF datasets for storing versioned history of binary content
- New experimental "Collection" dataset archetype that allows organizing other ODF datasets into hierarchical collections similar to directory structure
### Changed
- Upgraded to `datafusion v47.0.0` and latest `arrow`, `object-store`, and `flatbuffers` versions
- Commands and APIs that query data are now more tolerant to the situation when dataset is empty and doesn't have a schema yet and will return results with empty rows and columns instead of returning errors
### Fixed
- Crash on push/pull over TLS connection (#1231)
- Patched `GQL DatasetFlowTriggers::all_paused` to use similar optimization as account flow views

## [0.235.0] - 2025-04-24
### Added
- `kamu-adapter-http`: Introduced the `from_catalog_n` macro for easier dependency extraction from the catalog.
### Changed
- More flows listing speedup:
  - Using batch query to count datasets with flows belonging to an account
  - Checking if all triggers of given list of datasets are paused via 1 SQL query
- Device Flow:
  - Summary: for interactive login, replace the Loopback Redirect Flow mechanism with Device Flow Authentication, 
      which enables operation in the most secure and restrictive browsers.
  - If the login link cannot be opened on the current device, you may copy it to any browser 
      and complete the interactive login on another device.
  - HTTP API: Added endpoints implementing [RFC 8628: OAuth 2.0 Device Authorization Grant](https://datatracker.ietf.org/doc/html/rfc8628):
    - `POST platform/token/device/authorization`;
    - `POST platform/token/device`.
- `kamu-adapter-http`: platform handlers moved to a separate folder.

## [0.234.0] - 2025-04-23
### Changed
- Pin version for `aws-sdk-s3` crate version, that includes breaking changes
- Update all minor versions of other crates
- Cleanup duplicate image
- Denormalization: `DatasetEntry` now contains a copy of owner's account name
   for faster dataset handle resolutions without extra round trip to database
- Speedup of account flow runs listing   

## [0.233.4] - 2025-04-22
### Changed
- Forcing warmup of dataset ids listing cache on startup

## [0.233.3] - 2025-04-21
### Fixed
- Reverted `sqlx` upgrade that was breaking the release build

## [0.233.2] - 2025-04-19
### Changed
- Updated `sqlx` crate to `0.8.5`
### Fixed
- Revert breaking build changes

## [0.233.1] - 2025-04-19
### Changed
- Outbox: Added new param in consumer metadata `initial_consumer_boundary` which allow new consumer to not process all messages, but start from latest one
### Fixed
- `kamu init`: in case of using `--pull-images` argument, fixed unclear error with not found file.
- CLI commands: Trigger `outbox_agent` method only for commands that require it.
- S3 get_stored_dataset_by_id operation takes advantage of in-memory datasets listing cache

## [0.233.0] - 2025-04-09
### Added
- Automatically indexing key dataset blocks in the database for quicker navigation:
   - indexing all previously stored datasets at startup
   - indexing new changes to datasets incrementally, whenever HEAD advances
- Metadata chain visiting algorithm can now use the key blocks cached in the database
   to efficiently implement iteration over key blocks, when data events are not needed
### Changed
- Upgraded to latest version of `dill=0.13`
### Fixed
- SQLite repository tests were excluded from "make test-fast" mode by a mistake

## [0.232.0] - 2025-04-07
### Added
- New `engine.datafusionEmbedded` config section allows to pass custom DataFusion settings when engine is used in ingest, batch query, and compaction contexts.
- GQL: `Datasets::role()`: returns the current user's role in relation to the dataset
- GQL: `DatasetsMut::create_empty()` & `DatasetsMut::create_from_snapshot()`: alias validation in multi-tenant mode.
### Changed
- GQL: `DatasetsMut::create_empty()` & `DatasetsMut::create_from_snapshot()`: `dataset_visibility` is now mandatory.
- `kamu push/pull` command with `--force` flag now does not allow overwriting of seed block
### Fixed
- Multiple performance improvements in batch queries to avoid unnecessary metadata scanning.
- New `PushIngestDataUseCase` and used it in Http `/ingest` handler and `ingest_command`.
- Semantic search will return empty result on empty prompt instead of error.
- Smart transfer protocol: show invalid Interval error instead internal error.

## [0.231.0] - 2025-03-31
### Added
- `kamu login {password,oauth}`:
  - Saving the repository is the same as in `kamu login` 
  - Add `--repo-name` & `--skip-add-repo` arguments to control the save settings of the remote repository
  - Trigger dependent dataset flows on Http `/ingest` and on smart transfer protocol dataset push
### Changed
- `DatasetSummary` files replaced with `DatasetStatistics` stored in the database
     and updated synchronously with the HEAD reference updates
- Statistics is automatically pre-computed for all existing datasets on first use
- `DatasetHandle` and `DatasetEntry` now contain dataset kind marker
- Provenance service and pull request planner fetch dependencies from the graph
- Implemented caching layer for `DatasetEntry` within the currently open transaction
- Private Datasets:
  - HTTP: Return 403 if the user does not have write permission while having read permission
  - GQL: `DatasetsMut::by_id()`: Return access error 
      if the user does not have write permission while having read permission
  - GQL: Operations on dataset environment variables require at least a maintainer role
  - `kamu search`: Private accessible datasets are included in the search results
- E2E: Removed `inmem` tests that almost duplicated `sqlite` tests
- E2E, `kamu-cli-e2e-repo-tests`: remove a `kamu-cli` dependency that did not cause the `kamu-cli` binary to be rebuilt
- Tests, DI: Check also for sqlite dependencies
### Fixed
- Flow GQL Api: 
  - Correctly returns batching rule with `0` value
  - Improved message for unknown description message

## [0.230.0] - 2025-03-25
### Added
- Private Datasets, access sharing:
  - ReBAC: there can be only one role between a subject (account) and an object (dataset)
  - ReBAC: Added `RebacDatasetRegistryFacade` to simplify work with authorization validation
  - GQL: CRUD Collaboration API
  - GQL: Implemented API for searching by account name
  - OSO: Added `maintain` & `own` permissions in addition to `read` & `write`
### Fixed
- Flow APIs: correctly returns response for dataset with cleaned blocks
- Private Datasets:
  - GQL: Correct processing of access permissions when viewing flows of another account

## [0.229.0] - 2025-03-24
### Added
- Experimental support for `ChangelogStream` and `UpsertStream` ODF merge strategies.

## [0.228.1] - 2025-03-23
### Added
- Semantic search:
  - More configuration options for indexing, allowing to skip datasets without descriptions or no data.
  - Overfetch is now configurable
  - Service will make repeated queries to the vector store to fill the requested results page size.
### Changed
- Flow: Updated the `BatchingRule` trigger to accept 0 for both properties(`min_records_to_await` and `max_batching_interval`), enabling dependency flow execution even when no data is added to the root dataset.
### Fixed
- HTTP & GQL API: Fixed internal error when query contains an unknown column

## [0.228.0] - 2025-03-19
### Added
- DB: utilities for working with bind parameter placeholders
- DB-backed dataset references: they are now stored in the database, supporting transactional updates.  
- Ensured short transaction length in ingest & transform updates and compaction tasks.  
- Dataset Reference indexing to build the initial state of the dataset references.  
- Implemented in-memory caching for dataset references that works within the current transaction
### Changed
- Replaced default GraphQL playground with better maintained `graphiql` (old playground is still available)
- Improved API server web console looks
- Upgraded to `datafusion v45` (#1146)
- CI: terminate tests after 5 minutes of execution
- GQL: cleaning up unnecessary `dummy` fields where it can be avoided
- GQL: improve performance by adding shared query state (for query and mutation requests)
- Cleaning up unnecessary `.map_err()` constructs
- DB: cleanup of unnecessary allocations during parameter bindings
- Various small refactorings extracting common methods (e.g. `PaginationOpts::from_page()`)
- Dependency graph updates are improved for transactional correctness.  
- Setting dataset references is now the responsibility of computation service callers. 
- Extracted ODF dataset builders for LFS and S3 to allow for custom implementations.  
- Improved tests for dataset use cases.  
### Fixed
- REST API: `GET /datasets/{id}` returns account data as it should 
- If dataset creation is interrupted before a dataset entry is written, 
   such a dataset is ignored and may be overwritten

## [0.227.1] - 2025-03-14
### Fixed
- Trigger activation during flow throttling correctly save next activation time

## [0.227.0] - 2025-03-13
### Added
- `kamu search` now supports `--local` flag which will use natural language search on datasets in the local workspace (#1136)
  - To use this feature you'll need to configure the OpenAI key in kamu config or set it via `OPENAI_API_KEY` env var
  - By default, uses [Qdrant](https://qdrant.tech/) vector database spawned per command in a container
### Fixed
- `kamu sql server` now works again inside containers (e.g. jupyter)

## [0.226.5] - 2025-03-10
### Fixed
- Prometheus metrics, S3: fixed `storage_url` label values

## [0.226.4] - 2025-03-07
### Changed
- Simple Transfer Protocol & Smart Transfer Protocol use `AppendDatasetMetadataBatchUseCase`
- SQLite: protection against database locking, in case of parallel execution of `kamu` commands.
  - Based on `journal_mode=WAL`
- GQL: speeding up work by reducing allocations
### Fixed
- API server correctly logs unknown routes
- GQL: `Search::query()`: fix regression resulting in unstable ordering of search results
- Fix JSON encoding of `BinaryView` and `Utf8View` data (#1127)


## [0.226.3] - 2025-02-27
### Changed
- `kamu login`: only one argument `--user` (root) is left, other arguments (from subcommands) are removed
### Fixed
- Demo Jupyter start-up failure

## [0.226.2] - 2025-02-26
### Added
- New `FlowSystemConfig` structure in `CLIConfig` which allows 
    to configure `flow_agent` and `task_agent` services 
    with next options `awaiting_step_secs` and `mandatory_throttling_period_secs`
### Fixed
- Single-tenant mode:
  - `kamu add`: public default visibility, unless otherwise specified
  - `kamu pull`: public new default visibility, unless otherwise specified
- Simple Transfer Protocol:
  - Respect the visibility option
  - Updating the dependency graph during block processing

## [0.226.1] - 2025-02-25
### Changed
- New Jupyter image 0.7.1, which can handle v6 workspace layout

## [0.226.0] - 2025-02-24
### Added
- Externally configurable Argon2 hashing mode (minimal settings to speedup e2e tests)
### Changed
- Unified dataset repository format:
  - both LFS and S3, regardless of tenancy config, now organize storage folders solely by dataset ID
  - workspace migration to new repository format (v6) is fully automatic
  - the role of "info/alias" file was reduced only for recovery purposes, 
      the dataset alias resolutions now happen in database only
  - ODF storage unit implementations (LFS, S3) only deal with dataset identifiers:
    - no more dependency on accounts or tenancy configuration
    - S3 cache now considers identifiers of stored datasets only
    - moved them to ODF crate
    - reading HEAD is a must for storage iteration
    - removing HEAD is a first step of dataset deletion
  - `kamu-datasets` domain now has own error and result structures layer, separate from ODF basics
  - Rename operation does not touch a storage unit, became solely a database operation
  - workspace version checking now takes startup job dependencies into account
### Fixed
- Less linear search in in-mem entry repository

## [0.225.3] - 2025-02-24
### Fixed
- E2E: `repo-tests` crate again contains the `kamu-cli` dependency, but as an optional one
  - This way we can correctly reuse the tests in the `kamu-node` repository without affecting the build time
  - It also fixes `make sqlx-prepate` developer command

## [0.225.2] - 2025-02-24
### Added
- Added prometheus metrics for AWS SDK S3 calls
### Changed
- E2E: make `repo-tests` crate independent from `kamu-cli` crate

## [0.225.1] - 2025-02-23
### Fixed
- Fixed arrow `BinaryView` incorrectly being treated as incompatible with `Binary` fields during dataset schema compatibility checks (#1096)

## [0.225.0] - 2025-02-20
### Added
- Added [common-macros](src/utils/common-macros) crate containing macros of general use
  - `kamu list`: display dataset visibility in multi-tenant
  - `kamu pull`: added `--visibility private|public` argument to specify the created dataset visibility
### Changed
- Improved/added trace for repositories & GQL to contain not only the method name but also the structure name
### Fixed
- Restoring OData API tolerance to trailing slashes
- OData API: fixed crash when accessing private dataset

## [0.224.0] - 2025-02-18
### Added
- The usage of local database (SQLite) is activated by default for all single tenant workspaces
### Fixed
- Improved error message for SQL parsing method for queries which includes invalid or reserved keywords
- Fixed false-positive panic ("There cannot be predefined users in a single-tenant workspace") 
    if a `kamu` subcommand that doesn't require workspace found a multiuser `.kamuconfig`
  - For example, before attempting to initialize a workspace or attempting to invoke autocomplete in shell 

## [0.223.0] - 2025-02-13
### Added
- Increased test coverage of the code responsible for access checks
### Changed
- Restructured responsibilities between core and dataset domains upon key dataset CRUD use cases:
  - 8 use cases moved from `core` to `kamu-datasets` domain
  - no longer using outbox for "Renamed" and "DependenciesUpdated" events in datasets, 
      these became internal aspect inside `kamu-datasets` domain
  - simplified creation and commit result structures as they no longer transport new dependencies
  - revised many integration tests:
    - flow system no longer uses real datasets
    - HTTP and GQL use real accounts and dataset entries
- Moved several account-related routines from `AuthenticationService` to `AccountService`, 
  the authentication services have focus only on JWT token and login flows
- Upgraded to `datafusion v45` (#1063)
### Fixed
- GQL metadata query now correctly returns dataset aliases for `SetTransform` event in multi-tenant mode
- Handle panic errors in `kamu inspect lineage -- browse` command
- Improved result messages for `kamu system diagnose` command

## [0.222.0] - 2025-02-06
### Added
- New `AccessTokenLifecycleMessage` outbox message which produced during access token creation
### Changed
- `kamu pull` command now can be called with passing `<remote_repo>/<dataset_name>` arg
  and pull url will be combined automatically 

## [0.221.1] - 2025-01-31
### Fixed
- Private Datasets:
  - Validation `SetTransform` event (input datasets): IDs are used for accessibility checks. 
      Aliases are used only to generate an error message.
  - `OsoDatasetAuthorizer`: readiness to handle duplicates when filtering

## [0.221.0] - 2025-01-29
### Added
- GQL support to query and update email on the currently logged account
- Account registration sends `AccountLifecycleEvent` to `Outbox`
### Changed
- Emails are mandatory for Kamu accounts now:
  - predefined users need to specify an email in config
  - predefined users are auto-synced at startup in case they existed before
  - GitHub users are queried for primary verified email, even if it is not public
  - migration code for the database existing users

## [0.220.0] - 2025-01-27
### Changed
- Private Datasets:
  - GQL, `DatasetFlowRunsMut::trigger_flow()`: added check of input datasets for accessibility for `ExecuteTransform`
  - GQL, `TransformInput::input_dataset()`: dataset may not be accessible
  - GQL, `MetadataChainMut::commit_event`: added check of dataset inputs for availability for `SetTransform`
  - HTTP: added access check for the dataset router (`DatasetAuthorizationMiddleware`), affected:
    - `POST /{dataset}/ingest`
    - `GET /{dataset}/metadata`
    - `GET /{dataset}/tail`
  - HTTP, `GET /datasets/{id}`: access check corrected
  - HTTP: replaced access errors with not found errors
  - CLI, `kamu pull`: replaced access errors with not found errors
- Continued work on use cases extracting:
  - `ViewDatasetUseCase`
  - `EditDatasetUseCase`
  - `GetDatasetDownstreamDependenciesUseCaseImpl`
  - `GetDatasetUpstreamDependenciesUseCaseImpl`

## [0.219.2] - 2025-01-24
### Added
- Reusable static database migrators 

## [0.219.1] - 2029-01-18
### Fixed
- Reverted unstable AWS API dependencies

## [0.219.0] - 2029-01-17
### Changed
- Massive crates restructuring around Open Data Fabric code:
  - `src/odf` concentrates large number of related crates now, preparing for future separation in different Git repo
  - old `opendatafabric` crate became `odf-metadata`
  - low-level repository implementations became `odf-storage[-...]` crates
  - specific storage technologies are gated via features (`lfs`, `s3`, `http`)
  - `DatasetFactory`, `Dataset`, `DatasetSummary`, `DatasetLayout`, `BlockRef`, 
      `MetadataChain` and visiting logic now are residents of `odf-dataset`
  - `kamu-data-utils` became `odf-data-utils`
  - multiple utility libraries introduced, shared both via ODF and main Kamu code 
    (`async-utils`, `file-utils`, `s3-utils`, `test-utils`)
  - `DatasetRepository` still stays in Kamu core, renamed to `DatasetStorageUnit` to better match it's current purpose
  - import statements pointing at ODF code have been cleaned all over the code base (use `odf` meta-crate only outside `src/odf`)


## [0.218.0] - 2029-01-17
### Changed
- Private Datasets:
  - OSO: using user actors / dateset resources that come from the database
    - Thus, any access check relies on real entities
  - GQL, added `Dataset.visibility()` to get the current visibility value
  - GQL, added `DatasetMut.setVisibility()` to be able to change the dataset visibility after it has been created
  - Deletion of previously created (and unused) ReBAC-properties and reindexing
  - OSO: updating the schema to use identifiers instead of names
  - OSO: added resource storage for access speed
  - E2E: Using the correct account in multi-tenant mode
    - And also the possibility of set it up
  - `DatasetOwnershipService`: moved to the `kamu-dataset` crate area & implemented via `DatasetEntryServiceImpl`
  - GQL, `DatasetMetadata.currentUpstreamDependencies`: indication if datasets not found/not accessed
  - GQL, `DatasetMetadata.currentDownstreamDependencies`: exclude datasets that cannot be accessed
  - E2E: added the ability to create an account using CLI

## [0.217.3] - 2025-01-14
### Fixed
- Fix crash on resolving dataset by non-existing account
- Minor improvements in event sourcing aggregation

## [0.217.2] - 2025-01-10
### Changed
- Updated to latest `datafusion` and `alloy` dependencies
- Performance improvements with batch loading of event sourcing aggregates

## [0.217.1] - 2025-01-09
### Changed
- Extended database config options with next fields: `maxConnections`, `maxLifeTimeSecs` and `acquireTimeoutSecs`

## [0.217.0] - 2025-01-08
### Changed
- GraphQL: flows are listed ordered by status and last event time
- Merged two methods(`saveEnvVariable` and `modifyEnvVariable`) from `DatasetEnvVarsMut` info one `upsertEnvVariable`
### Fixed
- GQL api flows queries now fetch dataset polling source only once per dataset(and only if Ingest flow type is here)
- Flow trigger status now become disable on flow fail

## [0.216.0] - 2024-12-30
### Changed
- Flight SQL protocol now supports anonymous and bearer token authentication
- The `kamu notebook` command now defaults to `DataFusion` engine for speed, but you can switch to Spark with `--engine spark` argument
- The `kamu notebook` command uses new image based on latest Jupyter and new [`kamu-client-python`](https://github.com/kamu-data/kamu-client-python) library
- The `kamu sql server` command now defaults to `DataFusion` engine with interface changed to use `--engine datafusion/spark`, removing the `--flight-sql` flag
- Examples in `examples/flightsql/python` were updated to new auth and showcasing `kamu` Python library
- Most notebooks in `examples/` directory are using `kamu` Python library with `DataFusion` engine, with Spark still in use for GIS extensions

## [0.215.1] - 2024-12-30
### Fixed
- GraphQL: in a multi-tenant workspace, `datasets.createEmpty` and `datasets.createFromSnapshot` mutations now return dataset aliases prefixed with account name.
- Fix DB transaction error in `/verify` REST endpoint (cherry-picked from `0.214.1`)

## [0.215.0] - 2024-12-27
### Added
- New entity `FlowTrigger` which is now responsible for flow activation and schedules
### Changed
- `DatasetFlowConfigsMut` now has only one method `setConfig` for all types of configurations

## [0.214.0] - 2024-12-23
### Added
- New `kamu system decode` command that can decode an arbitrary block file for debugging
- `export` command for bulk data exporting
### Changed
- `sql` command now allows to export query command results to file(s)
- FlightSQL session state management improvements

## [0.213.1] - 2024-12-18
### Fixed
- Removed all occurrences of `DataWriterMetadataState` from telemetry spans (too much pressure)

## [0.213.0] - 2024-12-18
### Added
- kamu-adapter-graphql: added macros (`from_catalog_n!()` & `unsafe_from_catalog_n!()`)
   that simplify the extraction of components from the DI catalog
- database-common: the logic for pagination of data processing is generalized in `EntityPageStreamer`
### Changed
- Speed up project build time by removing unused dependencies which were not detected by automated tools
- Extracted "planner" and "executor" for compacting, reset, set watermark, push ingest, partially polling ingest.
- Renamed long-running "executors" to "agents".
- Introduced `MetadataQueryService` to absorb simple queries that do not have to be defined at the level of metadata chian from the interface point of view.
### Fixed
- `DatasetEnvVar` entity now deletes during deleting `DatasetEntry` entity

## [0.212.0] - 2024-12-11
### Changed
- Upgraded to `datafusion v43`
### Fixed
- Ingest was sometimes producing Parquet files with non-sequential `offset` column which violated the ODF spec

## [0.211.0] - 2024-12-02
### Changed
- Dataset dependency graph is now backed with a database, removing need in dependency scanning at startup.

## [0.210.0] - 2024-11-28
### Added
- Console warning when deleting datasets which are out of sync with their push remotes
### Changed
- Separated Web UI runtime and UI configuration flags. UI configuration is now provided by API server too.
### Fixed
- Typo in feature flags (enableDatasetEnvVarsManagement)
                                                  ^

## [0.209.0] - 2024-11-25
### Changed
- Improved OpenAPI integration
- Replaced Swagger with Scalar for presenting OpenAPI spec
### Fixed
- `EXECUTE_TRANSFORM` flows now respect last success run time during config enabling and api-server restarting
- `kamu login`: add repo with `odf+` schema protocol

## [0.208.1] - 2024-11-22
### Fixed
- `kamu-base-with-data-mt` image building

## [0.208.0] - 2024-11-21
### Added
Introduced `DatasetRegistry` abstraction, encapsulating listing and resolution of datasets:
- Registry is backed by database-stored dataset entries, which are automatically maintained
- Scope for `DatasetRepository` is now limited to support `DatasetRegistry` and in-memory dataset dependency graph
- New concept of `ResolvedDataset`: a wrapper around `Arc<dyn Dataset>`, aware of dataset identity
- `DatasetRegistryRepoBridge` utility connects both abstractions in a simple way for testing needs
- Query and Dataset Search functions now consider only the datasets accessible for current user
- Core services now explicitly separate planning (transactional) and execution (non-transactional) processing phases
- Similar decomposition introduced in task system execution logic
- Revised implementation of core commands and services: `pull`, `push`, `reset`, `verify`, `compact`, setting watermark
- More parallelism from `pull` command, allowing to mix ingest/sync/transform operations of the same depth level
- Optimized `pull` flow, when a single non-recursive dataset is sent for processing
- Batched form for dataset authorization checks
- Ensuring correct transactionality for dataset lookup and authorization checks all over the code base
- Passing multi/single tenancy as an enum configuration instead of boolean
- Renamed outbox "durability" term to "delivery mechanism" to clarify the design intent
- Greatly reduced complexity and code duplication of many use case and service tests with `oop` macro for inheritance of harnesses

## [0.207.3] - 2024-11-21
### Changed
- Add version for `OutboxMessage` structure to prevent startup failures after breaking changes

## [0.207.2] - 2024-11-15
### Fixed
- E2E: revision of st/mt tests:
  - In cases where temporary workspaces are created,
     test variants for both single-tenant and multi-tenant have been added
  - New combinations activated
  - Certain duplicate tests have been removed
  - Some of the tests related to `kamu pull` only have been moved to the appropriate module
  - Activated missing tests for databases
- `kamu push`: crash in multi-tenant mode

## [0.207.1] - 2024-11-14
### Fixed
- `kamu pull`: crash in multi-tenant mode

## [0.207.0] - 2024-11-11
### Added
- E2E: reinforce test coverage
  - Covered all flow scenarios
  - Covered hot REST API endpoints
  - Reconfiguring test groups for a small speedup (10%)
  - Directory structure grooming
  - `KamuApiServerClientExt`: method grouping
- Dataset definition: added possibility to set defaults in templates:
  ```yaml
  fetch:
    kind: Container
    image: "ghcr.io/kamu-data/fetch-com.defillama:0.1.5"
    args:
      - --request-interval
      - '${{ env.request_interval || 2 }}'
  ```
### Changed
- HTTP API errors will now come in JSON format instead of plain text, for example:
  ```json
  { "message": "Incompatible client version" }
  ```
- GQL: The `DataQueryResultSuccess` type is extended to the optional `datasets` field,
   which contains information about the datasets participating in the query. Affected API:
  - `GQL DataQueries`: the field will be filled
  - `GQL DatasetData`: field will be empty because we already know which dataset is involved
### Fixed
- `kamu add` correctly handles snapshots with circular dependencies
- `kamu push` shows a human-readable error when trying to push to the non-existing repository
- Jupyter repository block documentation misleading

## [0.206.5] - 2024-10-29
### Changed
- Allow anonymous access to the content of recently uploaded files
- Updated to `arrow 53.2`, `datafusion 42.1`, `tower 0.6`, `opentelemetry 27` + minor updates

## [0.206.4] - 2024-10-28
### Fixed
- `kamu push` correctly handle `odf+` format repositories

## [0.206.3] - 2024-10-28
### Fixed
- Improved telemetry for dataset entry indexing process
- Corrected recent migration related to outbox consumptions of old dataset events

## [0.206.2] - 2024-10-26
### Changed
- GraphQL: Removed deprecated `JSON_LD` in favor of `ND_JSON` in `DataBatchFormat`
- GraphQL: In `DataBatchFormat` introduced `JSON_AOS` format to replace the now deprecated `JSON` in effort to harmonize format names with REST API
### Fixed
- GraphQL: Fixed invalid JSON encoding in `PARQUET_JSON` schema format when column names contain special characters (#746)

## [0.206.1] - 2024-10-24
### Changed
- `kamu repo list`: supports all types of output
- Tests: `sqlx + nextest` combination has been stabilized
- `DatasetEntryIndexer`: guarantee startup after `OutboxExecutor` for a more predictable initialization
  - Add `DatasetEntry`'is re-indexing migration
### Fixed
- `kamu push`: show correct error if server failed to store data

## [0.206.0] - 2024-10-22
### Added
- Introduced OpenAPI spec generation
  - `/openapi.json` endpoint now returns the generated spec
  - `/swagger` endpoint serves an embedded Swagger UI for viewing the spec directly in the running server
  - OpenAPI schema is available in the repo `resources/openapi.json` beside its multi-tenant version
- Added and expanded many E2E tests, improved test stability
- Added endpoint to read a recently uploaded file (`GET /platform/file/upload/{upload_token}`)
### Changed
- Removed support for deprecated V1 `/query` endpoint format
- The `/tail` endpoint was updated to better match V2 `/query` endpoint
### Fixed
- `kamu add`: fixed behavior when using `--stdin` and `--name` arguments

## [0.205.0] - 2024-10-15
### Changed
- `kamu push <dataset>` command now can be called without `--to` reference and Alias or Remote dataset repository will be used as destination
- `kamu login` command now will store repository to Repository registry. Name can be provided with `--repo-name` flag and to skip creating repo can be used `--skip-add-repo` flag

## [0.204.5] - 2024-10-08
### Added
- Postgres implementation for dataset entry and account Re-BAC repositories
### Changed
- `kamu repo alias list`: added JSON output alongside with other formats mentioned in the command's help
- Private Datasets, `DatasetEntry` integration that will allow us to build dataset indexing
  - Added `DatasetEntryService` for message processing
  - Added `DatasetEntryIndexer` for one-shot indexing
  - Extend `DatasetLifecycleMessageCreated` with `dataset_name` field
  - Introducing `DatasetLifecycleMessageRenamed`
- Simplified error handling code in repositories
- Hidden part of the test code behind the feature gate
- Updated our crate dependencies so they can be built in isolation
### Fixed
- `--yes / -y` flag: fixed when working from a TTY
- CI: Fixes `kamu-base-with-data-mt` image builds

## [0.204.4] - 2024-09-30
### Changed
- CLI command tweaks:
  - Make `--yes / -y` flag global
  - Add confirmation step to `system compact` command
  - Add support for patterns to `system compact` to process multiple datasets at once
  - Fixed argument parsing error in `kamu system compact` command
- Simplified organization of startup initialization code over different components
### Fixed
- Broken catalog issue for server and transactional modes
  - Added several E2E tests (happy paths) covering the Flows tab in the UI
- Corrected behavior of `MySqlAccountRepository::get_accounts_by_ids()`, for the case of empty IDs collection

## [0.204.3] - 2024-09-26
### Fixed
- Dataset creation with unique alias but with existing id for FS dataset storage mode
- `kamu init`: fixed regression in case of using `exists_ok` flag... finally

## [0.204.2] - 2024-09-26
### Fixed
- `kamu init`: fixed regression in case of using `exists_ok` flag

## [0.204.1] - 2024-09-25
### Fixed
- Fixed build regression, in case `web-ui` feature flag is used

## [0.204.0] - 2024-09-25
### Changed
- If not explicitly configured, a SQLite database is used for a multi-tenant workspace
- If a SQLite database is used, built-in migrations are automatically applied
- Start processing added Outbox messages after successful command execution
- DI: `ServerCatalog` added, to split dependencies

## [0.203.1] - 2024-09-24
### Added
- Added database migration & scripting to create an application user with restricted permissions
- `kamu delete` command will respect dependency graph ordering allowing to delete multiple datasets without encountering dangling reference

## [0.203.0] - 2024-09-22
### Added
- Support `List` and `Struct` arrow types in `json` and `json-aoa` encodings

## [0.202.1] - 2024-09-20
### Fixed
- Open Telemetry integration fixes

## [0.202.0] - 2024-09-20
### Changed
- Major dependency upgrades:
  - DataFusion 42
  - HTTP stack v.1
  - Axum 0.7
  - latest AWS SDK
  - latest versions of all remaining libs we depend on
- Outbox refactoring towards true parallelism via Tokio spaned tasks instead of futures
### Fixed
- Failed flows should still propagate `finishedAt` time
- Eliminate `span.enter`, replaced with instrument everywhere

## [0.201.0] - 2024-09-18
### Added
- REST API: New `/verify` endpoint allows verification of query commitment as per [documentation](https://docs.kamu.dev/node/commitments/#dispute-resolution) (#831)
### Changed
- Outbox main loop was revised to minimize the number of transactions:
    - split outbox into planner and consumption jobs components
    - planner analyzes current state and loads a bunch of unprocessed messages within a 1 transaction only
    - consumption jobs invoke consumers and detect their failures
- Detecting concurrent modifications in flow and task event stores
- Improved and cleaned handling of flow abortions at different stages of processing
- Revised implementation of flow scheduling to avoid in-memory time wheel:
    - recording `FlowEventScheduledForActivation` event (previously, placement moment into the time wheel)
    - replaced binary heap based time wheel operations with event store queries
    - Postgres/SQLite event stores additionally track activation time for the waiting flows
    - in-memory event store keeps prepared map-based lookup structures for activation time

## [0.200.0] - 2024-09-13
### Added
- Added first integration of Prometheus metrics starting with Outbox
- Added `--metrics` CLI flag that will dump metrics into a file after command execution
### Changed
- Telemetry improvements:
   - Improved data collected around transactional code
   - Revised associating span objects with large JSON structures such as messages
   - Suppressed several noisy, but not very useful events
- Improved Outbox stability when message consumers fail
- Similarly, Task Executor keeps executing next tasks in case running a task results in an internal error

## [0.199.3] - 2024-09-11
### Fixed
- Associating correct input dataset that was hard compacted with the error during transformation of derived dataset

## [0.199.2] - 2024-09-09
### Added
- REST API: The `/query` endpoint now supports response proofs via reproducibility and signing (#816)
- REST API: New `/{dataset}/metadata` endpoint for retrieving schema, description, attachments etc. (#816)
### Fixed
- Fixed unguaranteed ordering of events when restoring event sourcing aggregates
- Enqueuing and cancelling future flows should be done with transactions taken into account (via Outbox)

## [0.199.1] - 2024-09-06
### Fixed
- Fixed crash when a derived dataset is manually forced to update while an existing flow
  for this dataset is already waiting for a batching condition

## [0.199.0] - 2024-09-06
### Added
- Persistency has been enabled for Task and Flow domains.
  Both `TaskExecutor` and `FlowExecutor` now fully support transactional processing mode,
  and save state in Postgres or Sqlite database.
- Tasks now support attaching metadata properties. Storing task->flow association as this type of metadata.
- Flows and Tasks now properly recover the unfinished requests after server restart
### Changed
- Simplified database schema for flow configurations and minimized number of migrations
   (breaking change of the database schema)
- Introduced `pre_run()` phase in flow executor, task executor & outbox processor to avoid startup races
- Explicit in-memory task queue has been eliminated and replaced with event store queries
- Get Data Panel: use SmTP for pull & push links
- GQL api method `setConfigCompaction` allows to set `metadataOnly` configuration for both root and derived datasets
- GQL api `triggerFlow` allows to trigger `HARD_COMPACTION` flow in `metadataOnly` mode for both root and derived datasets

## [0.198.2] - 2024-08-30
### Added
- Container sources allow string interpolation in env vars and command
- Private Datasets, changes related to Smart Transfer Protocol:
  - `kamu push`: added `--visibility private|public` argument to specify the created dataset visibility
  - Send the visibility attribute in the initial request of the push flow
### Changed
- Schema propagation improvements:
  - Dataset schema will be defined upon first ingest, even if no records were returned by the source
  - Schema will also be defined for derivative datasets even if no records produced by the transformation
  - Above ensures that datasets that for a long time don't produce any data will not block data pipelines
- Smart Transfer Protocol:
  - Use `CreateDatasetUseCase` in case of creation at the time of the dataset pulling
  - Now requires the `x-odf-smtp-version` header, which is used to compare client and server versions to prevent issues with outdated clients

## [0.198.1] - 2024-08-28
### Added
- Private Datasets, ReBAC integration:
  - ReBAC properties update based on `DatasetLifecycleMessage`'s:
  - `kamu add`: added hidden `--visibility private|public` argument, assumed to be used in multi-tenant case
  - GQL: `DatasetsMut`:
    - `createEmpty()`: added optional `datasetVisibility` argument
    - `createFromSnapshot()`: added optional `datasetVisibility` argument

## [0.198.0] - 2024-08-27
### Changed
- If a polling/push source does not declare a `read` schema or a `preprocess` step (which is the case when ingesting data from a file upload) we apply the following new inference rules:
  - If `event_time` column is present - we will try to coerce it into a timestamp:
    - strings will be parsed as RFC3339 date-times
    - integers will be treated as UNIX timestamps in seconds
  - Columns with names that conflict with system columns will get renamed
- All tests related to databases use the `database_transactional_test` macro
- Some skipped tests will now also be run
- Access token with duplicate names can be created if such name exists but was revoked (now for MySQL as well)
- Updated `sqlx` crate to address [RUSTSEC-2024-0363](https://rustsec.org/advisories/RUSTSEC-2024-0363)
### Fixed
- Derivative transform crash when input datasets have `AddData` events but don't have any Parquet files yet

## [0.197.0] - 2024-08-22
### Changed
- **Breaking:** Using DataFusion's [`enable_ident_normalization = false`](https://datafusion.apache.org/user-guide/configs.html) setting to work with upper case identifiers without needing to put quotes everywhere. This may impact your root and derivative datasets.
- Datafusion transform engine was updated to latest version and includes JSON extensions
- **Breaking:** Push ingest from `csv` format will default to `header: true` in case schema was not explicitly provided
- Access token with duplicate names can be created if such name exists but was revoked
- Many examples were simplified due to ident normalization changes
### Fixed
- Crash in `kamu login` command on 5XX server responses
- The push smart protocol now delivers internal errors to the client
### Added
- HTTP sources now include `User-Agent` header that defaults to `kamu-cli/{major}.{minor}.{patch}`
- Externalized configuration of HTTP source parameters like timeouts and redirects
- CI: build `sqlx-cli` image if it is missing

## [0.196.0] - 2024-08-19
### Added
- The `/ingest` endpoint will try to infer the media type of file by extension if not specified explicitly during upload.
   This resolves the problem with `415 Unsupported Media Type` errors when uploading `.ndjson` files from the Web UI.
- Private Datasets, preparation work:
  - Added SQLite-specific implementation of ReBAC repository
  - Added SQLite-specific implementation of `DatasetEntryRepository`
- `internal-error` crate:
  - Added `InternalError::reason()` to get the cause of an error
  - Added methods to `ResultIntoInternal`:
    - `map_int_err()` - shortcut for `result.int_err().map_err(...)` combination
    - `context_int_err()` - ability to add a context message to an error
- Added macro `database_transactional_test!()` to minimize boilerplate code
### Changed
- Upgraded `sqlx` crate to v0.8
- Renamed `setConfigSchedule` GQL api to `setConfigIngest`. Also extended
  `setConfigIngest` with new field `fetchUncacheable` which indicates to ignore cache
  during ingest step

## [0.195.1] - 2024-08-16
### Fixed
- Add `reset` ENUM variant to `dataset_flow_type` in postgres migration

## [0.195.0] - 2024-08-16
### Added
- Reliable transaction-based internal cross-domain message passing component (`MessageOutbox`), replacing `EventBus`
  - Metadata-driven producer/consumer annotations
  - Immediate and transaction-backed message delivery
  - Background transactional message processor, respecting client idempotence
- Persistent storage for flow configuration events
### Changed
- Upgraded to `datafusion v41` (#713)
- Introduced use case layer, encapsulating authorization checks and action validations, for first 6 basic dataset scenarios
   (creating, creating from snapshot, deleting, renaming, committing an event, syncing a batch of events),
- Separated `DatasetRepository` on read-only and read-write parts
- Isolated `time-source` library
### Fixed
- E2E: added additional force off colors to exclude sometimes occurring ANSI color sequences
- E2E: modify a workaround for MySQL tests

## [0.194.1] - 2024-08-14
### Fixed
- Add `recursive` field to `Reset` flow configurations in GQL Api which triggers `HardCompaction` in `KeepMetadataOnly` mode flow for each owned downstream dependency

## [0.194.0] - 2024-08-13
### Changed
- Change `mode` argument for `DatasetEnvVarsConfig` to `enabled: Option<bool>`
### Added
- New `Reset` flow in GQL Api which can be triggered manually for `Root` and `Derivative` datasets
- Private Datasets, preparation work:
  - Added in-mem implementation of ReBAC repository
  - Added in-mem implementation of `DatasetEntryRepository`

## [0.193.1] - 2024-08-09
### Fixed
- Panic for `EXECUTE_TRANSFORM` flow without dataset env vars enabled feature

## [0.193.0] - 2024-08-07
### Added
- `kamu add` command accepts optional `--name` argument to add a snapshot under a different name

## [0.192.0] - 2024-08-07
### Added
- `kamu --no-color` to disable color output in the terminal.
### Changed
- New recursive flag for `CompactionConditionFull` input to trigger
  Hard compaction with keep metadata only mode for each derived dataset
- E2E: Reorganized work with tests that call `kamu-cli`:
  - Added `kamu-cli-puppet` crate to allow `kamu-cli` to be run as a separate process from tests
  - Removed past `kamu-cli` wrapper that ran in-process.
  - Some of `kamu-cli` tests that are inherently E2E are moved and adapted to E2E scope (in-mem area)
  - For convenience, the test run macros are now procedural
  - Various Windows-related tweaks & fixes
### Fixed
- Return `RootDatasetCompacted` error for manual triggered `EXECUTE_TRANSFROM` flows
- Using new Spark image that fixes serialization errors when working with large GIS datasets
- Fixed container runtime for systems using SELinux

## [0.191.5] - 2024-07-30
### Fixed
- Ingest flow panic with database api mode

## [0.191.4] - 2024-07-22
### Fixed
- Parsing passwords includes specific symbols in database common crate

## [0.191.3] - 2024-07-22
### Fixed
- Script for api server database migration issue with passwords includes
  specific symbols

## [0.191.2] - 2024-07-18
### Fixed
- Panic for `DatasetEnvVars` API with wrong configuration
- Moved `DATASET_ENV_VAR_ENCRYPTION_KEY`from env to config

## [0.191.1] - 2024-07-16
### Fixed
- `opendatafabric` crate was not compiling without `sqlx` feature

## [0.191.0] - 2024-07-16
### Fixed
- Obscure error during push duplicate dataset with different aliases
- Get Data Panel: fixed `base_url_rest` calculation  in case the API server is started on a random port
- Minor corrections to references in generated code documentation
### Changed
- Upgraded `rustc` version and some dependencies
- E2E: unblocked parallel run for tests

## [0.190.1] - 2024-07-10
### Fixed
- `DatasetEnvVars` inmem deleting

## [0.190.0] - 2024-07-09
### Added
- New repository `DatasetEnvVars` to work with dataset secrets
- Now is possible to set new `DatasetEnvVars` configuration to `storage`
  and manage it via GQL api
- New Gql APIs to manage dataset env vars
  - `listEnvVariables` to fetch list of env vars by dataset
  - `exposedValue` to get secret value of env var by id
  - `saveEnvVariable` to store new dataset env var
  - `deleteEnvVariable` to delete dataset env var
  - `modifyEnvVariable` to modify dataset env var

## [0.189.7] - 2024-07-04
### Added
- Added Kamu access token E2E test
- SmTP: added E2E test group to cover the pushing and pulling of datasets
### Changed
- Wrapping only necessary, not all HTTP requests in a transaction
- Respect the `--quiet` option for:
  - `kamu add`
  - `kamu ingest`
  - `kamu push`
### Fixed
- Fixed SmTP working together with transactions

## [0.189.6] - 2024-07-03
### Fixed
- GQL API regression where unparsable SQL was ending up in internal error
- REST API `/query` endpoint will return `400 Bad Request` in case of unparsable SQL
- Bug fixed in database IAM token authentication method (redundant session token request)

## [0.189.4] - 2024-07-02
### Fixed
- GQL access token list pagination

## [0.189.3] - 2024-07-02
### Fixed
- SQLX images now include scripts and programs necessary to fetch database credentials from AWS secrets manager

## [0.189.2] - 2024-07-01
### Fixed
- AWS secret stores both user name and password, so database username should be a secret too.

## [0.189.1] - 2024-06-28
### Fixed
- Modify revoke access token GQL response according to design

## [0.189.0] - 2024-06-28
### Added
- Support multiple methods to access database:
  - via raw password
  - via password stored as AWS secret
  - via generated AWS IAM authentication tokens
- Support periodic database password rotation with configurable period

## [0.188.6] - 2024-06-27
### Fixed
- Added missed field to create access token result API

## [0.188.5] - 2024-06-26
### Added
- `kamu system api-server`: Added the option of overriding the base URL in the API with `--external-address`.
  Can be handy when launching inside a container

## [0.188.4] - 2024-06-25
### Changed
- Renamed all places compacting -> compacting

## [0.188.3] - 2024-06-24
### Fixed
- Fixed support of  ingestion via file upload in `kamu ui` mode
  and `kamu system api-server` mode with custom HTTP port
- Fixed launching `kamu ui` mode (related to transactions management)

## [0.188.2] - 2024-06-20
### Added
- Added an E2E test group for REST API
### Changed
- MySQL E2E tests are turned off
- The `<owner/dataset>/tail` REST API endpoint will:
  - return `404 Not Found` on not found datasets
  - return `202 No Content` on empty datasets
### Fixed
- Stabilized query handling in case of database usage; affected:
  - The `<owner/dataset>/tail` REST API
  - The `/query` REST API
  - `kamu system tail` command
  - `kamu sql` command
- Fixed memory leak when working with DataFusion

## [0.188.1] - 2024-06-17
### Changed
- The `/query` REST API endpoint will:
  - return `404 Not Found` on not found datasets
  - return `400 Bad Request` on invalid SQL
  - return `422 Unprocessable Content` on unrecognized request body fields

## [0.188.0] - 2024-06-14
### Added
- New repository `AccessTokenRepository` to work with new access tokens
- Middleware now accept new token format `Bearer ka_*`
- New Gql APIs to manage new access tokens
  - `listAccessTokens` to fetch access tokens by account
  - `createAccessToken` to create new access token for account
  - `revokeAccessToken` to revoke existing access token

## [0.187.0] - 2024-06-14
### Added
- The `/query` REST API endpoint now supports:
  - POST requests with all parameters being passed via body
  - Specifying schema format
  - Specifying `aliases` to associate table names with specific dataset IDs
  - Returning and providing state information to achieve full reproducibility of queries

## [0.186.0] - 2024-06-13
### Added
- New `EthereumLogs` polling source allows to stream and decode log data directly from any ETH-compatible blockchain node
  - See the updated `examples/reth-vs-snp500` example
  - See the new [`datafusion-ethers`](https://github.com/kamu-data/datafusion-ethers) crate for implementation details
- Added E2E test infrastructure
  - Added necessary components for managed run -- for startup, operations, and shutdown
### Changed
- Upgraded to `arrow 52` and `datafusion 39`
- Improved binary data formatting in CLI table output - instead of the `<binary>` placeholder it will display an abbreviated hex values e.g. `c47cf6…7e3755`
- JSON and CSV formatters can now output binary data - it will be `hex`-encoded by default
- Hidden arguments and options are excluded from [the CLI reference](resources/cli-reference.md)
### Fixed
- JSON formatter now properly supports `Decimal` types
- Stabilized startup using connection to databases
  - Added HTTP middleware that wraps each request into a separate transaction
  - Also added wrapping for some commands, in particular `kamu system generate-token`
  - The structure of services that required lazy access to databases was reorganized:
     - Extracted `PredefinedAccountsRegistrator` & `DatasetOwnershipServiceInMemoryStateInitializer`
- Fixed potential crash when attempting to rollback a transaction if the connection fails to establish

## [0.185.1] - 2024-06-07
### Fixed
- Fixed support of `--force` mode for pull/push actions using Smart Transfer Protocol

## [0.185.0] - 2024-06-06
### Added
- New `--reset-derivatives-on-diverged-input` flag to `kamu pull` command, which will trigger
  compaction for derived dataset if transformation fails due to root dataset compaction and retry transformation
- Initial support for ingestion via file uploads, with local FS and S3-based storage for temporary files
### Changed
- `AddPushSource` event may omit specifying a schema. In this case, the very first push ingestion invocation
  would try to make a best-effort auto-inference of the data schema.
### Fixed
- Fixed issue with smart protocol transfer operations upon empty datasets

## [0.184.0] - 2024-05-28
### Changed
- `InitiatorFilterInput` now accept `[AccountID]` instead of `AccountName`
  `AccountFlowFilters` now filter by `DatasetId` instead of `DatasetName`.
- Upgraded to `datafusion v38`
### Added
- Added a public image with [sqlx-cli](/images/sqlx-cli)
- Added a [configuration](/images/persistent-storage) of running a `kamu` API server along with a database,
  for persistent storage of data
- New `listFlowInitiators` api to fetch all initiators of flows
- New `allPaused` method in `AccountFlowConfigs` API

## [0.183.0] - 2024-05-22
### Added
- New `keep_metadata_only` flag to `HardCompaction` flow. Also extended `FlowState` with `ConfigSnapshot`
  and possibility to pass configuration during triggering a flow
### Fixed
- Added support of `--all` flag to the `kamu delete` command
- Made recursive deletion dataset with provided `%` pattern
### Changed
- `HardCompaction` configuration now is one of `Full` or `KeepMetadataOnly` variants. In case of
  `KeepMetadataOnly` variant required to provide `recursive` value which will trigger downstream
  dependencies compaction

## [0.182.0] - 2024-05-20
### Added
- Loading database components relying on CLI config
### Fixed
- Panic when creating a workspace with an existing config

## [0.181.2] - 2024-05-20
### Fixed
- `kamu login --check` supports searching both by frontend and backend URL

## [0.181.1] - 2024-05-20
### Fixed
- Panic when resolving datasets in GraphQL API for unregistered accounts

## [0.181.0] - 2024-05-14
### Added
- Introduced MQTT protocol support (see [FetchStepMqtt](https://docs.kamu.dev/odf/reference/#fetchstepmqtt) and the new [`mqtt` example](/examples/mqtt))
- The `kamu system compact` command now accepts the `--keep-metadata-only` flag, which performs hard
  compaction of dataset(root or derived) without retaining `AddData` or `ExecuteTransform` blocks
### Fixed
- Panic while performing data ingesting in the derived datasets

## [0.180.0] - 2024-05-08
### Added
- GraphQL account flows endpoints:
  - List of flows by account(including filters `byDatasetName`, `byFlowType`, `byStatus`, `byInitiator`)
  - Pause all flows by account
  - Resume all flows by account
### Changed
- Correct JWT config creation for `kamu-node`
### Fixed
- `kamu repo alias rm` command regression crash. Changed accepted type and covered by integration test

## [0.179.1] - 2024-05-07
### Changed
- Adding derived traits needed for `kamu-node`

## [0.179.0] - 2024-05-06
### Changed
- Refactoring of authorization configuration data: separation into configuration models and logic for loading them from environment variables

## [0.178.0] - 2024-05-04
### Added
- Flow system: implemented persistent repositories (PostgreSQL, SQLite) for flow configuration events
- Support for persistent accounts:
  - supports Postgres, MySQL/MariaDB, SQLite database targets
  - accounts have a fully functional DID-identifier:
    - based on account name for CLI mode
    - auto-registered randomly on first GitHub login
  - account ID resolutions are no longer mocked
- REST API to login remotely using password and GitHub methods
### Fixed
- Compaction datasets stored in an S3 bucket

## [0.177.0] - 2024-04-25
### Added
- REST data APIs and CLI commands now support different variations of JSON representation, including:
  - `Array-of-Structures` e.g. `[{"c1": 1, "c2": 2}, {"c1": 3, "c2": 4}]` (default)
  - `Structure-of-Arrays` e.g. `{"c1": [1, 3], "c2": [2, 4]}`
  - `Array-of-Arrays` e.g. `[[1, 2], [3, 4]]`
- REST data APIs now also return schema of the result (pass `?schema=false` to switch it off)
### Changed
- Upgraded to `datafusion` `v37.1.0`
- Split the Flow system crates
### Fixed
- `kamu system diagnose` command crashes when executed outside the workspace directory

## [0.176.3] - 2024-04-18
### Changed
- Updated KAMU_WEB_UI image to latest release 0.18.1

## [0.176.2] - 2024-04-16
### Fixed
- Fix the instant run of `ExecuteTransform` flow after the successful finish of `HardCompaction` flow
- Extend `FlowFailed` error type to indicate when `ExecuteTransform` failed due to `HardCompaction` of root dataset

## [0.176.1] - 2024-04-16
### Fixed
- Split result for different(`setFlowConfigResult`, `setFlowBatchingConfigResult`, `setFlowCompactionConfigResult`) flow configuration mutations

## [0.176.0] - 2024-04-15
- New engine based on RisingWave streaming database ([repo](https://github.com/kamu-data/kamu-engine-risingwave)) that provides mature streaming alternative to Flink. See:
  - Updated [supported engines](https://docs.kamu.dev/cli/supported-engines/) documentation
  - New [top-n](https://docs.kamu.dev/cli/get-started/examples/leaderboard/) dataset example highlighting retractions
  - Updated `examples/covid` dataset where RisingWave replaced Flink in tumbling window aggregation

## [0.175.0] - 2024-04-15
### Added
- The `kamu ingest` command can now accept `--event-time` hint which is useful for snapshot-style data that doesn't have an event time column
- The `/ingest` REST API endpoint also supports event time hints via `odf-event-time` header
- New `--system-time` root parameter allows overriding time for all CLI commands
### Fixed
- CLI shows errors not only under TTY
- Removed `paused` from `setConfigCompaction` mutation
- Extended GraphQL `FlowDescriptionDatasetHardCompaction` empty result with a resulting message
- GraphQL Dataset Endpoints object: fixed the query endpoint

## [0.174.1] - 2024-04-12
### Fixed
- Set correct ODF push/pull websocket protocol

## [0.174.0] - 2024-04-12
### Added
- `HardCompaction` to flow system

## [0.173.0] - 2024-04-09
### Added
- OData API now supports querying by collection ID/key (e.g. `account/covid.cases(123)`)
### Fixed
- Handle broken pipe panic when process piping data into `kamu` exits with an error
- GraphQL Dataset Endpoints object: tenant-insensitive paths & updated REST API push endpoint

## [0.172.1] - 2024-04-08
### Fixed
- Add precondition flow checks
- Fix URLs for Get Data panel

## [0.172.0] - 2024-04-08
### Added
- Added persistence infrastructure prototype based on `sqlx` engine:
   - supports Postgres, MySQL/MariaDB, SQLite database targets
   - sketched simplistic Accounts domain (not-integrated yet)
   - converted Task System domain to use persistent repositories
   - added test infrastructure for database-specific features
   - automated and documented development flow procedures in database offline/online modes

## [0.171.0] - 2024-04-05
### Added
- Support `ArrowJson` schema output format in QGL API and CLI commands
- New `kamu system compact <dataset>` command that compacts dataslices for the given dataset
### Changed
- Case-insensitive comparisons of `dataset`s, `account`s and `repo`s

## [0.170.0] - 2024-03-29
### Added
- Added GraphQL Dataset Endpoints object
### Changed
- REST API: `/ingest` endpoint will return HTTP 400 error when data cannot be read correctly
- Improved API token generation command

## [0.169.0] - 2024-03-25
### Changed
- Updated embedded Web UI to `v0.17.0`
### Fixed
- S3 Repo: Ignore dataset entries without a valid alias and leave them to be cleaned up by GC
- Caching object repo: Ensure directory exists before writing objects

## [0.168.0] - 2024-03-23
### Changed
- FlightSQL: For expensive queries `GetFlightInfo` we will only prepare schemas and not compute results - this avoids doing double the work just to return `total_records` and `total_bytes` in `FlightInfo` before result is fetched via `DoGet`
- Optimized implementation of Datafusion catalog, scheme, and table providers that includes caching and maximally delays the metadata scanning

## [0.167.2] - 2024-03-23
### Fixed
- FlightSQL: Improved Python connectivity examples (ADBC, Sqlalchemy, DBAPI2, JDBC)
- FlightSQL: Fix invalid `location` info in `FlightInfo` that was causing errors in some client libraries

## [0.167.1] - 2024-03-20
### Fixed
- Bug when handle created during dataset creation had empty account name in a multi-tenant repo.

## [0.167.0] - 2024-03-19
### Added
- Implementation of `ObjectRepository` that can cache small objects on local file system (e.g. to avoid too many calls to S3 repo)
- Optional `S3RegistryCache` component that can cache the list of datasets under an S3 repo to avoid very expensive bucket prefix listing calls

## [0.166.1] - 2024-03-14
### Fixed
- Allow OData adapter to skip fields with unsupported data types instead of chasing

## [0.166.0] - 2024-03-14
### Added
- Experimental support for [OData](https://www.odata.org/) protocol
### Fixed
- Pulling datasets by account in multi-tenant workspace

## [0.165.0] - 2024-03-12
### Updated
- Extended flow history:
   - start condition update event now holds a snapshot of the start condition
   - input dataset trigger now returns a queryable Dataset object instead of simply identifier
   - dependent dataset flows should not be launched after Up-To-Date input flow
### Fixed
- Zero value handling for `per_page` value in GraphQL
- Flow history: more corrections to show natural time of flow events and keep flow system testable
- Fixed metadata chain scanning regression

## [0.164.2] - 2024-03-07
### Changed
- Using `cargo udeps` to detect unused dependencies during linting
### Fixed
- Flow history no longer produces duplicate flow abortion events
- Flow history no longer shows initiation time that is earlier than the next event's time

## [0.164.1] - 2024-03-06
### Changed:
- Flow status `Cancelled` was finally replaced with `Aborted`, unifying cancellation types for simplicity
### Fixed
- Flow system now pauses flow configuration, even when cancelling an already completed flow

## [0.164.0] - 2024-03-06
### Added
- Added support of wildcard patterns for `kamu pull` and `kamu push` commands
- Added `{dataset}/tail` and `/query` REST API endpoints
### Changed
- Optimization of passes through metadata chain with API using Visitors

## [0.163.1] - 2024-03-01
### Fixed
- Fixed `mapboxgl` dependency issue in Jupyter image

## [0.163.0] - 2024-03-01
### Changed
- Simplified flow statuses within Flow System (no more Queued or Scheduled status)
- Extended flow start conditions with more debug information for UI needs
- Simplified flow cancellation API:
    - Cancelling in Waiting/Running states is accepted, and aborts the flow, and it's associated tasks
    - Cancelling in Waiting/Running states also automatically pauses flow configuration

## [0.162.1] - 2024-02-28
### Added
- `kamu system check-token` command for token debugging
### Fixed
- `kamu system api-server` startup failure

## [0.162.0] - 2024-02-28
### Added
- Flow system now fully supports batching conditions for derived datasets:
   - not launching excessive flows unless minimal number of input records is accumulated
   - not waiting on the batching condition over a limit of 24h, if at least something accumulated
### Fixed
- `kamu login` no longer requires workspace in `--user` scope (#525)
- Sync will correctly select smart ODF protocol when pushing/pulling via repository alias (#521)
- Fixed `kamu verify` crash under verbose logging (#524)
- Increased default number of results returned by `kamu search` command

## [0.161.0] - 2024-02-26
### Added
- `kamu search` command now works with ODF repositories

## [0.160.0] - 2024-02-26
### Changed
- Upgraded to latest `datafusion` `v36.0.0`
- Upgraded to latest `jupyter`
### Added
- New `kamu system generate-token` command useful for debugging node interactions
- New `--check` flag for `kamu login` command to validate token with the remote and exit

## [0.159.0] - 2024-02-16
### Added
- New `--exists-ok` flag for `kamu init` command
### Fixed
- Ignoring the trailing slash during inference of a dataset name from pull URL

## [0.158.0] - 2024-02-13
### Added
- Flows API now reports number of ingested/transformed blocks & records to improve UI informativity
- Support of `--recursive` flag for `kamu delete` and `kamu verify` commands
### Changed
- The state when all flows of the given dataset are paused should be queryable via GraphQL API
- Added caching of metadata chains to improve performance within transactions

## [0.157.0] - 2024-02-12
### Added
- Complete support for `arm64` architecture (including M-series Apple Silicon)
  - `kamu-cli` now depends on multi-platform Datafusion, Spark, Flink, and Jupyter images allowing you to run data processing at native CPU speeds
### Changed
- Spark engine is upgraded to latest version of Spark 3.5
- Spark engine is using [ANSI mode](https://spark.apache.org/docs/latest/sql-ref-ansi-compliance.html) by default which produces helpful errors instead of silently returning `null` in many built-in functions
### Fixed
- Modeling mistake in Smart Transfer Protocol that creates unexpected push/pull transfer path for metadata blocks

## [0.156.3] - 2024-02-09
### Added
- Native support for `arm64` architecture (including M-series Apple Silicon) in `kamu-cli` and `kamu-engine-datafusion`
  - Note: Flink and Spark engine images still don't provide `arm64` architecture and continue to require QEMU
### Changed
- Flow system scheduling rules improved to respect system-wide throttling setting and take last successful run into account when rescheduling a flow or after a restart

## [0.156.2] - 2024-02-07
### Changed
- Using unique container and network names to prevent collisions when running concurrent `kamu` processes
- Improved error handling for all subprocesses

## [0.156.1] - 2024-02-05
### Fixed
- Pausing dataset flow configuration via the dedicated API should have impact on the currently running flow

## [0.156.0] - 2024-02-03
### Added
- New type `DatasetRefPattern` which allows CLI command to accept global pattern
- New GraphQL APIs for quick pausing/resuming of dataset flow configs preserving the scheduling rules
- New GraphQL APIs for server-side filtering of flow listings (by type, by status, and by initiator)
### Changed
- `kamu deleted` and `kamu verify` now accepts global pattern expression
- Error handling for pipe subprocesses with file output
- Pagination implementation made more efficient for flows and tasks event stores

## [0.155.0] - 2024-01-25
### Added
- Datafusion-based interactive SQL shell
### Changed
- Datafusion is now the default engine for `kamu sql` command

## [0.154.2] - 2024-01-25
### Changed
- Use artificial control over time in `FlowService` tests to stabilize their behavior
- CRON expressions API should allow only classic 5-component syntax

## [0.154.1] - 2024-01-24
### Fixed
- Eliminated issue when launching transform flows for derived datasets after upstream dataset is updated.

## [0.154.0] - 2024-01-24
### Added
- `kamu logout` command accepts `--all` switch to drop all current server sessions
### Changed
- `kamu login` and `kamu logout` commands accept server URL as a positional argument, not as `-s` switch
- Improved output reporting of `kamu logout` command
### Fixed
- `kamu login` and `kamu logout` commands properly handle platform URLs without an explicit schema (`https://` attached by default)
- Flow configuration API no longer crashes on specific input combinations when interval expressed in smaller time units
   exceed minimal boundary that forms a bigger time unit
- Fixed runtime crashes related to background execution of automatically scheduled tasks

## [0.153.0] - 2024-01-17 (**BREAKING**)
### Changed
- This release contains major breaking changes and will require you to re-create your workspace (sorry!)
- Changes primarily reflect the **major updates in ODF spec**:
  - schema harmonization and scanning performance (see https://github.com/open-data-fabric/open-data-fabric/pull/71)
  - and unified changelog schema to support **retractions and corrections** (see https://github.com/open-data-fabric/open-data-fabric/pull/72)
- Metadata
  - DIDs and hashes now use `base16` encoding (see [RFC-012](https://github.com/open-data-fabric/open-data-fabric/blob/master/rfcs/012-recommend-base16-encoding.md))
  - Enum representation in YAML manifests now favors `PascalCase` (see [RFC-013](https://github.com/open-data-fabric/open-data-fabric/blob/master/rfcs/013-yaml-enum-representation.md))
  - When defining transformation queries in `SetPollingSource`, `AddPushSource`, and `SetTransform` events, the output query is now considered to be the one without an alias
  - the `inputs` in `SetTransform` now use only two fields `datasetRef` (for reference or ID of a dataset) and `alias` for referring to the input in SQL queries
  - `Csv` reader format has been reduced to essential properties only
- Data
  - You will notice a new `op` column in all dataset which is used to signify **retractions and corrections** (see [RFC-015](https://github.com/open-data-fabric/open-data-fabric/blob/master/rfcs/015-unified-changelog-stream-schema.md))
  - `Snapshot` merge strategy will no longer produce `obsv` column but instead use the new unified retraction/correction mechanism via `op` column
- `tail` command now sorts events by `offset` in descending order
- `multiformats` were extracted into a separate crate
### Removed
- Pure Spark ingest has been removed
  - Datafusion ingest is now default option for polling and push sources
  - Spark and other engines can still be used for `preprocess` step to perform transformations which Datafusion does not yet support (e.g. GIS projection conversion)
- Dropped support for deprecated `JsonLines` format
### Added
- Engine protocol was extended with `execute_raw_query` operation
- Metadata chain added a lot more strict validation rules
- `setWatermark` mutation in GQL API

## [0.152.0] - 2024-01-17
### Added
- Initial support for local predefined Admin users
- New GraphQL APIs extending flows system capabilities:
   - ability to list summary information about flows
   - flow execution history function
- New command `kamu system diagnose` to run checks for correct system work
- Additional info about workspace and container version for `kamu system info` command
### Fixed
- Fixed bug in getting available dataset actions for a user, in case of `kamu ui`
- `kamu add`: corrected a link in help examples

## [0.151.0] - 2024-01-09
### Added
- New GraphQL APIs to manually schedule and cancel dataset flows
- Cron expression implementation for dataset flows
### Changed
- Automatically cancelling scheduled tasks if parent flow is cancelled or aborted
### Fixed
- Fixed initialization of datasets without dependencies causing UI breakage

## [0.150.1] - 2023-12-29
### Added
- New flag `--get-token` for `kamu system api-server` cli command which additionally prints
  JWT token in console
### Fixed
- Fixed async file flushing issues that could result in a race condition when using containerized ingest
- `kamu pull`: fixed containerized iterative ingestion

## [0.150.0] - 2023-12-27
### Added
- GraphQL API to configure automatic run of dataset flows:
  - a schedule for main flows, like ingest of root datasets
  - a batching condition for dependent flows, such as executing transforms
### Changed
- Changed logic in `SimpleTransferProtocol` now block data and checkpoint downloading/uploading
  in parallel. Default parallel tasks is 10, but it could be changed by changing
  `SIMPLE_PROTOCOL_MAX_PARALLEL_TRANSFERS` environment variable

## [0.149.0] - 2023-12-23
### Added
- Added `KAMU_WORKSPACE` env var to handle custom workspace path if needed
- Added `event-bus` crate: a utility component based on Observer design pattern,
  which allows event producers and event consumers not to know about each other
- Applied `event-bus` component to inform consumers of dataset removal, dependency changes,
  task completions
- Added in-memory dataset dependency graph instead of continuous rescanning of all datasets:
   - the initial dependencies are computed on demand on first request
   - using `petgraph` project to represent dataset dependencies in the form of directed acyclic graph
   - further events like new/removed dependency or dataset removal update the graph
   - simplified GraphQL APIs and dataset removal check using new dependency graph
- Added prototype of flow management system:
   - flows are automatically launched activities, which are either dataset related or represent system process
   - flows can have a schedule configuration, using time delta or CRON expressions
   - flows system manages activation of flows according to the dynamically changing configuration
   - flows system manages triggering of dependent dataset flows, when their inputs have events
   - derived flows may have throttling settings
### Changed
- Integrated latest `dill=0.8` version, which removes a need in registering simple dependency binds
- Using new `dill=0.8` to organize bindings of structs to implemented traits via declarative attributes

## [0.148.0] - 2023-12-20
### Added
- GQL `currentPushSources` endpoint
### Changed
- GQL `currentSource` endpoint was deprecated in favor of new `currentPollingSource` endpoint

## [0.147.2] - 2023-12-19
### Fixed
- Cargo.lock file update to address [RUSTSEC-2023-0074](https://rustsec.org/advisories/RUSTSEC-2023-0074)

## [0.147.1] - 2023-12-15
### Fixed
- Legacy Spark ingest was failing to start a container when fetch source is pointing at a local FS file with a relative path

## [0.147.0] - 2023-12-13
### Changed
- Updates to support open-data-fabric/open-data-fabric#63
- Metadata chain will complain about `AddData` or `ExecuteTransform` events if there is no `SetDataSchema` event
- Push ingest no longer piggy-backs on `SetPollingSource` - it requires `AddPushSource` event to be present
- `DatasetWriter` will now validate that schema of the new data block matches the schema in `SetDataSchema` to prevent schema drift
### Added
- Name of the push source can optionally be specified in CLI command and REST API

## [0.146.1] - 2023-11-27
### Added
- New dataset permission for UI: `canSchedule`
- Added `kamu ui` feature flag to control availability of datasets scheduling

## [0.146.0] - 2023-11-24
### Added
- New `kamu ingest` command allows you to push data into a root dataset, examples:
  - `kamu ingest my.dataset data-2023-*.json` - to push from files
  - `echo '{"city": "Vancouver", "population": 675218}' | kamu ingest cities --stdin`
- New `/{dataset}/ingest` REST endpoint also allows you to push data via API, example:
  - Run API server and get JWT token: `kamu ui --http-port 8080 --get-token`
  - Push data: `echo '[{...}]' | curl -v -X POST http://localhost:8080/freezer/ingest -H 'Authorization:  Bearer <token>'`
- The `kamu ui` command now supports `--get-token` flag to print out the access token upon server start that you can use to experiment with API
### Changed
- Upgraded to `arrow v48`, `datafusion v33`, and latest AWS SDK

## [0.145.6] - 2023-10-30
### Fixed
- Jupyter image now correctly parses dataset aliases in multi-tenant repositories

## [0.145.5] - 2023-10-26
### Changed
- FlightSQL interface tweaks to simplify integration into `api-server`

## [0.145.4] - 2023-10-24
### Fixed
- `kamu ui` should run without specifying any auth secrets

## [0.145.3] - 2023-10-18
### Changed
- Demanding required env vars to be set before API server / Web UI server startup
- Custom error messages for non-valid session in GraphQL queries depending on the reason
### Fixed
- If access token points on unsupported login method, it's a client error (4xx), not (5xx)

## [0.145.2] - 2023-10-16
### Changed
- GitHub API results (login, token resolution, account queries) now have a runtime cache
  to avoid excessive number of external calls (and related call rate bans)

## [0.145.1] - 2023-10-13
### Changed
- GitHub Client ID now delivered as a part of runtime configuration for UI
### Fixed
- Crashes upon iterating multi-tenant local FS datasets with short dataset alias

## [0.145.0] - 2023-10-11
### Added
- Ability to login to a remote ODF server via CLI commands:
   - `kamu login` command opens platform's frontend login form and collects access token on success
   - `kamu logout` command drops previously saved access token
   - tokens can be stored both in local workspace as well as in user home folder
   - access tokens are attached as Bearer Authentication header in simple/smart protocol client requests
- ODF server handlers for simple/smart protocols correctly implement authentication & authorization checks
- ODF server URLs vary depending on multi-tenancy vs single-tenancy of dataset repository
### Changed
- Significantly reworked smart transfer protocol tests, support of multi-tenancy, authentication, authorization


## [0.144.1] - 2023-10-02
### Fixed
- Flight SQL + JDBC connector showing empty result for `GROUP BY` statements

## [0.144.0] - 2023-09-25
### Added
- New protocol adapter for [Arrow Flight SQL](https://arrow.apache.org/blog/2022/02/16/introducing-arrow-flight-sql/)
  - Using this adapter you can connect to `kamu` as JDBC data source from DBeaver, Tableau and other BI tools
  - To run Flight SQL server use `kamu sql server --flight-sql` command

## [0.143.0] - 2023-09-19
### Added
- Support for multi-tenant workspaces in Jupyter Notebook extension
- Support for GraphQL multi-tenant mode:
   - Added new endpoint for querying engine supported login methods
   - Added `AuthenticationService` and `AuthenticationProvider` concepts that implement login functionality
   - CLI authentication provider: login same as password with preconfigured accounts in `.kamucliconfig` files
   - Login issues and interprets Kamu-specific JWT tokens
   - GraphQL queries are expected to attach JWT tokens as Bearer authentication header
   - Modeling anonymous account sessions
   - Login guards in GraphQL write operations
   - Simple model for dataset permission queries
   - Login instructions and feature flags are sent as configuration in `kamu ui` mode
   - Implemented previously mocked account resolution API
### Fixed
- Failing transform operations in multi-tenant workspaces due to invalid propagation of dataset aliases
### Changed
- Updated WEB UI image to latest release 0.10.0
- GitHub OAuth functionality isolated in a separate component `kamu-adapter-oauth`
- GraphQL: filtering datasets based on logged account
- Unified and clarified namings in account-related data structures

## [0.142.1] - 2023-09-02
### Fixed
- `RecordsFormat` Utf8 issue when truncating strings
### Changed
- Updated `kamu-base:latest-with-data` image to use new DF-ingest-based datasets

## [0.142.0] - 2023-09-01
### Fixed
- Ignoring the downloads cache when `--fetch-uncacheable` flag is used
- Restored pre-sorting of events by `event_time` within one data slice in DataFusion-based ingest
- Performance degradation in local file copying due to async
- Race condition in Zip decompress step that caused file truncation

## [0.141.0] - 2023-08-28
### Fixed
- `datafusion` ingest will not crash on empty inputs when schema inference is enabled
### Added
- Added a warning when fetch cache is used to resume ingest: `Using cached data from X minutes ago (use kamu system gc to clear cache)`

## [0.140.0] - 2023-08-27
### Added
- **Experimental:** Data ingest using `DataFusion` engine
  - It's an entirely new implementation of data readers and merge strategies
  - It's often over **100x faster** than the `Spark`-based ingest as it has near-instant startup time (even avoids container overhead)
  - New merge strategies can work directly over S3 without downloading all data locally
  - It supports all existing data formats (Parquet, CSV, NdJson, GeoJson, Shapefile)
    - Some advanced CSV / Json reader options are not yet implemented, most notably `timestampFormat`
  - `Spark` is still used by default for compatibility. To start using `DataFusion` declare (a potentially no-op) `preprocess` step in your root dataset manifest ([see example](examples/currency_conversion/ca.bankofcanada.exchange-rates.daily.yaml))
  - `Spark`-based ingest will be removed in future versions with `DataFusion` becoming the default, however we are planning to support `Spark` and all other engines in the `preprocess` step, while `DataFusion` will still be handling the initial reading of data and merging of results
### Changed
- All examples where possible are now using `DataFusion` ingest

## [0.139.0] - 2023-08-17
### Added
- Prototyped authorization checks for CLI functionality based on OSO-framework:
   - for now the assumption is that all datasets are public
   - public datasets can be read by anyone, but written only by owner
   - authorization checks (Read, Write) integrated into every known CLI command or underlying service

## [0.138.0] - 2023-08-15
### Added
- GQL API now supports renaming and deleting datasets

## [0.137.0] - 2023-08-11
### Added
- CLI and GQL API now both support skipping N first records when querying data for the sake of pagination

## [0.136.0] - 2023-08-04
### Added
- Support multi-tenancy within S3-based dataset repository
### Changed
- Updated WEB UI image to latest release 0.8.0

## [0.135.0] - 2023-08-01
### Added
- New `kamu version` command that outputs detailed build information in JSON or YAML
  - `kamu --version` remains for compatibility and will be removed in future versions
- New `kamu system info` command that outputs detailed system information
  - Currently only contains build info but will be in future expanded with host environment info, docker/podman versions, and other things useful for diagnostics
- GQL API: New `updateReadme` mutation
### Changed
- GQL API: Moved dataset creation and event commit operations to `mutation`

## [0.134.0] - 2023-07-27
### Changed
- New engine I/O strategies allow ingest/transform to run over datasets in remote storage (e.g. S3) even when engine does not support remote inputs
- Improved credential reuse in S3-based dataset repository
- Simplified S3 tests

## [0.133.0] - 2023-07-17
### Changed
- Lots of internal improvements in how data is being passed to engines
- All engine inputs are now mounted as individual files and as read-only to tighten up security
- Using an updated Spark engine image

## [0.132.1] - 2023-07-13
### Fixed
- S3 ObjectStore is now properly initialized from standard AWS environment variables

## [0.132.0] - 2023-07-12
### Added
- Initial support for CLI-only local multi-tenant workspaces and resolving multi-tenant dataset references
### Changed
- Improved `--trace` feature to output detailed async task breakdown
### Fixed
- Data hashing will no longer stall the event main loop thread

## [0.131.1] - 2023-06-27
### Fixed
- Resolved wrong cache directory setting for ingest tasks

## [0.131.0] - 2023-06-23
### Changed
- Internal: isolated infra layer from direct access to WorkspaceLayout / DatasetLayout to support different layouts or non-local stores in future
- Workspace version #2: storing remote aliases configuration as a part of dataset info-repo

## [0.130.1] - 2023-06-19
### Added
- Improved tracing and error handling in the GQL API

## [0.130.0] - 2023-06-16
### Added
- New `knownEngines` GQL API for displaying a list of recommended engines in Web UI

## [0.129.0] - 2023-06-15
### Added
- Event-sourced implementation of the basic but functional task system
### Changed
- Upgraded to latest `datafusion`

## [0.128.5] - 2023-06-13
### Added
- Task system prototyping (in-memory backend + GQL API)
### Changed
- More tracing instrumentation for Query service, and ObjectStore builders
### Fixed
- Caught root cause of platform's S3 data querying issues

## [0.128.0] - 2023-05-31
### Added
- New `kamu --trace` flag will record the execution of the program and open [Perfetto UI](https://perfetto.dev/) in a browser, allowing to easily analyze async code execution and task performance. Perfetto support is still in early stages and needs more work to correctly display the concurrent tasks.
- Added a few common command aliases: `ls -> list`, `rm -> delete`, `mv -> rename`

## [0.127.1] - 2023-05-29 (**BREAKING**)
### Fixed
- Handle "Interrupted system call" error when waiting for container to spawn.

## [0.127.0] - 2023-05-29 (**BREAKING**)
### Changed
-  Upgraded to new `spark` engine image that better follows the ODF spec regarding the timestamp formats. This may cause schema harmonization issues when querying the history of old datasets.
### Added
- Experimental support for new [`datafusion` engine](https://github.com/kamu-data/kamu-engine-datafusion) based on [Apache Arrow DataFusion](https://github.com/apache/arrow-datafusion). Although it's a batch-oriented engine it can provide a massive performance boost for simple filter/map operations. See the [updated documentation](https://docs.kamu.dev/cli/supported-engines/) for details and current limitations.

## [0.126.2] - 2023-05-26
### Fixed
- AWS S3 object store is getting proper credentials from already resolved AWS SDK cache

## [0.126.1] - 2023-05-26
### Fixed
- Silent reaction on missing AWS environment variables when constructing S3 object store

## [0.126.0] - 2023-05-26
### Changed
- Refactoring of query service to support S3-based dataset repositories

## [0.125.1] - 2023-05-22
### Fixed
- Container will be considered ready only when reaching `running` status, not `created`

## [0.125.0] - 2023-05-22
### Changed
- Refactoring of container process handling to unify termination and cleanup procedure
### Added
- Containerized ingest will display fetch progress
### Fixed
- Spinners displayed by `pull`/`push` commands sometimes were not animating or refreshing too frequently

## [0.124.1] - 2023-05-17
### Changed
- Smart transfer protocol: improved resilience to web-socket idle timeouts during long push flows

## [0.124.0] - 2023-05-14
### Changed
- Limiting use of `curl` dependency to FTP
- FTP client is now an optional feature. It's still enabled in release but off by default in dev to speed up builds.

## [0.123.1] - 2023-05-14
### Changed
- Build improvements
- Excluding most of `openssl` from the build
- Removed `--pull-test-images` flag from `kamu init` command in favor of pulling images directly during tests

## [0.123.0] - 2023-05-12
### Fixed
- Verification of data through reproducibility should ignore differences in data and checkpoint sizes

## [0.122.0] - 2023-05-11
### Fixed
- `kamu add` command no longer fails to deduplicate existing datasets
- Tracing spans in logs no longer interfere with one another in concurrent code
### Changed
- Improved dataset creation logic to make it more resilient to various failures
- Improved `kamu add` command error handling

## [0.121.1] - 2023-05-06
### Fixed
- Preserving previous watermark upon fetch step returning no data

## [0.121.0] - 2023-05-05 (**BREAKING**)
### Changed
- Deprecated `.kamu/datasets/<dataset>/cache` directory - a workspace upgrade will be required (see below)
- Support ingest source state per [ODF RFC-009](https://github.com/open-data-fabric/open-data-fabric/blob/master/rfcs/009-ingest-source-state.md)
- Introduced workspace-wide cache in `.kamu/cache`
- Introduced workspace versioning and upgrade procedure via `kamu system upgrade-workspace` command
- Upgraded to latest `datafusion` and `arrow`
### Added
- New `kamu system gc` command to run garbage collector (currently only cleans up cache)

## [0.120.1] - 2023-05-01
### Fixed
- Improved recovery after aborting smart protocol push/pull operations

## [0.120.0] - 2023-04-20
### Added
- Smart Transfer Protocol now supports pushing into local filesystem workspace repository.
  It can be activated via:
   `kamu push <dataset_name> --to odf+http://<server-address>:<port>/<dataset_name>`.
  I.e., run API server in one Kamu workspace directory, where you intend to push `my-dataset`to:
   `kamu system api-server --http-port=35433`
  and push from the Kamu workspace directory, where `my-dataset` is stored:
   `kamu push my-dataset --to odf+http://localhost::35433/my-dataset`
### Changed
- Upgraded to latest `datafusion` and `arrow`
- Updated to multi-tenant references and aliases in accordance with ODF spec
- New datasets no longer use staging area before `DatasetBuilder` finishes them

## [0.119.0] - 2023-04-10
### Added
- Smart Transfer Protocol: implemented Push flow for S3-based dataset repository only.
  Does not work with the local workspace yet.

## [0.118.0] - 2023-04-06
### Fixed
- Updated IPFS gateway status code handling after upstream fixes to correctly report "not found" status (#108)

## [0.117.0] - 2023-04-03
### Changed
- Revised workspace dependencies management:
  - Sharing single definition of common dependencies between modules
  - Using `cargo-deny` utility for dependencies linting
- Migrated to official S3 SDK (got rid of unmaintained `Rusoto` package)
- Moved developer's guide to this repository

## [0.116.0] - 2023-03-28
### Added
- Smart Transfer Protocol: implemented Pull flow based on web-sockets. It can be activated via:
   `kamu pull odf+http://<server-address>:<port>/<dataset_name>`.
  I.e., run API server in one Kamu workspace directory, where a `my-dataset` dataset is present:
   `kamu system api-server --http-port=35433`
  and pull from another Kamu workspace directory:
   `kamu pull odf+http://localhost::35433/my-dataset`
- S3-based dataset repository implementation
### Changed
- Improved status codes and error handling in API server's routes for Simple Transfer Protocol

## [0.115.0] - 2023-03-19
### Changed
- Updated to new `rustc`
- Updated to latest `datafusion` and `arrow`
- Improved release procedure

## [0.114.3] - 2023-03-18
### Changed
- Migrated engine images from Docker Hub to `ghcr.io`

## [0.114.2] - 2023-03-13
### Fixed
- Fixed JSON serialization of some datasets by enabling `chrono-tz` feature in `arrow` that became optional

## [0.114.1] - 2023-03-12
### Fixed
- `kamu pull` will not panic on root datasets that don't define a polling source and will consider them up-to-date

## [0.114.0] - 2023-03-12
### Added
- `kamu add` command now supports reading from STDIN

## [0.113.0] - 2023-03-11
### Changed
- Upgraded major dependencies

## [0.112.0] - 2023-02-19
### Added
- New GraphQL API for dataset creation and committing new blocks

## [0.111.0] - 2023-02-16
### Added
- GraphQL API exposes current vocabulary as a part of dataset's metadata

## [0.110.1] - 2023-02-10
### Fixed
- Fixed GraphQL API issues with TransformInput structures with the alias name that is different from dataset name

## [0.110.0] - 2023-02-09
### Changed
- Improved reaction of `kamu inspect schema` and `kamu tail` on datasets without schema yet
- GraphQL schema and corresponding schema/tail responses now assume there might not be a dataset schema yet
- Web-platform version upgraded after GraphQL API changes

## [0.109.0] - 2023-02-05
### Fixed
- Lineage and transform now respect names of datasets in the `SetTransform` metadata events, that may be different from names in a workspace

## [0.108.0] - 2023-01-30
### Fixed
- Upgrade to Flink engine prevents it from crashing on checkpoints over 5 MiB large

## [0.107.0] - 2023-01-25 (**BREAKING**)
### Changed
- Major upgrade of Apache Flink version
- No updates to existing datasets needed, but the verifiability of some datasets may be broken (since we don't yet implement engine versioning as per ODF spec)
### Added
- Flink now supports a much nicer temporal table join syntax:
  ```sql
  SELECT
    t.event_time,
    t.symbol,
    p.volume as volume,
    t.price as current_price,
    p.volume * t.price as current_value
  FROM tickers as t
  JOIN portfolio FOR SYSTEM_TIME AS OF t.event_time AS p
  WHERE t.symbol = p.symbol
  ```
- We recommend using `FOR SYSTEM_TIME AS OF` join syntax as replacement for old `LATERAL TABLE` joins
- Determinism of Flink computation should be improved

## [0.106.0] - 2023-01-19
### Changed
- Upgrade to stable version of `arrow-datafusion`

## [0.105.0] - 2023-01-13
### Fixed
- Upgraded `sparkmagic` dependency and removed hacks to make it work with latest `pandas`
- Returning `[]` instead of empty string for no data in GQL
### Changed
- Improved testing utilities
- Refactored commit procedure

## [0.104.0] - 2022-12-28
### Added
- Installer script that can be used via `curl -s "https://get.kamu.dev" | sh`
- Unified table output allowing commands like `kamu list` to output in `json` and other formats

## [0.103.0] - 2022-12-23
### Changed
- Major upgrade to latest versions of `flatbuffers`, `arrow`, `datafusion`, and many more dependencies

## [0.102.2] - 2022-12-08
### Change
- Fixed Web UI server code to match `axum-0.6.1`

## [0.102.1] - 2022-12-08
### Changed
- Dependencies upgrade
- Demo environment synchronized

## [0.102.0] - 2022-11-18
### Changed
- Upgraded embedded Web UI to the latest version

## [0.101.0] - 2022-11-17
### Added
- Made core images configurable for customization and ease of experimentation
### Changed
- Updated to latest Jupyter image and all other dependencies

## [0.100.2] - 2022-11-17
### Fixed
- CLI parser crash on `kamu repo alias add/delete` subcommand

## [0.100.1] - 2022-11-17
### Fixed
- CLI parser crash on `kamu sql server --livy` subcommand

## [0.100.0] - 2022-11-14
### Added
- More elaborate SQL error messages propagated from DataFusion via GraphQL API
### Changed
- Upgraded rust toolchain to fix `thiserror` issues. Backtrace feature is now considered stable
- Fixed issues with `ringbuf` library updates
- Updates related to breaking changes in `clap`
- Utilized value parsing capabilities from `clap` to simplify argument conversions
### Fixed
- Field 'total_count' in pagination views of GraphQL API should be mandatory

## [0.99.0] - 2022-10-01
### Added
- Support custom headers when fetching data from a URL (e.g. HTTP `Authorization` header)

## [0.98.0] - 2022-09-05
### Added
- Progress indication when syncing datasets to and from remote repositories
### Changed
- Upgraded to new `rust` toolchain and latest dependencies

## [0.97.1] - 2022-08-19
### Fixed
- Output truncation in `kamu config *` commands

## [0.97.0] - 2022-08-05 (**BREAKING**)
### Added
- Metadata blocks now contain sequence number (breaking format change!)
- Optimized sync operations for diverged datasets using sequence number in blocks
### Fixed
- Panic when pulling a non-existing dataset

## [0.96.0] - 2022-07-23
### Added
- Support for ingesting Parquet format, a new kind of ReadStep in ODF protocol

## [0.95.0] - 2022-07-15
### Added
- New `kamu reset` command that reverts the dataset back to the specified state
- New `kamu push --force` switch to overwrite diverged remote dataset with a local version
- New `kamu pull --force` switch to overwrite diverged local dataset with a remote version
### Fixed
- Improved the `kamu log` command's performance on datasets with high block counts and introduced a `--limit` parameter

## [0.94.0] - 2022-06-22
### Added
- `kamu list --wide` now shows the number of blocks and the current watermarks
- Iterating on Web3 demo

## [0.93.1] - 2022-06-17
### Fixed
- Fixed `completions` command that panicked after we upgraded to new `clap` version

## [0.93.0] - 2022-06-16
### Added
- By default, we will resolve IPNS DNSLink URLs (e.g. `ipns://dataset.example.org`) using DNS query instead of delegating to the gateway. This is helpful when some gateway does not support IPNS (e.g. Infura) and in general should be a little faster and provides more information for possible debugging

## [0.92.0] - 2022-06-08
### Added
- `kamu system ipfs add` command that adds dataset to IPFS and returns the CID - it can be used to skip slow and unreliable IPNS publishing
### Fixed
- Engine runtime error when it was incorrectly using a `.crc` file instead of a parquet data file

## [0.91.0] - 2022-06-05
### Changed
- Clean up cached data files upon successful commit to save disk space
- Push `cache` directory of datasets to remote repositories
  - This is a temporary measure to allow resuming heavy-weight ingest actions from checkpoints

## [0.90.0] - 2022-06-04
### Added
- Experimental support for templating of ingest URLs with environment variables:
```yaml
fetch:
  kind: url
  url: "https://example.org/api/?apikey=${{ env.EXAMPLE_ORG_API_KEY }}"
```
- Experimental support for containerized fetch steps:
```yaml
fetch:
  kind: container
  image: "ghcr.io/kamu-data/example:0.1.0"
  env:
    - name: SOME_API_KEY
```
### Changed
- Flag `kamu pull --force-uncacehable` was renamed to `--fetch-uncacheable`

## [0.89.0] - 2022-05-22
### Added
- When pushing to IPNS execute `ipfs name publish` even when data is up-to-date to extend the lifetime of the record.

## [0.88.0] - 2022-05-19
### Added
- Support pushing datasets to IPFS via IPNS URLs `kamu push <dataset> ipns://<key_id>`

## [0.87.0] - 2022-05-16 (**BREAKING**)
### Changed
- We got rid of `.kamu.local` volume directory in favor of keeping all dataset data under `.kamu/datasets/<name>` folders. This unifies the directory structure of the local workspace with how datasets are stored in remote repositories, and makes it easier to sync datasets to and from.
### Added
- Support for `ipns://` URLs in `kamu pull`

## [0.86.0] - 2022-05-16 (**BREAKING**)
### Changed
- Implements [ODF RFC-006](https://github.com/open-data-fabric/open-data-fabric/blob/master/rfcs/006-checkpoints-as-files.md) to store checkpoints as files and reference them using physical hashes
- Data files are now named and stored according to their physical hashes, as per ODF spec
- Above changes also affect the repository format
- Upgraded to `rustc-1.62.0` and latest dependencies
- Improved error handling and reporting
### Added
- Support for [ODF: Simple Transfer Protocol](https://github.com/open-data-fabric/open-data-fabric/blob/2e43c39a484309b2726a015dc3c10e4cfb9fd590/rfcs/007-simple-transfer-protocol.md) for syncing datasets to/from remotes
- Support for URL-based remote references, e.g. `kamu pull http://my.repo.org/some/dataset --as my.dataset`
  - URLs are also allowed for pull/push aliases
- Auto-deriving local names from remote reference, e.g. `kamu pull http://my.repo.org/some/dataset` will pull into `dataset`
- Support for IPFS source (via HTTP Gateway), e.g. `kamu pull ipfs://bafy...aabbcc/some/dataset`
  - IPFS gateway is configurable
  - To use your local IPFS daemon as gateway do `kamu config --user set protocol.ipfs.httpGateway "http://localhost:8080"`
### Fixed
- Truncation of `kamu.log` in visual mode

## [0.85.1] - 2022-04-09
### Fixed
- Don't panic in `kamu ui` when there is no default browser set

## [0.85.0] - 2022-04-09
### Changed
- Updated to latest ODF schemas
- Unpacked dataset descriptions in GQL
- Updated Web UI
- Extended GQL metadata block type with mock author information

## [0.84.1] - 2022-04-08
### Added
- Web UI embedding into macOS build

## [0.84.0] - 2022-04-08
### Added
- Early Web UI prototype is now available via `kamu ui` command

## [0.83.0] - 2022-03-30
### Added
- Using code generation for GQL wrappers around ODF types
- Extended GQL API with root source metadata

## [0.82.0] - 2022-03-22
### Added
- Added more libraries into Jupyter image (including `xarray`, `netcdf4`, and `hvplot`).
- Improved examples and demo environment.

## [0.81.1] - 2022-03-16
### Fixed
- Upgrading Spark engine that fixes merge strategies producing unnecessary updates.
- Fixed `filesGlob` entering infinite loop when last file does not result in a commit (no new data to ingest).

## [0.81.0] - 2022-02-19
### Changed
- GQL `tail` query will now return `DataQueryResult` containing schema information instead of raw `DataSlice`.

## [0.80.0] - 2022-02-19
### Added
- GQL API now supports executing arbitrary SQL queries (using `datafusion` engine).
### Changed
- Removed use of default values from GQL schema.
- Upgraded to latest `arrow` and `datafusion`.

## [0.79.0] - 2022-02-08
### Added
- `kamu inspect schema` now supports JSON output.
### Changed
- Upgraded to `datafusion` version 6.

## [0.78.2] - 2022-01-27
### Added
- Added `currentPage` field to the GQL pagination info.

## [0.78.1] - 2022-01-24
### Changed
- Upgraded to latest version of `dill` and other dependencies.

## [0.78.0] - 2022-01-17
### Added
- Evolving the GraphQL API to support multiple `MetadataEvent` types.

## [0.77.1] - 2022-01-17
### Fixed
- CORS policy was too strict not allowing any headers.
- Small CLI parsing tweaks.

## [0.77.0] - 2022-01-16
### Added
- New crate `kamu-adapter-graphql` provides GraphQL interface for ODF repositories.
- New command `kamu system api-server` runs HTTP + GraphQL server over current Kamu workspace with built-in GQL Playground UI.
- New command `kamu system api-server gql-query` executes single GraphQL query and writes JSON output to stdout.
- New command `kamu system api-server gql-schema` dumps GraphQL API schema to stdout.

## [0.76.0] - 2022-01-14
### Changed
- Maintenance release - no user-facing changes.
- Migrated from explicit threading to `tokio` async.
- Better separation of architectural layers.
- Improved error handling.

## [0.75.1] - 2022-01-05
### Fixed
- Added more validation on events that appear in `DatasetSnapshot`s.
- Fix flag completion after `clap` crate upgrade.

## [0.75.0] - 2022-01-04 (**BREAKING**)
### Changed
- Implements [ODF RFC-004](https://github.com/open-data-fabric/open-data-fabric/blob/master/rfcs/004-metadata-extensibility.md).
- Workspaces will need to be re-created. This is the last major metadata format change - we will be working on stabilizing metadata now.
- Some manifest formats have changed and will need to be updated.
  - `DatasetSnapshot` needs to specify `kind` field (`root` or `derivative`)
  - `DatasetSnapshot.source` was replaced with `metadata` which is an array of metadata events

## [0.74.0] - 2021-12-28 (**BREAKING**)
### Changed
- Implements [ODF RFC-003](https://github.com/open-data-fabric/open-data-fabric/blob/master/rfcs/003-content-addressability.md).
- Workspaces will need to be re-created. Sorry again!
- Some manifest formats have changed and will need to be updated.
  - `Manifest.apiVersion` renamed to `version`
  - `DatasetSnapshot.id` renamed to `name`
  - `DatasetSourceDerivative.inputs` should now specify `id` (optional) and `name` (required)
  - `TemporalTable.id` renamed to `name`
- Datasets now have a globally unique identity.
  - IDs can be viewed using `kamu log -w`
- Metadata format switched to a much faster and compact `flatbuffers`.
  - You can still inspect it as YAML using `kamu log --output-format yaml`

## [0.73.0] - 2021-12-11 (**BREAKING**)
### Changed
- Implements [ODF RFC-002](https://github.com/open-data-fabric/open-data-fabric/blob/master/rfcs/002-logical-data-hashes.md).
- Engines are no longer responsible for data hashing - a stable hash algorithm is implemented in `kamu`
- Pending data part files and checkpoints will be stored in `cache` directory along with other ingest artifacts
### Added
- A fully working implementation of data integrity checks
- `kamu verify` command now accepts `--integrity` flag to only check data hashes without replaying transformations

## [0.72.0] - 2021-12-07 (**BREAKING**)
### Changed
- Implements [ODF RFC-001](https://github.com/open-data-fabric/open-data-fabric/blob/master/rfcs/001-record-offsets.md) that adds record offset system column.

## [0.71.0] - 2021-11-29
### Changed
- Made engine timeouts configurable
- Better error logging
- Upgrade `rustc` and dependencies

## [0.70.0] - 2021-11-07
### Changed
- Upgraded to latest `rustc`
- Upgraded to latest dependencies

## [0.69.0] - 2021-10-25
### Added
- The `verify` command now accepts root datasets and in future will perform data integrity check
### Fixed
- The `up-to-date` status reporting when pulling derivative datasets

## [0.68.0] - 2021-10-16
### Fixed
- `tail` command will truncate cells that are too long and mask binary types for human-friendly output
- Fetch overrides will no longer interfere with regular caching

## [0.67.0] - 2021-10-02
### Added
- Engine provisioning now support concurrency limit (via `engine.maxConcurrency` config option)
### Fixed
- When running in host networking mode (e.g. in container) the engine concurrency will be set to `1` to prevent engine instances from interfering with one another

## [0.66.0] - 2021-10-01
### Changed
- Major logging system improvements (switched from `slog` to `tracing`)

## [0.65.2] - 2021-09-29
### Fixed
- SQL shell does not use temp directory for shell init script to avoid extra mounts

## [0.65.1] - 2021-09-29
### Fixed
- Ingest errors will be correctly reported under `podman` where exit code was taking precedence over error specified in the engine response file

## [0.65.0] - 2021-09-29
### Changed
- Coordinator now communicates with engines via `gRPC` protocol as specified by ODF spec
- Above lets us display readable errors to the user without them needing to dig through log files

## [0.64.0] - 2021-09-11
### Changed
- Switched to BSL code license. See [License FAQ](docs/license_faq.md) for more information about this change.

## [0.63.0] - 2021-09-03
### Fixed
- Data exchange with the engines not uses `.kamu/run` directory, so on systems that run Docker in VMs (Linux, Windows) it's no longer necessary to add extra mounts for the temp directories

## [0.62.2] - 2021-08-30
### Fixed
- Adding few workarounds around bugs in Arrow / DataFusion related to working with DECIMAL and TIMESTAMP types

## [0.62.1] - 2021-08-28
### Fixed
- Allowing Flink engine to run under host network namespace, for the "podman-in-docker" scenario

## [0.62.0] - 2021-08-26
### Changed
- Some internal improvements

## [0.61.1] - 2021-08-25
### Added
- Some internal convenience commands for image manipulation

## [0.61.0] - 2021-08-25
### Added
- New `kamu inspect schema` command that can display the DDL-style schema and the underlying physical Parquet schema of a dataset

## [0.60.0] - 2021-08-24
### Added
- New `kamu tail` command allows to inspect last few records in a dataset
- The `kamu sql` command now supports experimental [DataFusion](https://github.com/apache/arrow-datafusion) engine that can execute SQL queries extremely fast. It doesn't have a shell yet so can only be used in `--command` mode, but we will be expanding its use in the future.

## [0.59.0] - 2021-08-18
### Added
- Ability to delete datasets in remote repositories via `kamu delete` command

## [0.58.1] - 2021-08-17
### Fixed
- Upgraded Spark engine brings better error handling for invalid event times

## [0.58.0] - 2021-08-17
### Added
- New `kamu search` command allows listing and searching for datasets in remote repositories

## [0.57.0] - 2021-08-16
### Added
- `kamu inspect lineage` now provides HTML output and can show lineage graph in a browser

## [0.56.0] - 2021-08-16
### Changed
- Upgrade to latest Spark and Livy
- Fixes some issues with geometry types in notebooks and SQL shell

## [0.55.0] - 2021-08-15
### Added
- New `kamu inspect query` command for derivative transform audit
- `kamu log` now supports Yaml output and filtering

## [0.54.0] - 2021-08-15
### Added
- New `kamu inspect lineage` command that shows dependency tree of a dataset
### Changed
- The `kamu list depgraph` command was removed in favor of a specialized lineage output type: `kamu inspect lineage --all -o dot`

## [0.53.0] - 2021-08-13
### Fixed
- Upgrading Spark engine with a workaround for upstream bug in Shapefile import
- Engine image pulling status freezes

## [0.52.0] - 2021-08-13
### Added
- New `kamu verify` command that can attest that data in the dataset matches what's declared in metadata
### Fixed
- Spark engines will not produce an empty block when there were no changes to data

## [0.51.0] - 2021-08-08
### Added
- `kamu pull` now supports `--fetch` argument that lets you override where data is ingested from, essentially allowing to push data into a dataset in addition to pulling from the source

## [0.50.0] - 2021-08-05
### Changed
- Renamed `remote` to `repo` / `repository` to be consistent with ODF spec

## [0.49.0] - 2021-08-05
### Added
- Datasets can now be associated with remote repositories for ease of pulling and pushing
- `push` and `pull` commands now allow renaming the remote or local datasets
### Fixed
- Improved error reporting of invalid remote credentials
- Ingest will not create a new block if neither data now watermark had changed

## [0.48.2] - 2021-07-31
### Fixed
- Dependency error in `remote` commands
- Remove incorrect `.gitignore` file generation

## [0.48.1] - 2021-07-26
### Fixed
- `sql` command failing on OSX

## [0.48.0] - 2021-07-23
### Added
- Terminal pagination in `log` command

## [0.47.0] - 2021-07-12
### Fixed
- Upgrading to newer Jupyter and Sparkmagic (fixes some issues in notebooks)
- Better error handling
### Added
- Environment variable completions

## [0.46.0] - 2021-07-11
### Changed
- Multiple internal improvements
- Support for host networking with `podman`
- Support for running standalone Livy for using `kamu` under JupyterHub

## [0.45.0] - 2021-06-26
### Fixed
- Updated Spark engine version to fix networking issue under `podman`
- Updated `rustc` and dependencies

## [0.44.0] - 2021-06-11
### Fixed
- Support for Zip files that cannot be decoded in a streaming fashion.
- Dependency upgrades.

## [0.43.1] - 2021-06-06
### Fixed
- Increased socket check timeout to prevent `kamu sql` trying to connect before Spark server is fully up.

## [0.43.0] - 2021-06-06
### Added
- New `kamu config` command group provides `git`-like configuration.
- Experimental support for `podman` container runtime - a daemon-less and root-less alternative to `docker` that fixes the permission escalation problem. To give it a try run `kamu config set --user engine.runtime podman`.
### Fixed
- The `kamu notebook` command no longer fails if `kamu` network in `docker` was not cleaned up.

## [0.42.0] - 2021-06-05
### Changed
- Upgraded Flink engine to latest `v1.13.1`
- Improved empty data block handling in metadata
- Improved some CLI output format

## [0.41.0] - 2021-05-08
### Added
- `zsh` completions support (via `bashcompinit`)
### Fixed
- Improved error handling of pipe preprocessing commands
### Changed
- Replaced `io.exchangeratesapi.daily.usd-cad` dataset in examples with `ca.bankofcanada.exchange-rates.daily` as it became for-profit.

## [0.40.1] - 2021-05-02
### Fixed
- Improved error handling when `kamu sql` is run in an empty workspace
### Changed
- Upgraded to latest dependencies

## [0.40.0] - 2021-04-29
### Added
- Implemented `sql server` command - now it's possible to run Thrift server on a specific address/port and connect to it remotely.

## [0.39.0] - 2021-04-25
### Added
- Added `--replace` flag to the `add` command allowing to delete and re-add a dataset in a single step.

## [0.38.3] - 2021-04-23
### Fixed
- An error in the `sql` command help message
- Release binaries will now be packaged as `kamu`, not `kamu-cli`

## [0.38.2] - 2021-04-18
### Added
- Detailed help and examples to all CLI commands
- Dependency bump

## [0.38.1] - 2021-04-08
### Changed
- Bumped Spark engine version

## [0.38.0] - 2021-03-28 (**BREAKING**)
### Changed
- Maintenance release
- Upgraded to latest rust toolchain and dependencies
- Updated `flatbuffers` version that includes support for optional fields - this changes binary layout making this new version incompatible with metadata generated by the previous ones
### Fixed
- Uncacheable message will no longer obscure the commit message

## [0.37.0] - 2020-12-30 (**BREAKING**)
### Changed
- Metadata restructuring means you'll need to re-create your datasets
- Data files as well as checkpoints are now named with the hash of the block they are associated with
- Protocol between coordinator and engines was modified to pass data files (in the right order) as well as checkpoints explicitly
- Intermediate checkpoints are now preserved (for faster validation and resets)
- Vocabulary has been incorporated into the metadata block (ODF `0.17.0`)
- Lazily computing dataset summaries
- Upgraded dependencies
- Happy New Year!

## [0.36.0] - 2020-11-16
### Changed
- Engine errors will not list all relevant log files
- UI improvements

## [0.35.0] - 2020-11-14
### Added
- Initial support for `S3` as a remote backend

## [0.34.0] - 2020-11-09
### Added
- Initial version of `remote` management
- Initial version of `push` / `pull` commands working with `remote`
- Local file system `remote` backend implementation

## [0.33.0] - 2020-11-01
### Changed
- Upgraded the Spark engine to Spark 3.0

## [0.32.0] - 2020-10-31
### Added
- Support for `flatbuffers` metadata encoding.
- Using `flatbuffers` format for achieving true stable hashes of metadata.
- Aligned metadata with ODF `v0.16.0`.

## [0.31.0] - 2020-10-08
### Added
- `pull` command now supports `--force-uncacheable` flag for refreshing uncacheable datasets.

## [0.30.1] - 2020-09-07
### Fixed
- Add back `.gitignore` file when creating local volume dir.

## [0.30.0] - 2020-09-05
### Changed
- This version is a complete re-write of the application from **Scala** into
  **Rust**. It is mostly on par with the functionality of the previous version
  but has many improvements. Most notably, all interactions not involving
  engines (which are still heavy and run in `docker`) are blazing fast.

## [0.23.0] - 2020-08-22
### Changed
- Updated to latest ODF schema

## [0.22.0] - 2020-07-15
### Added
- `#26`: Follow redirects when fetching data from URL
### Changed
- Follow ODF spec on metadata `refs`

## [0.21.0] - 2020-07-12
### Fixed
- Encoding issue in `DatasetSummary` manifest
### Changed
- Upgraded to use ODF resources

## [0.20.0] - 2020-06-30
### Added
- Windows is somewhat supported now

## [0.19.0] - 2020-06-28
### Changed
- Improving Windows support by removing Hadoop FS dependencies

## [0.18.2] - 2020-06-26
### Changed
- Upgraded Flink engine to `0.3.3`

## [0.18.1] - 2020-06-25
### Changed
- Upgraded Flink engine to `0.3.0`

## [0.18.0] - 2020-06-23
### Added
- Watermarking support

## [0.17.0] - 2020-06-14
### Added
- Added support for [Apache Flink](https://github.com/kamu-data/kamu-engine-flink) engine!

## [0.16.0] - 2020-05-25
### Changed
- Improve sort order of glob-based file sources
- Spark engine will persist events ordered by event time

## [0.15.0] - 2020-05-09
### Added
- `purge` command now supports `--recursive` flag
- Internal improvements and refactoring

## [0.14.0] - 2020-05-03
### Changed
- Consolidating more logic into `engine.spark`

## [0.13.0] - 2020-05-02
### Added
- New `log` command
### Changed
- Use `SHA-256` for dataset and metadata hashing
- The concept of `volume` was converted into `remote`
- Metadata refactoring to isolate engine-specific query parameters
- Metadata refactoring of root/derivative sources
- Moved most ingest logic into coordinator
- Moved transform batching logic into coordinator

## [0.12.1] - 2020-03-22
### Fixed
- Snapshot merge strategy was completely broken

## [0.12.0] - 2020-03-21
### Changed
- Use dataset caching for faster hash computation

## [0.11.0] - 2020-03-08
### Added
- Human-readable formatting support (e.g. in `list` command)

## [0.10.1] - 2020-03-08
### Fixed
- Some issues with `list` and `add` commands

## [0.10.0] - 2020-03-08
### Added
- `list` command now shows data size, number of records, and last pulled time
- `add` command now accounts for dataset dependency order

## [0.9.0] - 2020-03-08
### Changed
- Using new metadata chain prototype!

## [0.8.0] - 2020-01-12
### Added
- Experimental support for remote S3 volumes

## [0.7.1] - 2019-12-29
### Changed
- Bumped ingest version

## [0.7.0] - 2019-12-29
### Changed
- Using snake_case dataset vocabulary

## [0.6.0] - 2019-12-15
### Added
- Richer set of CSV reader options
### Fixed
- Recursive pull concurrency issues

## [0.5.0] - 2019-12-09
### Added
- New `fetchFilesGlob` data source that can load multiple data files at once
- Event time is now a core part of the datasets
### Fixed
- Snapshot merge strategy de-duplicates input rows now

## [0.4.0] - 2019-11-24
### Added
- Basic SQL templating feature
### Fixed
- The `purge` command will no longer delete the dateset

## [0.3.0] - 2019-11-21
### Added
- Command to generate `bash` completions
- Keeping a CHANGELOG<|MERGE_RESOLUTION|>--- conflicted
+++ resolved
@@ -11,7 +11,6 @@
 - Fixed
 -->
 
-<<<<<<< HEAD
 ## [Molecule-specific]
 ### Added
 - GQL: `BigInt` scalar
@@ -20,10 +19,7 @@
 - Allow `molecule` and `molecule.dev` accounts separation
 - GQL: `MoleculeMut::create_project()`: generate lowercase project account name.
 
-## [Unreleased]
-=======
 ## [0.254.0] - 2025-12-05
->>>>>>> 0318c988
 ### Added
 - GQL: `set_trigger` allows to schedule `HARD_COMPACTION` flows
 - `odf::DataSchema` now supports a `diff()` method that allows detailed comparisons between two schemas
