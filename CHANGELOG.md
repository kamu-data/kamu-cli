--- conflicted
+++ resolved
@@ -11,7 +11,6 @@
 - Fixed
 -->
 
-<<<<<<< HEAD
 ## [Unreleased]
 ### Added
 - GQL: `BigInt` scalar
@@ -21,7 +20,7 @@
 - Collection datasets will ignore add and move operations that don't change the entry path, ref, or extra attributes and return `CollectionUpdateUpToDate`
 - GQL: `Search::query()`: case insensitive search.
 - GQL: `MoleculeMut::create_project()`: generate lowercase project account name.
-=======
+
 ## [0.248.0] - 2025-09-09
 ### Added
 - Introducing ODF Schema per [ODF RFC-016](https://github.com/open-data-fabric/open-data-fabric/blob/master/rfcs/016-odf-schema.md)
@@ -141,7 +140,6 @@
 - Refactoring: simplified structure of webhooks domain:
   - `WebhookEvent` entity flattened into `WebhookDelivery`, since it can no longer be reused for multiple subscriptions
   - Fixed handling removal of webhook subscription while flows are pending.
->>>>>>> 3b3a3602
 
 ## [0.245.5] - 2025-08-15
 ### Fixed
