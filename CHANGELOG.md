# Changelog
All notable changes to this project will be documented in this file.

The format is based on [Keep a Changelog](https://keepachangelog.com/en/1.0.0/),
and this project adheres to [Semantic Versioning](https://semver.org/spec/v2.0.0.html).

<!--
Recommendation: for ease of reading, use the following order:
- Added
- Changed
- Fixed
-->

<<<<<<< HEAD
## [Unreleased]
### Changed
- Private Datasets:
  - OSO: using user actors / dateset resources that come from the database
    - Thus, any access check relies on real entities
  - GQL, added `Dataset.visibility()` to get the current visibility value
  - GQL, added `DatasetMut.setVisibility()` to be able to change the dataset visibility after it has been created
  - Deletion of previously created (and unused) ReBAC-properties and reindexing
  - OSO: updating the schema to use identifiers instead of names
  - OSO: added resource storage for access speed
  - E2E: Using the correct account in multi-tenant mode
    - And also the possibility of set it up
  - `DatasetOwnershipService`: moved to the `kamu-dataset` crate area & implemented via `DatasetEntryServiceImpl`
  - GQL, `DatasetMetadata.currentUpstreamDependencies`: indication if datasets not found/not accessed
  - GQL, `DatasetMetadata.currentDownstreamDependencies`: exclude datasets that cannot be accessed
  - E2E: added the ability to create an account using CLI
=======
## [0.217.3] - 2025-01-14
### Fixed
- Fix crash on resolving dataset by non existing account
- Minor improvements in event sourcing aggregation
>>>>>>> 05bc9fe8

## [0.217.2] - 2025-01-10
### Changed
- Updated to latest `datafusion` and `alloy` dependencies
- Performance improvements with batch loading of event sourcing aggregates

## [0.217.1] - 2025-01-09
### Changed
- Extended database config options with next fields: `maxConnections`, `maxLifeTimeSecs` and `acquireTimeoutSecs`

## [0.217.0] - 2025-01-08
### Changed
- GraphQL: flows are listed ordered by status and last event time
- Merged two methods(`saveEnvVariable` and `modifyEnvVariable`) from `DatasetEnvVarsMut` info one `upsertEnvVariable`
### Fixed
- GQL api flows queries now fetch dataset polling source only once per dataset(and only if Ingest flow type is here)
- Flow trigger status now become disable on flow fail

## [0.216.0] - 2024-12-30
### Changed
- Flight SQL protocol now supports anonymous and bearer token authentication
- The `kamu notebook` command now defaults to `DataFusion` engine for speed, but you can switch to Spark with `--engine spark` argument
- The `kamu notebook` command uses new image based on latest Jupyter and new [`kamu-client-python`](https://github.com/kamu-data/kamu-client-python) library
- The `kamu sql server` command now defaults to `DataFusion` engine with interface changed to use `--engine datafusion/spark`, removing the `--flight-sql` flag
- Examples in `examples/flightsql/python` were updated to new auth and showcasing `kamu` Python library
- Most notebooks in `examples/` directory are using `kamu` Python library with `DataFusion` engine, with Spark still in use for GIS extensions

## [0.215.1] - 2024-12-30
### Fixed
- GraphQL: in a multi-tenant workspace, `datasets.createEmpty` and `datasets.createFromSnapshot` mutations now return dataset aliases prefixed with account name.
- Fix DB transaction error in `/verify` REST endpoint (cherry-picked from `0.214.1`)

## [0.215.0] - 2024-12-27
### Added
- New entity `FlowTrigger` which is now responsible for flow activation and schedules
### Changed
- `DatasetFlowConfigsMut` now has only one method `setConfig` for all types of configurations

## [0.214.0] - 2024-12-23
### Added
- New `kamu system decode` command that can decode an arbitrary block file for debugging
- `export` command for bulk data exporting
### Changed
- `sql` command now allows to export query command results to file(s)
- FlightSQL session state management improvements

## [0.213.1] - 2024-12-18
### Fixed
- Removed all occurrences of `DataWriterMetadataState` from telemetry spans (too much pressure)

## [0.213.0] - 2024-12-18
### Added
- kamu-adapter-graphql: added macros (`from_catalog_n!()` & `unsafe_from_catalog_n!()`)
   that simplify the extraction of components from the DI catalog
- database-common: the logic for pagination of data processing is generalized in `EntityPageStreamer`
### Changed
- Speed up project build time by removing unused dependencies which were not detected by automated tools
- Extracted "planner" and "executor" for compacting, reset, set watermark, push ingest, partially polling ingest.
- Renamed long-running "executors" to "agents".
- Introduced `MetadataQueryService` to absorb simple queries that do not have to be defined at the level of metadata chian from the interface point of view.
### Fixed
- `DatasetEnvVar` entity now deletes during deleting `DatasetEntry` entity

## [0.212.0] - 2024-12-11
### Changed
- Upgraded to `datafusion v43`
### Fixed
- Ingest was sometimes producing Parquet files with non-sequential `offset` column which violated the ODF spec

## [0.211.0] - 2024-12-02
### Changed
- Dataset dependency graph is now backed with a database, removing need in dependency scanning at startup.

## [0.210.0] - 2024-11-28
### Added
- Console warning when deleting datasets which are out of sync with their push remotes
### Changed
- Separated Web UI runtime and UI configuration flags. UI configuration is now provided by API server too.
### Fixed
- Typo in feature flags (enableDatasetEnvVarsManagement)
                                                  ^

## [0.209.0] - 2024-11-25
### Changed
- Improved OpenAPI integration
- Replaced Swagger with Scalar for presenting OpenAPI spec
### Fixed
- `EXECUTE_TRANSFORM` flows now respect last success run time during config enabling and api-server restarting
- `kamu login`: add repo with `odf+` schema protocol

## [0.208.1] - 2024-11-22
### Fixed
- `kamu-base-with-data-mt` image building

## [0.208.0] - 2024-11-21
### Added
Introduced `DatasetRegistry` abstraction, encapsulating listing and resolution of datasets:
- Registry is backed by database-stored dataset entries, which are automatically maintained
- Scope for `DatasetRepository` is now limited to support `DatasetRegistry` and in-memory dataset dependency graph
- New concept of `ResolvedDataset`: a wrapper around `Arc<dyn Dataset>`, aware of dataset identity
- `DatasetRegistryRepoBridge` utility connects both abstractions in a simple way for testing needs
- Query and Dataset Search functions now consider only the datasets accessible for current user
- Core services now explicitly separate planning (transactional) and execution (non-transactional) processing phases
- Similar decomposition introduced in task system execution logic
- Revised implementation of core commands and services: `pull`, `push`, `reset`, `verify`, `compact`, setting watermark
- More parallelism from `pull` command, allowing to mix ingest/sync/transform operations of the same depth level
- Optimized `pull` flow, when a single non-recursive dataset is sent for processing
- Batched form for dataset authorization checks
- Ensuring correct transactionality for dataset lookup and authorization checks all over the code base
- Passing multi/single tenancy as an enum configuration instead of boolean
- Renamed outbox "durability" term to "delivery mechanism" to clarify the design intent
- Greatly reduced complexity and code duplication of many use case and service tests with `oop` macro for inheritance of harnesses

## [0.207.3] - 2024-11-21
### Changed
- Add version for `OutboxMessage` structure to prevent startup failures after breaking changes

## [0.207.2] - 2024-11-15
### Fixed
- E2E: revision of st/mt tests:
  - In cases where temporary workspaces are created,
     test variants for both single-tenant and multi-tenant have been added
  - New combinations activated
  - Certain duplicate tests have been removed
  - Some of the tests related to `kamu pull` only have been moved to the appropriate module
  - Activated missing tests for databases
- `kamu push`: crash in multi-tenant mode

## [0.207.1] - 2024-11-14
### Fixed
- `kamu pull`: crash in multi-tenant mode

## [0.207.0] - 2024-11-11
### Added
- E2E: reinforce test coverage
  - Covered all flow scenarios
  - Covered hot REST API endpoints
  - Reconfiguring test groups for a small speedup (10%)
  - Directory structure grooming
  - `KamuApiServerClientExt`: method grouping
- Dataset definition: added possibility to set defaults in templates:
  ```yaml
  fetch:
    kind: Container
    image: "ghcr.io/kamu-data/fetch-com.defillama:0.1.5"
    args:
      - --request-interval
      - '${{ env.request_interval || 2 }}'
  ```
### Changed
- HTTP API errors will now come in JSON format instead of plain text, for example:
  ```json
  { "message": "Incompatible client version" }
  ```
- GQL: The `DataQueryResultSuccess` type is extended to the optional `datasets` field,
   which contains information about the datasets participating in the query. Affected API:
  - `GQL DataQueries`: the field will be filled
  - `GQL DatasetData`: field will be empty because we already know which dataset is involved
### Fixed
- `kamu add` correctly handles snapshots with circular dependencies
- `kamu push` shows a human-readable error when trying to push to the non-existing repository
- Jupyter repository block documentation misleading

## [0.206.5] - 2024-10-29
### Changed
- Allow anonymous access to the content of recently uploaded files
- Updated to `arrow 53.2`, `datafusion 42.1`, `tower 0.6`, `opentelemetry 27` + minor updates

## [0.206.4] - 2024-10-28
### Fixed
- `kamu push` correctly handle `odf+` format repositories

## [0.206.3] - 2024-10-28
### Fixed
- Improved telemetry for dataset entry indexing process
- Corrected recent migration related to outbox consumptions of old dataset events

## [0.206.2] - 2024-10-26
### Changed
- GraphQL: Removed deprecated `JSON_LD` in favor of `ND_JSON` in `DataBatchFormat`
- GraphQL: In `DataBatchFormat` introduced `JSON_AOS` format to replace the now deprecated `JSON` in effort to harmonize format names with REST API
### Fixed
- GraphQL: Fixed invalid JSON encoding in `PARQUET_JSON` schema format when column names contain special characters (#746)

## [0.206.1] - 2024-10-24
### Changed
- `kamu repo list`: supports all types of output
- Tests: `sqlx + nextest` combination has been stabilized
- `DatasetEntryIndexer`: guarantee startup after `OutboxExecutor` for a more predictable initialization
  - Add `DatasetEntry`'is re-indexing migration
### Fixed
- `kamu push`: show correct error if server failed to store data

## [0.206.0] - 2024-10-22
### Added
- Introduced OpenAPI spec generation
  - `/openapi.json` endpoint now returns the generated spec
  - `/swagger` endpoint serves an embedded Swagger UI for viewing the spec directly in the running server
  - OpenAPI schema is available in the repo `resources/openapi.json` beside its multi-tenant version
- Added and expanded many E2E tests, improved test stability
- Added endpoint to read a recently uploaded file (`GET /platform/file/upload/{upload_token}`)
### Changed
- Removed support for deprecated V1 `/query` endpoint format
- The `/tail` endpoint was updated to better match V2 `/query` endpoint
### Fixed
- `kamu add`: fixed behavior when using `--stdin` and `--name` arguments

## [0.205.0] - 2024-10-15
### Changed
- `kamu push <dataset>` command now can be called without `--to` reference and Alias or Remote dataset repository will be used as destination
- `kamu login` command now will store repository to Repository registry. Name can be provided with `--repo-name` flag and to skip creating repo can be used `--skip-add-repo` flag

## [0.204.5] - 2024-10-08
### Added
- Postgres implementation for dataset entry and account Re-BAC repositories
### Changed
- `kamu repo alias list`: added JSON output alongside with other formats mentioned in the command's help
- Private Datasets, `DatasetEntry` integration that will allow us to build dataset indexing
  - Added `DatasetEntryService` for message processing
  - Added `DatasetEntryIndexer` for one-shot indexing
  - Extend `DatasetLifecycleMessageCreated` with `dataset_name` field
  - Introducing `DatasetLifecycleMessageRenamed`
- Simplified error handling code in repositories
- Hidden part of the test code behind the feature gate
- Updated our crate dependencies so they can be built in isolation
### Fixed
- `--yes / -y` flag: fixed when working from a TTY
- CI: Fixes `kamu-base-with-data-mt` image builds

## [0.204.4] - 2024-09-30
### Changed
- CLI command tweaks:
  - Make `--yes / -y` flag global
  - Add confirmation step to `system compact` command
  - Add support for patterns to `system compact` to process multiple datasets at once
  - Fixed argument parsing error in `kamu system compact` command
- Simplified organization of startup initialization code over different components
### Fixed
- Broken catalog issue for server and transactional modes
  - Added several E2E tests (happy paths) covering the Flows tab in the UI
- Corrected behavior of `MySqlAccountRepository::get_accounts_by_ids()`, for the case of empty IDs collection

## [0.204.3] - 2024-09-26
### Fixed
- Dataset creation with unique alias but with existing id for FS dataset storage mode
- `kamu init`: fixed regression in case of using `exists_ok` flag... finally

## [0.204.2] - 2024-09-26
### Fixed
- `kamu init`: fixed regression in case of using `exists_ok` flag

## [0.204.1] - 2024-09-25
### Fixed
- Fixed build regression, in case `web-ui` feature flag is used

## [0.204.0] - 2024-09-25
### Changed
- If not explicitly configured, a SQLite database is used for a multi-tenant workspace
- If a SQLite database is used, built-in migrations are automatically applied
- Start processing added Outbox messages after successful command execution
- DI: `ServerCatalog` added, to split dependencies

## [0.203.1] - 2024-09-24
### Added
- Added database migration & scripting to create an application user with restricted permissions
- `kamu delete` command will respect dependency graph ordering allowing to delete multiple datasets without encountering dangling reference

## [0.203.0] - 2024-09-22
### Added
- Support `List` and `Struct` arrow types in `json` and `json-aoa` encodings

## [0.202.1] - 2024-09-20
### Fixed
- Open Telemetry integration fixes

## [0.202.0] - 2024-09-20
### Changed
- Major dependency upgrades:
  - DataFusion 42
  - HTTP stack v.1
  - Axum 0.7
  - latest AWS SDK
  - latest versions of all remaining libs we depend on
- Outbox refactoring towards true parallelism via Tokio spaned tasks instead of futures
### Fixed
- Failed flows should still propagate `finishedAt` time
- Eliminate `span.enter`, replaced with instrument everywhere

## [0.201.0] - 2024-09-18
### Added
- REST API: New `/verify` endpoint allows verification of query commitment as per [documentation](https://docs.kamu.dev/node/commitments/#dispute-resolution) (#831)
### Changed
- Outbox main loop was revised to minimize the number of transactions:
    - split outbox into planner and consumption jobs components
    - planner analyzes current state and loads bunch of unprocessed messages within a 1 transaction only
    - consumption jobs invoke consumers and detect their failures
- Detecting concurrent modifications in flow and task event stores
- Improved and cleaned handling of flow abortions at different stages of processing
- Revised implementation of flow scheduling to avoid in-memory time wheel:
    - recording `FlowEventScheduledForActivation` event (previously, placement moment into the time wheel)
    - replaced binary heap based time wheel operations with event store queries
    - Postgres/SQLite event stores additionally track activation time for the waiting flows
    - in-memory event store keeps prepared map-based lookup structures for activation time

## [0.200.0] - 2024-09-13
### Added
- Added first integration of Prometheus metrics starting with Outbox
- Added `--metrics` CLI flag that will dump metrics into a file after command execution
### Changed
- Telemetry improvements:
   - Improved data collected around transactional code
   - Revised associating span objects with large JSON structures such as messages
   - Suppressed several noisy, but not very useful events
- Improved Outbox stability when message consumers fail
- Similarly, Task Executor keeps executing next tasks in case running a task results in an internal error

## [0.199.3] - 2024-09-11
### Fixed
- Associating correct input dataset that was hard compacted with the error during transformation of derived dataset

## [0.199.2] - 2024-09-09
### Added
- REST API: The `/query` endpoint now supports response proofs via reproducibility and signing (#816)
- REST API: New `/{dataset}/metadata` endpoint for retrieving schema, description, attachments etc. (#816)
### Fixed
- Fixed unguaranteed ordering of events when restoring event sourcing aggregates
- Enqueuing and cancelling future flows should be done with transactions taken into account (via Outbox)

## [0.199.1] - 2024-09-06
### Fixed
- Fixed crash when a derived dataset is manually forced to update while an existing flow
  for this dataset is already waiting for a batching condition

## [0.199.0] - 2024-09-06
### Added
- Persistency has been enabled for Task and Flow domains.
  Both `TaskExecutor` and `FlowExecutor` now fully support transactional processing mode,
  and save state in Postgres or Sqlite database.
- Tasks now support attaching metadata properties. Storing task->flow association as this type of metadata.
- Flows and Tasks now properly recover the unfinished requests after server restart
### Changed
- Simplified database schema for flow configurations and minimized number of migrations
   (breaking change of the database schema)
- Introduced `pre_run()` phase in flow executor, task executor & outbox processor to avoid startup races
- Explicit in-memory task queue has been eliminated and replaced with event store queries
- Get Data Panel: use SmTP for pull & push links
- GQL api method `setConfigCompaction` allows to set `metadataOnly` configuration for both root and derived datasets
- GQL api `triggerFlow` allows to trigger `HARD_COMPACTION` flow in `metadataOnly` mode for both root and derived datasets

## [0.198.2] - 2024-08-30
### Added
- Container sources allow string interpolation in env vars and command
- Private Datasets, changes related to Smart Transfer Protocol:
  - `kamu push`: added `--visibility private|public` argument to specify the created dataset visibility
  - Send the visibility attribute in the initial request of the push flow
### Changed
- Schema propagation improvements:
  - Dataset schema will be defined upon first ingest, even if no records were returned by the source
  - Schema will also be defined for derivative datasets even if no records produced by the transformation
  - Above ensures that datasets that for a long time don't produce any data will not block data pipelines
- Smart Transfer Protocol:
  - Use `CreateDatasetUseCase` in case of creation at the time of the dataset pulling
  - Now requires the `x-odf-smtp-version` header, which is used to compare client and server versions to prevent issues with outdated clients

## [0.198.1] - 2024-08-28
### Added
- Private Datasets, ReBAC integration:
  - ReBAC properties update based on `DatasetLifecycleMessage`'s:
  - `kamu add`: added hidden `--visibility private|public` argument, assumed to be used in multi-tenant case
  - GQL: `DatasetsMut`:
    - `createEmpty()`: added optional `datasetVisibility` argument
    - `createFromSnapshot()`: added optional `datasetVisibility` argument

## [0.198.0] - 2024-08-27
### Changed
- If a polling/push source does not declare a `read` schema or a `preprocess` step (which is the case when ingesting data from a file upload) we apply the following new inference rules:
  - If `event_time` column is present - we will try to coerce it into a timestamp:
    - strings will be parsed as RFC3339 date-times
    - integers will be treated as UNIX timestamps in seconds
  - Columns with names that conflict with system columns will get renamed
- All tests related to databases use the `database_transactional_test` macro
- Some skipped tests will now also be run
- Access token with duplicate names can be created if such name exists but was revoked (now for MySQL as well)
- Updated `sqlx` crate to address [RUSTSEC-2024-0363](https://rustsec.org/advisories/RUSTSEC-2024-0363)
### Fixed
- Derivative transform crash when input datasets have `AddData` events but don't have any Parquet files yet

## [0.197.0] - 2024-08-22
### Changed
- **Breaking:** Using DataFusion's [`enable_ident_normalization = false`](https://datafusion.apache.org/user-guide/configs.html) setting to work with upper case identifiers without needing to put quotes everywhere. This may impact your root and derivative datasets.
- Datafusion transform engine was updated to latest version and includes JSON extensions
- **Breaking:** Push ingest from `csv` format will default to `header: true` in case schema was not explicitly provided
- Access token with duplicate names can be created if such name exists but was revoked
- Many examples were simplified due to ident normalization changes
### Fixed
- Crash in `kamu login` command on 5XX server responses
- The push smart protocol now delivers internal errors to the client
### Added
- HTTP sources now include `User-Agent` header that defaults to `kamu-cli/{major}.{minor}.{patch}`
- Externalized configuration of HTTP source parameters like timeouts and redirects
- CI: build `sqlx-cli` image if it is missing

## [0.196.0] - 2024-08-19
### Added
- The `/ingest` endpoint will try to infer the media type of file by extension if not specified explicitly during upload.
   This resolves the problem with `415 Unsupported Media Type` errors when uploading `.ndjson` files from the Web UI.
- Private Datasets, preparation work:
  - Added SQLite-specific implementation of ReBAC repository
  - Added SQLite-specific implementation of `DatasetEntryRepository`
- `internal-error` crate:
  - Added `InternalError::reason()` to get the cause of an error
  - Added methods to `ResultIntoInternal`:
    - `map_int_err()` - shortcut for `result.int_err().map_err(...)` combination
    - `context_int_err()` - ability to add a context message to an error
- Added macro `database_transactional_test!()` to minimize boilerplate code
### Changed
- Upgraded `sqlx` crate to v0.8
- Renamed `setConfigSchedule` GQL api to `setConfigIngest`. Also extended
  `setConfigIngest` with new field `fetchUncacheable` which indicates to ignore cache
  during ingest step

## [0.195.1] - 2024-08-16
### Fixed
- Add `reset` ENUM variant to `dataset_flow_type` in postgres migration

## [0.195.0] - 2024-08-16
### Added
- Reliable transaction-based internal cross-domain message passing component (`MessageOutbox`), replacing `EventBus`
  - Metadata-driven producer/consumer annotations
  - Immediate and transaction-backed message delivery
  - Background transactional message processor, respecting client idempotence
- Persistent storage for flow configuration events
### Changed
- Upgraded to `datafusion v41` (#713)
- Introduced use case layer, encapsulating authorization checks and action validations, for first 6 basic dataset scenarios
   (creating, creating from snapshot, deleting, renaming, committing an event, syncing a batch of events),
- Separated `DatasetRepository` on read-only and read-write parts
- Isolated `time-source` library
### Fixed
- E2E: added additional force off colors to exclude sometimes occurring ANSI color sequences
- E2E: modify a workaround for MySQL tests

## [0.194.1] - 2024-08-14
### Fixed
- Add `recursive` field to `Reset` flow configurations in GQL Api which triggers `HardCompaction` in `KeepMetadataOnly` mode flow for each owned downstream dependency

## [0.194.0] - 2024-08-13
### Changed
- Change `mode` argument for `DatasetEnvVarsConfig` to `enabled: Option<bool>`
### Added
- New `Reset` flow in GQL Api which can be triggered manually for `Root` and `Derivative` datasets
- Private Datasets, preparation work:
  - Added in-mem implementation of ReBAC repository
  - Added in-mem implementation of `DatasetEntryRepository`

## [0.193.1] - 2024-08-09
### Fixed
- Panic for `EXECUTE_TRANSFORM` flow without dataset env vars enabled feature

## [0.193.0] - 2024-08-07
### Added
- `kamu add` command accepts optional `--name` argument to add a snapshot under a different name

## [0.192.0] - 2024-08-07
### Added
- `kamu --no-color` to disable color output in the terminal.
### Changed
- New recursive flag for `CompactionConditionFull` input to trigger
  Hard compaction with keep metadata only mode for each derived dataset
- E2E: Reorganized work with tests that call `kamu-cli`:
  - Added `kamu-cli-puppet` crate to allow `kamu-cli` to be run as a separate process from tests
  - Removed past `kamu-cli` wrapper that ran in-process.
  - Some of `kamu-cli` tests that are inherently E2E are moved and adapted to E2E scope (in-mem area)
  - For convenience, the test run macros are now procedural
  - Various Windows-related tweaks & fixes
### Fixed
- Return `RootDatasetCompacted` error for manual triggered `EXECUTE_TRANSFROM` flows
- Using new Spark image that fixes serialization errors when working with large GIS datasets
- Fixed container runtime for systems using SELinux

## [0.191.5] - 2024-07-30
### Fixed
- Ingest flow panic with database api mode

## [0.191.4] - 2024-07-22
### Fixed
- Parsing passwords includes specific symbols in database common crate

## [0.191.3] - 2024-07-22
### Fixed
- Script for api server database migration issue with passwords includes
  specific symbols

## [0.191.2] - 2024-07-18
### Fixed
- Panic for `DatasetEnvVars` API with wrong configuration
- Moved `DATASET_ENV_VAR_ENCRYPTION_KEY`from env to config

## [0.191.1] - 2024-07-16
### Fixed
- `opendatafabric` crate was not compiling without `sqlx` feature

## [0.191.0] - 2024-07-16
### Fixed
- Obscure error during push duplicate dataset with different aliases
- Get Data Panel: fixed `base_url_rest` calculation  in case the API server is started on a random port
- Minor corrections to references in generated code documentation
### Changed
- Upgraded `rustc` version and some dependencies
- E2E: unblocked parallel run for tests

## [0.190.1] - 2024-07-10
### Fixed
- `DatasetEnvVars` inmem deleting

## [0.190.0] - 2024-07-09
### Added
- New repository `DatasetEnvVars` to work with dataset secrets
- Now is possible to set new `DatasetEnvVars` configuration to `storage`
  and manage it via GQL api
- New Gql APIs to manage dataset env vars
  - `listEnvVariables` to fetch list of env vars by dataset
  - `exposedValue` to get secret value of env var by id
  - `saveEnvVariable` to store new dataset env var
  - `deleteEnvVariable` to delete dataset env var
  - `modifyEnvVariable` to modify dataset env var

## [0.189.7] - 2024-07-04
### Added
- Added Kamu access token E2E test
- SmTP: added E2E test group to cover the pushing and pulling of datasets
### Changed
- Wrapping only necessary, not all HTTP requests in a transaction
- Respect the `--quiet` option for:
  - `kamu add`
  - `kamu ingest`
  - `kamu push`
### Fixed
- Fixed SmTP working together with transactions

## [0.189.6] - 2024-07-03
### Fixed
- GQL API regression where unparsable SQL was ending up in internal error
- REST API `/query` endpoint will return `400 Bad Request` in case of unparsable SQL
- Bug fixed in database IAM token authentication method (redundant session token request)

## [0.189.4] - 2024-07-02
### Fixed
- GQL access token list pagination

## [0.189.3] - 2024-07-02
### Fixed
- SQLX images now include scripts and programs necessary to fetch database credentials from AWS secrets manager

## [0.189.2] - 2024-07-01
### Fixed
- AWS secret stores both user name and password, so database username should be a secret too.

## [0.189.1] - 2024-06-28
### Fixed
- Modify revoke access token GQL response according to design

## [0.189.0] - 2024-06-28
### Added
- Support multiple methods to access database:
  - via raw password
  - via password stored as AWS secret
  - via generated AWS IAM authentication tokens
- Support periodic database password rotation with configurable period

## [0.188.6] - 2024-06-27
### Fixed
- Added missed field to create access token result API

## [0.188.5] - 2024-06-26
### Added
- `kamu system api-server`: Added the option of overriding the base URL in the API with `--external-address`.
  Can be handy when launching inside a container

## [0.188.4] - 2024-06-25
### Changed
- Renamed all places compacting -> compacting

## [0.188.3] - 2024-06-24
### Fixed
- Fixed support of  ingestion via file upload in `kamu ui` mode
  and `kamu system api-server` mode with custom HTTP port
- Fixed launching `kamu ui` mode (related to transactions management)

## [0.188.2] - 2024-06-20
### Added
- Added an E2E test group for REST API
### Changed
- MySQL E2E tests are turned off
- The `<owner/dataset>/tail` REST API endpoint will:
  - return `404 Not Found` on not found datasets
  - return `202 No Content` on empty datasets
### Fixed
- Stabilized query handling in case of database usage; affected:
  - The `<owner/dataset>/tail` REST API
  - The `/query` REST API
  - `kamu system tail` command
  - `kamu sql` command
- Fixed memory leak when working with DataFusion

## [0.188.1] - 2024-06-17
### Changed
- The `/query` REST API endpoint will:
  - return `404 Not Found` on not found datasets
  - return `400 Bad Request` on invalid SQL
  - return `422 Unprocessable Content` on unrecognized request body fields

## [0.188.0] - 2024-06-14
### Added
- New repository `AccessTokenRepository` to work with new access tokens
- Middleware now accept new token format `Bearer ka_*`
- New Gql APIs to manage new access tokens
  - `listAccessTokens` to fetch access tokens by account
  - `createAccessToken` to create new access token for account
  - `revokeAccessToken` to revoke existing access token

## [0.187.0] - 2024-06-14
### Added
- The `/query` REST API endpoint now supports:
  - POST requests with all parameters being passed via body
  - Specifying schema format
  - Specifying `aliases` to associate table names with specific dataset IDs
  - Returning and providing state information to achieve full reproducibility of queries

## [0.186.0] - 2024-06-13
### Added
- New `EthereumLogs` polling source allows to stream and decode log data directly from any ETH-compatible blockchain node
  - See the updated `examples/reth-vs-snp500` example
  - See the new [`datafusion-ethers`](https://github.com/kamu-data/datafusion-ethers) crate for implementation details
- Added E2E test infrastructure
  - Added necessary components for managed run -- for startup, operations, and shutdown
### Changed
- Upgraded to `arrow 52` and `datafusion 39`
- Improved binary data formatting in CLI table output - instead of the `<binary>` placeholder it will display an abbreviated hex values e.g. `c47cf6…7e3755`
- JSON and CSV formatters can now output binary data - it will be `hex`-encoded by default
- Hidden arguments and options are excluded from [the CLI reference](resources/cli-reference.md)
### Fixed
- JSON formatter now properly supports `Decimal` types
- Stabilized startup using connection to databases
  - Added HTTP middleware that wraps each request into a separate transaction
  - Also added wrapping for some commands, in particular `kamu system generate-token`
  - The structure of services that required lazy access to databases was reorganized:
     - Extracted `PredefinedAccountsRegistrator` & `DatasetOwnershipServiceInMemoryStateInitializer`
- Fixed potential crash when attempting to rollback a transaction if the connection fails to establish

## [0.185.1] - 2024-06-07
### Fixed
- Fixed support of `--force` mode for pull/push actions using Smart Transfer Protocol

## [0.185.0] - 2024-06-06
### Added
- New `--reset-derivatives-on-diverged-input` flag to `kamu pull` command, which will trigger
  compaction for derived dataset if transformation fails due to root dataset compaction and retry transformation
- Initial support for ingestion via file uploads, with local FS and S3-based storage for temporary files
### Changed
- `AddPushSource` event may omit specifying a schema. In this case, the very first push ingestion invocation
  would try to make a best-effort auto-inference of the data schema.
### Fixed
- Fixed issue with smart protocol transfer operations upon empty datasets

## [0.184.0] - 2024-05-28
### Changed
- `InitiatorFilterInput` now accept `[AccountID]` instead of `AccountName`
  `AccountFlowFilters` now filter by `DatasetId` instead of `DatasetName`.
- Upgraded to `datafusion v38`
### Added
- Added a public image with [sqlx-cli](/images/sqlx-cli)
- Added a [configuration](/images/persistent-storage) of running a `kamu` API server along with a database,
  for persistent storage of data
- New `listFlowInitiators` api to fetch all initiators of flows
- New `allPaused` method in `AccountFlowConfigs` API

## [0.183.0] - 2024-05-22
### Added
- New `keep_metadata_only` flag to `HardCompaction` flow. Also extended `FlowState` with `ConfigSnapshot`
  and possibility to pass configuration during triggering a flow
### Fixed
- Added support of `--all` flag to the `kamu delete` command
- Made recursive deletion dataset with provided `%` pattern
### Changed
- `HardCompaction` configuration now is one of `Full` or `KeepMetadataOnly` variants. In case of
  `KeepMetadataOnly` variant required to provide `recursive` value which will trigger downstream
  dependencies compaction

## [0.182.0] - 2024-05-20
### Added
- Loading database components relying on CLI config
### Fixed
- Panic when creating a workspace with an existing config

## [0.181.2] - 2024-05-20
### Fixed
- `kamu login --check` supports searching both by frontend and backend URL

## [0.181.1] - 2024-05-20
### Fixed
- Panic when resolving datasets in GraphQL API for unregistered accounts

## [0.181.0] - 2024-05-14
### Added
- Introduced MQTT protocol support (see [FetchStepMqtt](https://docs.kamu.dev/odf/reference/#fetchstepmqtt) and the new [`mqtt` example](/examples/mqtt))
- The `kamu system compact` command now accepts the `--keep-metadata-only` flag, which performs hard
  compaction of dataset(root or derived) without retaining `AddData` or `ExecuteTransform` blocks
### Fixed
- Panic while performing data ingesting in the derived datasets

## [0.180.0] - 2024-05-08
### Added
- GraphQL account flows endpoints:
  - List of flows by account(including filters `byDatasetName`, `byFlowType`, `byStatus`, `byInitiator`)
  - Pause all flows by account
  - Resume all flows by account
### Changed
- Correct JWT config creation for `kamu-node`
### Fixed
- `kamu repo alias rm` command regression crash. Changed accepted type and covered by integration test

## [0.179.1] - 2024-05-07
### Changed
- Adding derived traits needed for `kamu-node`

## [0.179.0] - 2024-05-06
### Changed
- Refactoring of authorization configuration data: separation into configuration models and logic for loading them from environment variables

## [0.178.0] - 2024-05-04
### Added
- Flow system: implemented persistent repositories (PostgreSQL, SQLite) for flow configuration events
- Support for persistent accounts:
  - supports Postgres, MySQL/MariaDB, SQLite database targets
  - accounts have a fully functional DID-identifier:
    - based on account name for CLI mode
    - auto-registered randomly on first GitHub login
  - account ID resolutions are no longer mocked
- REST API to login remotely using password and GitHub methods
### Fixed
- Compaction datasets stored in an S3 bucket

## [0.177.0] - 2024-04-25
### Added
- REST data APIs and CLI commands now support different variations of JSON representation, including:
  - `Array-of-Structures` e.g. `[{"c1": 1, "c2": 2}, {"c1": 3, "c2": 4}]` (default)
  - `Structure-of-Arrays` e.g. `{"c1": [1, 3], "c2": [2, 4]}`
  - `Array-of-Arrays` e.g. `[[1, 2], [3, 4]]`
- REST data APIs now also return schema of the result (pass `?schema=false` to switch it off)
### Changed
- Upgraded to `datafusion` `v37.1.0`
- Split the Flow system crates
### Fixed
- `kamu system diagnose` command crashes when executed outside the workspace directory

## [0.176.3] - 2024-04-18
### Changed
- Updated KAMU_WEB_UI image to latest release 0.18.1

## [0.176.2] - 2024-04-16
### Fixed
- Fix the instant run of `ExecuteTransform` flow after the successful finish of `HardCompaction` flow
- Extend `FlowFailed` error type to indicate when `ExecuteTransform` failed due to `HardCompaction` of root dataset

## [0.176.1] - 2024-04-16
### Fixed
- Split result for different(`setFlowConfigResult`, `setFlowBatchingConfigResult`, `setFlowCompactionConfigResult`) flow configuration mutations

## [0.176.0] - 2024-04-15
- New engine based on RisingWave streaming database ([repo](https://github.com/kamu-data/kamu-engine-risingwave)) that provides mature streaming alternative to Flink. See:
  - Updated [supported engines](https://docs.kamu.dev/cli/supported-engines/) documentation
  - New [top-n](https://docs.kamu.dev/cli/get-started/examples/leaderboard/) dataset example highlighting retractions
  - Updated `examples/covid` dataset where RisingWave replaced Flink in tumbling window aggregation

## [0.175.0] - 2024-04-15
### Added
- The `kamu ingest` command can now accept `--event-time` hint which is useful for snapshot-style data that doesn't have an event time column
- The `/ingest` REST API endpoint also supports event time hints via `odf-event-time` header
- New `--system-time` root parameter allows overriding time for all CLI commands
### Fixed
- CLI shows errors not only under TTY
- Removed `paused` from `setConfigCompaction` mutation
- Extended GraphQL `FlowDescriptionDatasetHardCompaction` empty result with a resulting message
- GraphQL Dataset Endpoints object: fixed the query endpoint

## [0.174.1] - 2024-04-12
### Fixed
- Set correct ODF push/pull websocket protocol

## [0.174.0] - 2024-04-12
### Added
- `HardCompaction` to flow system

## [0.173.0] - 2024-04-09
### Added
- OData API now supports querying by collection ID/key (e.g. `account/covid.cases(123)`)
### Fixed
- Handle broken pipe panic when process piping data into `kamu` exits with an error
- GraphQL Dataset Endpoints object: tenant-insensitive paths & updated REST API push endpoint

## [0.172.1] - 2024-04-08
### Fixed
- Add precondition flow checks
- Fix URLs for Get Data panel

## [0.172.0] - 2024-04-08
### Added
- Added persistence infrastructure prototype based on `sqlx` engine:
   - supports Postgres, MySQL/MariaDB, SQLite database targets
   - sketched simplistic Accounts domain (not-integrated yet)
   - converted Task System domain to use persistent repositories
   - added test infrastructure for database-specific features
   - automated and documented development flow procedures in database offline/online modes

## [0.171.0] - 2024-04-05
### Added
- Support `ArrowJson` schema output format in QGL API and CLI commands
- New `kamu system compact <dataset>` command that compacts dataslices for the given dataset
### Changed
- Case-insensitive comparisons of `dataset`s, `account`s and `repo`s

## [0.170.0] - 2024-03-29
### Added
- Added GraphQL Dataset Endpoints object
### Changed
- REST API: `/ingest` endpoint will return HTTP 400 error when data cannot be read correctly
- Improved API token generation command

## [0.169.0] - 2024-03-25
### Changed
- Updated embedded Web UI to `v0.17.0`
### Fixed
- S3 Repo: Ignore dataset entries without a valid alias and leave them to be cleaned up by GC
- Caching object repo: Ensure directory exists before writing objects

## [0.168.0] - 2024-03-23
### Changed
- FlightSQL: For expensive queries `GetFlightInfo` we will only prepare schemas and not compute results - this avoids doing double the work just to return `total_records` and `total_bytes` in `FlightInfo` before result is fetched via `DoGet`
- Optimized implementation of Datafusion catalog, scheme, and table providers that includes caching and maximally delays the metadata scanning

## [0.167.2] - 2024-03-23
### Fixed
- FlightSQL: Improved Python connectivity examples (ADBC, Sqlalchemy, DBAPI2, JDBC)
- FlightSQL: Fix invalid `location` info in `FlightInfo` that was causing errors in some client libraries

## [0.167.1] - 2024-03-20
### Fixed
- Bug when handle created during dataset creation had empty account name in a multi-tenant repo.

## [0.167.0] - 2024-03-19
### Added
- Implementation of `ObjectRepository` that can cache small objects on local file system (e.g. to avoid too many calls to S3 repo)
- Optional `S3RegistryCache` component that can cache the list of datasets under an S3 repo to avoid very expensive bucket prefix listing calls

## [0.166.1] - 2024-03-14
### Fixed
- Allow OData adapter to skip fields with unsupported data types instead of chasing

## [0.166.0] - 2024-03-14
### Added
- Experimental support for [OData](https://www.odata.org/) protocol
### Fixed
- Pulling datasets by account in multi-tenant workspace

## [0.165.0] - 2024-03-12
### Updated
- Extended flow history:
   - start condition update event now holds a snapshot of the start condition
   - input dataset trigger now returns a queryable Dataset object instead of simply identifier
   - dependent dataset flows should not be launched after Up-To-Date input flow
### Fixed
- Zero value handling for `per_page` value in GraphQL
- Flow history: more corrections to show natural time of flow events and keep flow system testable
- Fixed metadata chain scanning regression

## [0.164.2] - 2024-03-07
### Changed
- Using `cargo udeps` to detect unused dependencies during linting
### Fixed
- Flow history no longer produces duplicate flow abortion events
- Flow history no longer shows initiation time that is earlier than the next event's time

## [0.164.1] - 2024-03-06
### Changed:
- Flow status `Cancelled` was finally replaced with `Aborted`, unifying cancellation types for simplicity
### Fixed
- Flow system now pauses flow configuration, even when cancelling an already completed flow

## [0.164.0] - 2024-03-06
### Added
- Added support of wildcard patterns for `kamu pull` and `kamu push` commands
- Added `{dataset}/tail` and `/query` REST API endpoints
### Changed
- Optimization of passes through metadata chain with API using Visitors

## [0.163.1] - 2024-03-01
### Fixed
- Fixed `mapboxgl` dependency issue in Jupyter image

## [0.163.0] - 2024-03-01
### Changed
- Simplified flow statuses within Flow System (no more Queued or Scheduled status)
- Extended flow start conditions with more debug information for UI needs
- Simplified flow cancellation API:
    - Cancelling in Waiting/Running states is accepted, and aborts the flow, and it's associated tasks
    - Cancelling in Waiting/Running states also automatically pauses flow configuration

## [0.162.1] - 2024-02-28
### Added
- `kamu system check-token` command for token debugging
### Fixed
- `kamu system api-server` startup failure

## [0.162.0] - 2024-02-28
### Added
- Flow system now fully supports batching conditions for derived datasets:
   - not launching excessive flows unless minimal number of input records is accumulated
   - not waiting on the batching condition over a limit of 24h, if at least something accumulated
### Fixed
- `kamu login` no longer requires workspace in `--user` scope (#525)
- Sync will correctly select smart ODF protocol when pushing/pulling via repository alias (#521)
- Fixed `kamu verify` crash under verbose logging (#524)
- Increased default number of results returned by `kamu search` command

## [0.161.0] - 2024-02-26
### Added
- `kamu search` command now works with ODF repositories

## [0.160.0] - 2024-02-26
### Changed
- Upgraded to latest `datafusion` `v36.0.0`
- Upgraded to latest `jupyter`
### Added
- New `kamu system generate-token` command useful for debugging node interactions
- New `--check` flag for `kamu login` command to validate token with the remote and exit

## [0.159.0] - 2024-02-16
### Added
- New `--exists-ok` flag for `kamu init` command
### Fixed
- Ignoring the trailing slash during inference of a dataset name from pull URL

## [0.158.0] - 2024-02-13
### Added
- Flows API now reports number of ingested/transformed blocks & records to improve UI informativity
- Support of `--recursive` flag for `kamu delete` and `kamu verify` commands
### Changed
- The state when all flows of the given dataset are paused should be queryable via GraphQL API
- Added caching of metadata chains to improve performance within transactions

## [0.157.0] - 2024-02-12
### Added
- Complete support for `arm64` architecture (including M-series Apple Silicon)
  - `kamu-cli` now depends on multi-platform Datafusion, Spark, Flink, and Jupyter images allowing you to run data processing at native CPU speeds
### Changed
- Spark engine is upgraded to latest version of Spark 3.5
- Spark engine is using [ANSI mode](https://spark.apache.org/docs/latest/sql-ref-ansi-compliance.html) by default which produces helpful errors instead of silently returning `null` in many built-in functions
### Fixed
- Modeling mistake in Smart Transfer Protocol that creates unexpected push/pull transfer path for metadata blocks

## [0.156.3] - 2024-02-09
### Added
- Native support for `arm64` architecture (including M-series Apple Silicon) in `kamu-cli` and `kamu-engine-datafusion`
  - Note: Flink and Spark engine images still don't provide `arm64` architecture and continue to require QEMU
### Changed
- Flow system scheduling rules improved to respect system-wide throttling setting and take last successful run into account when rescheduling a flow or after a restart

## [0.156.2] - 2024-02-07
### Changed
- Using unique container and network names to prevent collisions when running concurrent `kamu` processes
- Improved error handling for all subprocesses

## [0.156.1] - 2024-02-05
### Fixed
- Pausing dataset flow configuration via the dedicated API should have impact on the currently running flow

## [0.156.0] - 2024-02-03
### Added
- New type `DatasetRefPattern` which allows CLI command to accept global pattern
- New GraphQL APIs for quick pausing/resuming of dataset flow configs preserving the scheduling rules
- New GraphQL APIs for server-side filtering of flow listings (by type, by status, and by initiator)
### Changed
- `kamu deleted` and `kamu verify` now accepts global pattern expression
- Error handling for pipe subprocesses with file output
- Pagination implementation made more efficient for flows and tasks event stores

## [0.155.0] - 2024-01-25
### Added
- Datafusion-based interactive SQL shell
### Changed
- Datafusion is now the default engine for `kamu sql` command

## [0.154.2] - 2024-01-25
### Changed
- Use artificial control over time in `FlowService` tests to stabilize their behavior
- CRON expressions API should allow only classic 5-component syntax

## [0.154.1] - 2024-01-24
### Fixed
- Eliminated issue when launching transform flows for derived datasets after upstream dataset is updated.

## [0.154.0] - 2024-01-24
### Added
- `kamu logout` command accepts `--all` switch to drop all current server sessions
### Changed
- `kamu login` and `kamu logout` commands accept server URL as a positional argument, not as `-s` switch
- Improved output reporting of `kamu logout` command
### Fixed
- `kamu login` and `kamu logout` commands properly handle platform URLs without an explicit schema (`https://` attached by default)
- Flow configuration API no longer crashes on specific input combinations when interval expressed in smaller time units
   exceed minimal boundary that forms a bigger time unit
- Fixed runtime crashes related to background execution of automatically scheduled tasks

## [0.153.0] - 2024-01-17 (**BREAKING**)
### Changed
- This release contains major breaking changes and will require you to re-create your workspace (sorry!)
- Changes primarily reflect the **major updates in ODF spec**:
  - schema harmonization and scanning performance (see https://github.com/open-data-fabric/open-data-fabric/pull/71)
  - and unified changelog schema to support **retractions and corrections** (see https://github.com/open-data-fabric/open-data-fabric/pull/72)
- Metadata
  - DIDs and hashes now use `base16` encoding (see [RFC-012](https://github.com/open-data-fabric/open-data-fabric/blob/master/rfcs/012-recommend-base16-encoding.md))
  - Enum representation in YAML manifests now favors `PascalCase` (see [RFC-013](https://github.com/open-data-fabric/open-data-fabric/blob/master/rfcs/013-yaml-enum-representation.md))
  - When defining transformation queries in `SetPollingSource`, `AddPushSource`, and `SetTransform` events, the output query is now considered to be the one without an alias
  - the `inputs` in `SetTransform` now use only two fields `datasetRef` (for reference or ID of a dataset) and `alias` for referring to the input in SQL queries
  - `Csv` reader format has been reduced to essential properties only
- Data
  - You will notice a new `op` column in all dataset which is used to signify **retractions and corrections** (see [RFC-015](https://github.com/open-data-fabric/open-data-fabric/blob/master/rfcs/015-unified-changelog-stream-schema.md))
  - `Snapshot` merge strategy will no longer produce `obsv` column but instead use the new unified retraction/correction mechanism via `op` column
- `tail` command now sorts events by `offset` in descending order
- `multiformats` were extracted into a separate crate
### Removed
- Pure Spark ingest has been removed
  - Datafusion ingest is now default option for polling and push sources
  - Spark and other engines can still be used for `preprocess` step to perform transformations which Datafusion does not yet support (e.g. GIS projection conversion)
- Dropped support for deprecated `JsonLines` format
### Added
- Engine protocol was extended with `execute_raw_query` operation
- Metadata chain added a lot more strict validation rules
- `setWatermark` mutation in GQL API

## [0.152.0] - 2024-01-17
### Added
- Initial support for local predefined Admin users
- New GraphQL APIs extending flows system capabilities:
   - ability to list summary information about flows
   - flow execution history function
- New command `kamu system diagnose` to run checks for correct system work
- Additional info about workspace and container version for `kamu system info` command
### Fixed
- Fixed bug in getting available dataset actions for a user, in case of `kamu ui`
- `kamu add`: corrected a link in help examples

## [0.151.0] - 2024-01-09
### Added
- New GraphQL APIs to manually schedule and cancel dataset flows
- Cron expression implementation for dataset flows
### Changed
- Automatically cancelling scheduled tasks if parent flow is cancelled or aborted
### Fixed
- Fixed initialization of datasets without dependencies causing UI breakage

## [0.150.1] - 2023-12-29
### Added
- New flag `--get-token` for `kamu system api-server` cli command which additionally prints
  JWT token in console
### Fixed
- Fixed async file flushing issues that could result in a race condition when using containerized ingest
- `kamu pull`: fixed containerized iterative ingestion

## [0.150.0] - 2023-12-27
### Added
- GraphQL API to configure automatic run of dataset flows:
  - a schedule for main flows, like ingest of root datasets
  - a batching condition for dependent flows, such as executing transforms
### Changed
- Changed logic in `SimpleTransferProtocol` now block data and checkpoint downloading/uploading
  in parallel. Default parallel tasks is 10, but it could be changed by changing
  `SIMPLE_PROTOCOL_MAX_PARALLEL_TRANSFERS` environment variable

## [0.149.0] - 2023-12-23
### Added
- Added `KAMU_WORKSPACE` env var to handle custom workspace path if needed
- Added `event-bus` crate: a utility component based on Observer design pattern,
  which allows event producers and event consumers not to know about each other
- Applied `event-bus` component to inform consumers of dataset removal, dependency changes,
  task completions
- Added in-memory dataset dependency graph instead of continuous rescanning of all datasets:
   - the initial dependencies are computed on demand on first request
   - using `petgraph` project to represent dataset dependencies in the form of directed acyclic graph
   - further events like new/removed dependency or dataset removal update the graph
   - simplified GraphQL APIs and dataset removal check using new dependency graph
- Added prototype of flow management system:
   - flows are automatically launched activities, which are either dataset related or represent system process
   - flows can have a schedule configuration, using time delta or CRON expressions
   - flows system manages activation of flows according to the dynamically changing configuration
   - flows system manages triggering of dependent dataset flows, when their inputs have events
   - derived flows may have throttling settings
### Changed
- Integrated latest `dill=0.8` version, which removes a need in registering simple dependency binds
- Using new `dill=0.8` to organize bindings of structs to implemented traits via declarative attributes

## [0.148.0] - 2023-12-20
### Added
- GQL `currentPushSources` endpoint
### Changed
- GQL `currentSource` endpoint was deprecated in favor of new `currentPollingSource` endpoint

## [0.147.2] - 2023-12-19
### Fixed
- Cargo.lock file update to address [RUSTSEC-2023-0074](https://rustsec.org/advisories/RUSTSEC-2023-0074)

## [0.147.1] - 2023-12-15
### Fixed
- Legacy Spark ingest was failing to start a container when fetch source is pointing at a local FS file with a relative path

## [0.147.0] - 2023-12-13
### Changed
- Updates to support open-data-fabric/open-data-fabric#63
- Metadata chain will complain about `AddData` or `ExecuteTransform` events if there is no `SetDataSchema` event
- Push ingest no longer piggy-backs on `SetPollingSource` - it requires `AddPushSource` event to be present
- `DatasetWriter` will now validate that schema of the new data block matches the schema in `SetDataSchema` to prevent schema drift
### Added
- Name of the push source can optionally be specified in CLI command and REST API

## [0.146.1] - 2023-11-27
### Added
- New dataset permission for UI: `canSchedule`
- Added `kamu ui` feature flag to control availability of datasets scheduling

## [0.146.0] - 2023-11-24
### Added
- New `kamu ingest` command allows you to push data into a root dataset, examples:
  - `kamu ingest my.dataset data-2023-*.json` - to push from files
  - `echo '{"city": "Vancouver", "population": 675218}' | kamu ingest cities --stdin`
- New `/:dataset/ingest` REST endpoint also allows you to push data via API, example:
  - Run API server and get JWT token: `kamu ui --http-port 8080 --get-token`
  - Push data: `echo '[{...}]' | curl -v -X POST http://localhost:8080/freezer/ingest -H 'Authorization:  Bearer <token>'`
- The `kamu ui` command now supports `--get-token` flag to print out the access token upon server start that you can use to experiment with API
### Changed
- Upgraded to `arrow v48`, `datafusion v33`, and latest AWS SDK

## [0.145.6] - 2023-10-30
### Fixed
- Jupyter image now correctly parses dataset aliases in multi-tenant repositories

## [0.145.5] - 2023-10-26
### Changed
- FlightSQL interface tweaks to simplify integration into `api-server`

## [0.145.4] - 2023-10-24
### Fixed
- `kamu ui` should run without specifying any auth secrets

## [0.145.3] - 2023-10-18
### Changed
- Demanding required env vars to be set before API server / Web UI server startup
- Custom error messages for non-valid session in GraphQL queries depending on the reason
### Fixed
- If access token points on unsupported login method, it's a client error (4xx), not (5xx)

## [0.145.2] - 2023-10-16
### Changed
- GitHub API results (login, token resolution, account queries) now have a runtime cache
  to avoid excessive number of external calls (and related call rate bans)

## [0.145.1] - 2023-10-13
### Changed
- GitHub Client ID now delivered as a part of runtime configuration for UI
### Fixed
- Crashes upon iterating multi-tenant local FS datasets with short dataset alias

## [0.145.0] - 2023-10-11
### Added
- Ability to login to a remote ODF server via CLI commands:
   - `kamu login` command opens platform's frontend login form and collects access token on success
   - `kamu logout` command drops previously saved access token
   - tokens can be stored both in local workspace as well as in user home folder
   - access tokens are attached as Bearer Authentication header in simple/smart protocol client requests
- ODF server handlers for simple/smart protocols correctly implement authentication & authorization checks
- ODF server URLs vary depending on multi-tenancy vs single-tenancy of dataset repository
### Changed
- Significantly reworked smart transfer protocol tests, support of multi-tenancy, authentication, authorization


## [0.144.1] - 2023-10-02
### Fixed
- Flight SQL + JDBC connector showing empty result for `GROUP BY` statements

## [0.144.0] - 2023-09-25
### Added
- New protocol adapter for [Arrow Flight SQL](https://arrow.apache.org/blog/2022/02/16/introducing-arrow-flight-sql/)
  - Using this adapter you can connect to `kamu` as JDBC data source from DBeaver, Tableau and other BI tools
  - To run Flight SQL server use `kamu sql server --flight-sql` command

## [0.143.0] - 2023-09-19
### Added
- Support for multi-tenant workspaces in Jupyter Notebook extension
- Support for GraphQL multi-tenant mode:
   - Added new endpoint for querying engine supported login methods
   - Added `AuthenticationService` and `AuthenticationProvider` concepts that implement login functionality
   - CLI authentication provider: login same as password with preconfigured accounts in `.kamucliconfig` files
   - Login issues and interprets Kamu-specific JWT tokens
   - GraphQL queries are expected to attach JWT tokens as Bearer authentication header
   - Modeling anonymous account sessions
   - Login guards in GraphQL write operations
   - Simple model for dataset permission queries
   - Login instructions and feature flags are sent as configuration in `kamu ui` mode
   - Implemented previously mocked account resolution API
### Fixed
- Failing transform operations in multi-tenant workspaces due to invalid propagation of dataset aliases
### Changed
- Updated WEB UI image to latest release 0.10.0
- GitHub OAuth functionality isolated in a separate component `kamu-adapter-oauth`
- GraphQL: filtering datasets based on logged account
- Unified and clarified namings in account-related data structures

## [0.142.1] - 2023-09-02
### Fixed
- `RecordsFormat` Utf8 issue when truncating strings
### Changed
- Updated `kamu-base:latest-with-data` image to use new DF-ingest-based datasets

## [0.142.0] - 2023-09-01
### Fixed
- Ignoring the downloads cache when `--fetch-uncacheable` flag is used
- Restored pre-sorting of events by `event_time` within one data slice in DataFusion-based ingest
- Performance degradation in local file copying due to async
- Race condition in Zip decompress step that caused file truncation

## [0.141.0] - 2023-08-28
### Fixed
- `datafusion` ingest will not crash on empty inputs when schema inference is enabled
### Added
- Added a warning when fetch cache is used to resume ingest: `Using cached data from X minutes ago (use kamu system gc to clear cache)`

## [0.140.0] - 2023-08-27
### Added
- **Experimental:** Data ingest using `DataFusion` engine
  - It's an entirely new implementation of data readers and merge strategies
  - It's often over **100x faster** than the `Spark`-based ingest as it has near-instant startup time (even avoids container overhead)
  - New merge strategies can work directly over S3 without downloading all data locally
  - It supports all existing data formats (Parquet, CSV, NdJson, GeoJson, Shapefile)
    - Some advanced CSV / Json reader options are not yet implemented, most notably `timestampFormat`
  - `Spark` is still used by default for compatibility. To start using `DataFusion` declare (a potentially no-op) `preprocess` step in your root dataset manifest ([see example](examples/currency_conversion/ca.bankofcanada.exchange-rates.daily.yaml))
  - `Spark`-based ingest will be removed in future versions with `DataFusion` becoming the default, however we are planning to support `Spark` and all other engines in the `preprocess` step, while `DataFusion` will still be handling the initial reading of data and merging of results
### Changed
- All examples where possible are now using `DataFusion` ingest

## [0.139.0] - 2023-08-17
### Added
- Prototyped authorization checks for CLI functionality based on OSO-framework:
   - for now the assumption is that all datasets are public
   - public datasets can be read by anyone, but written only by owner
   - authorization checks (Read, Write) integrated into every known CLI command or underlying service

## [0.138.0] - 2023-08-15
### Added
- GQL API now supports renaming and deleting datasets

## [0.137.0] - 2023-08-11
### Added
- CLI and GQL API now both support skipping N first records when querying data for the sake of pagination

## [0.136.0] - 2023-08-04
### Added
- Support multi-tenancy within S3-based dataset repository
### Changed
- Updated WEB UI image to latest release 0.8.0

## [0.135.0] - 2023-08-01
### Added
- New `kamu version` command that outputs detailed build information in JSON or YAML
  - `kamu --version` remains for compatibility and will be removed in future versions
- New `kamu system info` command that outputs detailed system information
  - Currently only contains build info but will be in future expanded with host environment info, docker/podman versions, and other things useful for diagnostics
- GQL API: New `updateReadme` mutation
### Changed
- GQL API: Moved dataset creation and event commit operations to `mutation`

## [0.134.0] - 2023-07-27
### Changed
- New engine I/O strategies allow ingest/transform to run over datasets in remote storage (e.g. S3) even when engine does not support remote inputs
- Improved credential reuse in S3-based dataset repository
- Simplified S3 tests

## [0.133.0] - 2023-07-17
### Changed
- Lots of internal improvements in how data is being passed to engines
- All engine inputs are now mounted as individual files and as read-only to tighten up security
- Using an updated Spark engine image

## [0.132.1] - 2023-07-13
### Fixed
- S3 ObjectStore is now properly initialized from standard AWS environment variables

## [0.132.0] - 2023-07-12
### Added
- Initial support for CLI-only local multi-tenant workspaces and resolving multi-tenant dataset references
### Changed
- Improved `--trace` feature to output detailed async task breakdown
### Fixed
- Data hashing will no longer stall the event main loop thread

## [0.131.1] - 2023-06-27
### Fixed
- Resolved wrong cache directory setting for ingest tasks

## [0.131.0] - 2023-06-23
### Changed
- Internal: isolated infra layer from direct access to WorkspaceLayout / DatasetLayout to support different layouts or non-local stores in future
- Workspace version #2: storing remote aliases configuration as a part of dataset info-repo

## [0.130.1] - 2023-06-19
### Added
- Improved tracing and error handling in the GQL API

## [0.130.0] - 2023-06-16
### Added
- New `knownEngines` GQL API for displaying a list of recommended engines in Web UI

## [0.129.0] - 2023-06-15
### Added
- Event-sourced implementation of the basic but functional task system
### Changed
- Upgraded to latest `datafusion`

## [0.128.5] - 2023-06-13
### Added
- Task system prototyping (in-memory backend + GQL API)
### Changed
- More tracing instrumentation for Query service, and ObjectStore builders
### Fixed
- Caught root cause of platform's S3 data querying issues

## [0.128.0] - 2023-05-31
### Added
- New `kamu --trace` flag will record the execution of the program and open [Perfetto UI](https://perfetto.dev/) in a browser, allowing to easily analyze async code execution and task performance. Perfetto support is still in early stages and needs more work to correctly display the concurrent tasks.
- Added a few common command aliases: `ls -> list`, `rm -> delete`, `mv -> rename`

## [0.127.1] - 2023-05-29 (**BREAKING**)
### Fixed
- Handle "Interrupted system call" error when waiting for container to spawn.

## [0.127.0] - 2023-05-29 (**BREAKING**)
### Changed
-  Upgraded to new `spark` engine image that better follows the ODF spec regarding the timestamp formats. This may cause schema harmonization issues when querying the history of old datasets.
### Added
- Experimental support for new [`datafusion` engine](https://github.com/kamu-data/kamu-engine-datafusion) based on [Apache Arrow DataFusion](https://github.com/apache/arrow-datafusion). Although it's a batch-oriented engine it can provide a massive performance boost for simple filter/map operations. See the [updated documentation](https://docs.kamu.dev/cli/supported-engines/) for details and current limitations.

## [0.126.2] - 2023-05-26
### Fixed
- AWS S3 object store is getting proper credentials from already resolved AWS SDK cache

## [0.126.1] - 2023-05-26
### Fixed
- Silent reaction on missing AWS environment variables when constructing S3 object store

## [0.126.0] - 2023-05-26
### Changed
- Refactoring of query service to support S3-based dataset repositories

## [0.125.1] - 2023-05-22
### Fixed
- Container will be considered ready only when reaching `running` status, not `created`

## [0.125.0] - 2023-05-22
### Changed
- Refactoring of container process handling to unify termination and cleanup procedure
### Added
- Containerized ingest will display fetch progress
### Fixed
- Spinners displayed by `pull`/`push` commands sometimes were not animating or refreshing too frequently

## [0.124.1] - 2023-05-17
### Changed
- Smart transfer protocol: improved resilience to web-socket idle timeouts during long push flows

## [0.124.0] - 2023-05-14
### Changed
- Limiting use of `curl` dependency to FTP
- FTP client is now an optional feature. It's still enabled in release but off by default in dev to speed up builds.

## [0.123.1] - 2023-05-14
### Changed
- Build improvements
- Excluding most of `openssl` from the build
- Removed `--pull-test-images` flag from `kamu init` command in favor of pulling images directly during tests

## [0.123.0] - 2023-05-12
### Fixed
- Verification of data through reproducibility should ignore differences in data and checkpoint sizes

## [0.122.0] - 2023-05-11
### Fixed
- `kamu add` command no longer fails to deduplicate existing datasets
- Tracing spans in logs no longer interfere with one another in concurrent code
### Changed
- Improved dataset creation logic to make it more resilient to various failures
- Improved `kamu add` command error handling

## [0.121.1] - 2023-05-06
### Fixed
- Preserving previous watermark upon fetch step returning no data

## [0.121.0] - 2023-05-05 (**BREAKING**)
### Changed
- Deprecated `.kamu/datasets/<dataset>/cache` directory - a workspace upgrade will be required (see below)
- Support ingest source state per [ODF RFC-009](https://github.com/open-data-fabric/open-data-fabric/blob/master/rfcs/009-ingest-source-state.md)
- Introduced workspace-wide cache in `.kamu/cache`
- Introduced workspace versioning and upgrade procedure via `kamu system upgrade-workspace` command
- Upgraded to latest `datafusion` and `arrow`
### Added
- New `kamu system gc` command to run garbage collector (currently only cleans up cache)

## [0.120.1] - 2023-05-01
### Fixed
- Improved recovery after aborting smart protocol push/pull operations

## [0.120.0] - 2023-04-20
### Added
- Smart Transfer Protocol now supports pushing into local filesystem workspace repository.
  It can be activated via:
   `kamu push <dataset_name> --to odf+http://<server-address>:<port>/<dataset_name>`.
  I.e., run API server in one Kamu workspace directory, where you intend to push `my-dataset`to:
   `kamu system api-server --http-port=35433`
  and push from the Kamu workspace directory, where `my-dataset` is stored:
   `kamu push my-dataset --to odf+http://localhost::35433/my-dataset`
### Changed
- Upgraded to latest `datafusion` and `arrow`
- Updated to multi-tenant references and aliases in accordance with ODF spec
- New datasets no longer use staging area before `DatasetBuilder` finishes them

## [0.119.0] - 2023-04-10
### Added
- Smart Transfer Protocol: implemented Push flow for S3-based dataset repository only.
  Does not work with the local workspace yet.

## [0.118.0] - 2023-04-06
### Fixed
- Updated IPFS gateway status code handling after upstream fixes to correctly report "not found" status (#108)

## [0.117.0] - 2023-04-03
### Changed
- Revised workspace dependencies management:
  - Sharing single definition of common dependencies between modules
  - Using `cargo-deny` utility for dependencies linting
- Migrated to official S3 SDK (got rid of unmaintained `Rusoto` package)
- Moved developer's guide to this repository

## [0.116.0] - 2023-03-28
### Added
- Smart Transfer Protocol: implemented Pull flow based on web-sockets. It can be activated via:
   `kamu pull odf+http://<server-address>:<port>/<dataset_name>`.
  I.e., run API server in one Kamu workspace directory, where a `my-dataset` dataset is present:
   `kamu system api-server --http-port=35433`
  and pull from another Kamu workspace directory:
   `kamu pull odf+http://localhost::35433/my-dataset`
- S3-based dataset repository implementation
### Changed
- Improved status codes and error handling in API server's routes for Simple Transfer Protocol

## [0.115.0] - 2023-03-19
### Changed
- Updated to new `rustc`
- Updated to latest `datafusion` and `arrow`
- Improved release procedure

## [0.114.3] - 2023-03-18
### Changed
- Migrated engine images from Docker Hub to `ghcr.io`

## [0.114.2] - 2023-03-13
### Fixed
- Fixed JSON serialization of some datasets by enabling `chrono-tz` feature in `arrow` that became optional

## [0.114.1] - 2023-03-12
### Fixed
- `kamu pull` will not panic on root datasets that don't define a polling source and will consider them up-to-date

## [0.114.0] - 2023-03-12
### Added
- `kamu add` command now supports reading from STDIN

## [0.113.0] - 2023-03-11
### Changed
- Upgraded major dependencies

## [0.112.0] - 2023-02-19
### Added
- New GraphQL API for dataset creation and committing new blocks

## [0.111.0] - 2023-02-16
### Added
- GraphQL API exposes current vocabulary as a part of dataset's metadata

## [0.110.1] - 2023-02-10
### Fixed
- Fixed GraphQL API issues with TransformInput structures with the alias name that is different from dataset name

## [0.110.0] - 2023-02-09
### Changed
- Improved reaction of `kamu inspect schema` and `kamu tail` on datasets without schema yet
- GraphQL schema and corresponding schema/tail responses now assume there might not be a dataset schema yet
- Web-platform version upgraded after GraphQL API changes

## [0.109.0] - 2023-02-05
### Fixed
- Lineage and transform now respect names of datasets in the `SetTransform` metadata events, that may be different from names in a workspace

## [0.108.0] - 2023-01-30
### Fixed
- Upgrade to Flink engine prevents it from crashing on checkpoints over 5 MiB large

## [0.107.0] - 2023-01-25 (**BREAKING**)
### Changed
- Major upgrade of Apache Flink version
- No updates to existing datasets needed, but the verifiability of some datasets may be broken (since we don't yet implement engine versioning as per ODF spec)
### Added
- Flink now supports a much nicer temporal table join syntax:
  ```sql
  SELECT
    t.event_time,
    t.symbol,
    p.volume as volume,
    t.price as current_price,
    p.volume * t.price as current_value
  FROM tickers as t
  JOIN portfolio FOR SYSTEM_TIME AS OF t.event_time AS p
  WHERE t.symbol = p.symbol
  ```
- We recommend using `FOR SYSTEM_TIME AS OF` join syntax as replacement for old `LATERAL TABLE` joins
- Determinism of Flink computation should be improved

## [0.106.0] - 2023-01-19
### Changed
- Upgrade to stable version of `arrow-datafusion`

## [0.105.0] - 2023-01-13
### Fixed
- Upgraded `sparkmagic` dependency and removed hacks to make it work with latest `pandas`
- Returning `[]` instead of empty string for no data in GQL
### Changed
- Improved testing utilities
- Refactored commit procedure

## [0.104.0] - 2022-12-28
### Added
- Installer script that can be used via `curl -s "https://get.kamu.dev" | sh`
- Unified table output allowing commands like `kamu list` to output in `json` and other formats

## [0.103.0] - 2022-12-23
### Changed
- Major upgrade to latest versions of `flatbuffers`, `arrow`, `datafusion`, and many more dependencies

## [0.102.2] - 2022-12-08
### Change
- Fixed Web UI server code to match `axum-0.6.1`

## [0.102.1] - 2022-12-08
### Changed
- Dependencies upgrade
- Demo environment synchronized

## [0.102.0] - 2022-11-18
### Changed
- Upgraded embedded Web UI to the latest version

## [0.101.0] - 2022-11-17
### Added
- Made core images configurable for customization and ease of experimentation
### Changed
- Updated to latest Jupyter image and all other dependencies

## [0.100.2] - 2022-11-17
### Fixed
- CLI parser crash on `kamu repo alias add/delete` subcommand

## [0.100.1] - 2022-11-17
### Fixed
- CLI parser crash on `kamu sql server --livy` subcommand

## [0.100.0] - 2022-11-14
### Added
- More elaborate SQL error messages propagated from DataFusion via GraphQL API
### Changed
- Upgraded rust toolchain to fix `thiserror` issues. Backtrace feature is now considered stable
- Fixed issues with `ringbuf` library updates
- Updates related to breaking changes in `clap`
- Utilized value parsing capabilities from `clap` to simplify argument conversions
### Fixed
- Field 'total_count' in pagination views of GraphQL API should be mandatory

## [0.99.0] - 2022-10-01
### Added
- Support custom headers when fetching data from a URL (e.g. HTTP `Authorization` header)

## [0.98.0] - 2022-09-05
### Added
- Progress indication when syncing datasets to and from remote repositories
### Changed
- Upgraded to new `rust` toolchain and latest dependencies

## [0.97.1] - 2022-08-19
### Fixed
- Output truncation in `kamu config *` commands

## [0.97.0] - 2022-08-05 (**BREAKING**)
### Added
- Metadata blocks now contain sequence number (breaking format change!)
- Optimized sync operations for diverged datasets using sequence number in blocks
### Fixed
- Panic when pulling a non-existing dataset

## [0.96.0] - 2022-07-23
### Added
- Support for ingesting Parquet format, a new kind of ReadStep in ODF protocol

## [0.95.0] - 2022-07-15
### Added
- New `kamu reset` command that reverts the dataset back to the specified state
- New `kamu push --force` switch to overwrite diverged remote dataset with a local version
- New `kamu pull --force` switch to overwrite diverged local dataset with a remote version
### Fixed
- Improved the `kamu log` command's performance on datasets with high block counts and introduced a `--limit` parameter

## [0.94.0] - 2022-06-22
### Added
- `kamu list --wide` now shows the number of blocks and the current watermarks
- Iterating on Web3 demo

## [0.93.1] - 2022-06-17
### Fixed
- Fixed `completions` command that panicked after we upgraded to new `clap` version

## [0.93.0] - 2022-06-16
### Added
- By default, we will resolve IPNS DNSLink URLs (e.g. `ipns://dataset.example.org`) using DNS query instead of delegating to the gateway. This is helpful when some gateway does not support IPNS (e.g. Infura) and in general should be a little faster and provides more information for possible debugging

## [0.92.0] - 2022-06-08
### Added
- `kamu system ipfs add` command that adds dataset to IPFS and returns the CID - it can be used to skip slow and unreliable IPNS publishing
### Fixed
- Engine runtime error when it was incorrectly using a `.crc` file instead of a parquet data file

## [0.91.0] - 2022-06-05
### Changed
- Clean up cached data files upon successful commit to save disk space
- Push `cache` directory of datasets to remote repositories
  - This is a temporary measure to allow resuming heavy-weight ingest actions from checkpoints

## [0.90.0] - 2022-06-04
### Added
- Experimental support for templating of ingest URLs with environment variables:
```yaml
fetch:
  kind: url
  url: "https://example.org/api/?apikey=${{ env.EXAMPLE_ORG_API_KEY }}"
```
- Experimental support for containerized fetch steps:
```yaml
fetch:
  kind: container
  image: "ghcr.io/kamu-data/example:0.1.0"
  env:
    - name: SOME_API_KEY
```
### Changed
- Flag `kamu pull --force-uncacehable` was renamed to `--fetch-uncacheable`

## [0.89.0] - 2022-05-22
### Added
- When pushing to IPNS execute `ipfs name publish` even when data is up-to-date to extend the lifetime of the record.

## [0.88.0] - 2022-05-19
### Added
- Support pushing datasets to IPFS via IPNS URLs `kamu push <dataset> ipns://<key_id>`

## [0.87.0] - 2022-05-16 (**BREAKING**)
### Changed
- We got rid of `.kamu.local` volume directory in favor of keeping all dataset data under `.kamu/datasets/<name>` folders. This unifies the directory structure of the local workspace with how datasets are stored in remote repositories, and makes it easier to sync datasets to and from.
### Added
- Support for `ipns://` URLs in `kamu pull`

## [0.86.0] - 2022-05-16 (**BREAKING**)
### Changed
- Implements [ODF RFC-006](https://github.com/open-data-fabric/open-data-fabric/blob/master/rfcs/006-checkpoints-as-files.md) to store checkpoints as files and reference them using physical hashes
- Data files are now named and stored according to their physical hashes, as per ODF spec
- Above changes also affect the repository format
- Upgraded to `rustc-1.62.0` and latest dependencies
- Improved error handling and reporting
### Added
- Support for [ODF: Simple Transfer Protocol](https://github.com/open-data-fabric/open-data-fabric/blob/2e43c39a484309b2726a015dc3c10e4cfb9fd590/rfcs/007-simple-transfer-protocol.md) for syncing datasets to/from remotes
- Support for URL-based remote references, e.g. `kamu pull http://my.repo.org/some/dataset --as my.dataset`
  - URLs are also allowed for pull/push aliases
- Auto-deriving local names from remote reference, e.g. `kamu pull http://my.repo.org/some/dataset` will pull into `dataset`
- Support for IPFS source (via HTTP Gateway), e.g. `kamu pull ipfs://bafy...aabbcc/some/dataset`
  - IPFS gateway is configurable
  - To use your local IPFS daemon as gateway do `kamu config --user set protocol.ipfs.httpGateway "http://localhost:8080"`
### Fixed
- Truncation of `kamu.log` in visual mode

## [0.85.1] - 2022-04-09
### Fixed
- Don't panic in `kamu ui` when there is no default browser set

## [0.85.0] - 2022-04-09
### Changed
- Updated to latest ODF schemas
- Unpacked dataset descriptions in GQL
- Updated Web UI
- Extended GQL metadata block type with mock author information

## [0.84.1] - 2022-04-08
### Added
- Web UI embedding into macOS build

## [0.84.0] - 2022-04-08
### Added
- Early Web UI prototype is now available via `kamu ui` command

## [0.83.0] - 2022-03-30
### Added
- Using code generation for GQL wrappers around ODF types
- Extended GQL API with root source metadata

## [0.82.0] - 2022-03-22
### Added
- Added more libraries into Jupyter image (including `xarray`, `netcdf4`, and `hvplot`).
- Improved examples and demo environment.

## [0.81.1] - 2022-03-16
### Fixed
- Upgrading Spark engine that fixes merge strategies producing unnecessary updates.
- Fixed `filesGlob` entering infinite loop when last file does not result in a commit (no new data to ingest).

## [0.81.0] - 2022-02-19
### Changed
- GQL `tail` query will now return `DataQueryResult` containing schema information instead of raw `DataSlice`.

## [0.80.0] - 2022-02-19
### Added
- GQL API now supports executing arbitrary SQL queries (using `datafusion` engine).
### Changed
- Removed use of default values from GQL schema.
- Upgraded to latest `arrow` and `datafusion`.

## [0.79.0] - 2022-02-08
### Added
- `kamu inspect schema` now supports JSON output.
### Changed
- Upgraded to `datafusion` version 6.

## [0.78.2] - 2022-01-27
### Added
- Added `currentPage` field to the GQL pagination info.

## [0.78.1] - 2022-01-24
### Changed
- Upgraded to latest version of `dill` and other dependencies.

## [0.78.0] - 2022-01-17
### Added
- Evolving the GraphQL API to support multiple `MetadataEvent` types.

## [0.77.1] - 2022-01-17
### Fixed
- CORS policy was too strict not allowing any headers.
- Small CLI parsing tweaks.

## [0.77.0] - 2022-01-16
### Added
- New crate `kamu-adapter-graphql` provides GraphQL interface for ODF repositories.
- New command `kamu system api-server` runs HTTP + GraphQL server over current Kamu workspace with built-in GQL Playground UI.
- New command `kamu system api-server gql-query` executes single GraphQL query and writes JSON output to stdout.
- New command `kamu system api-server gql-schema` dumps GraphQL API schema to stdout.

## [0.76.0] - 2022-01-14
### Changed
- Maintenance release - no user-facing changes.
- Migrated from explicit threading to `tokio` async.
- Better separation of architectural layers.
- Improved error handling.

## [0.75.1] - 2022-01-05
### Fixed
- Added more validation on events that appear in `DatasetSnapshot`s.
- Fix flag completion after `clap` crate upgrade.

## [0.75.0] - 2022-01-04 (**BREAKING**)
### Changed
- Implements [ODF RFC-004](https://github.com/open-data-fabric/open-data-fabric/blob/master/rfcs/004-metadata-extensibility.md).
- Workspaces will need to be re-created. This is the last major metadata format change - we will be working on stabilizing metadata now.
- Some manifest formats have changed and will need to be updated.
  - `DatasetSnapshot` needs to specify `kind` field (`root` or `derivative`)
  - `DatasetSnapshot.source` was replaced with `metadata` which is an array of metadata events

## [0.74.0] - 2021-12-28 (**BREAKING**)
### Changed
- Implements [ODF RFC-003](https://github.com/open-data-fabric/open-data-fabric/blob/master/rfcs/003-content-addressability.md).
- Workspaces will need to be re-created. Sorry again!
- Some manifest formats have changed and will need to be updated.
  - `Manifest.apiVersion` renamed to `version`
  - `DatasetSnapshot.id` renamed to `name`
  - `DatasetSourceDerivative.inputs` should now specify `id` (optional) and `name` (required)
  - `TemporalTable.id` renamed to `name`
- Datasets now have a globally unique identity.
  - IDs can be viewed using `kamu log -w`
- Metadata format switched to a much faster and compact `flatbuffers`.
  - You can still inspect it as YAML using `kamu log --output-format yaml`

## [0.73.0] - 2021-12-11 (**BREAKING**)
### Changed
- Implements [ODF RFC-002](https://github.com/open-data-fabric/open-data-fabric/blob/master/rfcs/002-logical-data-hashes.md).
- Engines are no longer responsible for data hashing - a stable hash algorithm is implemented in `kamu`
- Pending data part files and checkpoints will be stored in `cache` directory along with other ingest artifacts
### Added
- A fully working implementation of data integrity checks
- `kamu verify` command now accepts `--integrity` flag to only check data hashes without replaying transformations

## [0.72.0] - 2021-12-07 (**BREAKING**)
### Changed
- Implements [ODF RFC-001](https://github.com/open-data-fabric/open-data-fabric/blob/master/rfcs/001-record-offsets.md) that adds record offset system column.

## [0.71.0] - 2021-11-29
### Changed
- Made engine timeouts configurable
- Better error logging
- Upgrade `rustc` and dependencies

## [0.70.0] - 2021-11-07
### Changed
- Upgraded to latest `rustc`
- Upgraded to latest dependencies

## [0.69.0] - 2021-10-25
### Added
- The `verify` command now accepts root datasets and in future will perform data integrity check
### Fixed
- The `up-to-date` status reporting when pulling derivative datasets

## [0.68.0] - 2021-10-16
### Fixed
- `tail` command will truncate cells that are too long and mask binary types for human-friendly output
- Fetch overrides will no longer interfere with regular caching

## [0.67.0] - 2021-10-02
### Added
- Engine provisioning now support concurrency limit (via `engine.maxConcurrency` config option)
### Fixed
- When running in host networking mode (e.g. in container) the engine concurrency will be set to `1` to prevent engine instances from interfering with one another

## [0.66.0] - 2021-10-01
### Changed
- Major logging system improvements (switched from `slog` to `tracing`)

## [0.65.2] - 2021-09-29
### Fixed
- SQL shell does not use temp directory for shell init script to avoid extra mounts

## [0.65.1] - 2021-09-29
### Fixed
- Ingest errors will be correctly reported under `podman` where exit code was taking precedence over error specified in the engine response file

## [0.65.0] - 2021-09-29
### Changed
- Coordinator now communicates with engines via `gRPC` protocol as specified by ODF spec
- Above lets us display readable errors to the user without them needing to dig through log files

## [0.64.0] - 2021-09-11
### Changed
- Switched to BSL code license. See [License FAQ](docs/license_faq.md) for more information about this change.

## [0.63.0] - 2021-09-03
### Fixed
- Data exchange with the engines not uses `.kamu/run` directory, so on systems that run Docker in VMs (Linux, Windows) it's no longer necessary to add extra mounts for the temp directories

## [0.62.2] - 2021-08-30
### Fixed
- Adding few workarounds around bugs in Arrow / DataFusion related to working with DECIMAL and TIMESTAMP types

## [0.62.1] - 2021-08-28
### Fixed
- Allowing Flink engine to run under host network namespace, for the "podman-in-docker" scenario

## [0.62.0] - 2021-08-26
### Changed
- Some internal improvements

## [0.61.1] - 2021-08-25
### Added
- Some internal convenience commands for image manipulation

## [0.61.0] - 2021-08-25
### Added
- New `kamu inspect schema` command that can display the DDL-style schema and the underlying physical Parquet schema of a dataset

## [0.60.0] - 2021-08-24
### Added
- New `kamu tail` command allows to inspect last few records in a dataset
- The `kamu sql` command now supports experimental [DataFusion](https://github.com/apache/arrow-datafusion) engine that can execute SQL queries extremely fast. It doesn't have a shell yet so can only be used in `--command` mode, but we will be expanding its use in the future.

## [0.59.0] - 2021-08-18
### Added
- Ability to delete datasets in remote repositories via `kamu delete` command

## [0.58.1] - 2021-08-17
### Fixed
- Upgraded Spark engine brings better error handling for invalid event times

## [0.58.0] - 2021-08-17
### Added
- New `kamu search` command allows listing and searching for datasets in remote repositories

## [0.57.0] - 2021-08-16
### Added
- `kamu inspect lineage` now provides HTML output and can show lineage graph in a browser

## [0.56.0] - 2021-08-16
### Changed
- Upgrade to latest Spark and Livy
- Fixes some issues with geometry types in notebooks and SQL shell

## [0.55.0] - 2021-08-15
### Added
- New `kamu inspect query` command for derivative transform audit
- `kamu log` now supports Yaml output and filtering

## [0.54.0] - 2021-08-15
### Added
- New `kamu inspect lineage` command that shows dependency tree of a dataset
### Changed
- The `kamu list depgraph` command was removed in favor of a specialized lineage output type: `kamu inspect lineage --all -o dot`

## [0.53.0] - 2021-08-13
### Fixed
- Upgrading Spark engine with a workaround for upstream bug in Shapefile import
- Engine image pulling status freezes

## [0.52.0] - 2021-08-13
### Added
- New `kamu verify` command that can attest that data in the dataset matches what's declared in metadata
### Fixed
- Spark engines will not produce an empty block when there were no changes to data

## [0.51.0] - 2021-08-08
### Added
- `kamu pull` now supports `--fetch` argument that lets you override where data is ingested from, essentially allowing to push data into a dataset in addition to pulling from the source

## [0.50.0] - 2021-08-05
### Changed
- Renamed `remote` to `repo` / `repository` to be consistent with ODF spec

## [0.49.0] - 2021-08-05
### Added
- Datasets can now be associated with remote repositories for ease of pulling and pushing
- `push` and `pull` commands now allow renaming the remote or local datasets
### Fixed
- Improved error reporting of invalid remote credentials
- Ingest will not create a new block if neither data now watermark had changed

## [0.48.2] - 2021-07-31
### Fixed
- Dependency error in `remote` commands
- Remove incorrect `.gitignore` file generation

## [0.48.1] - 2021-07-26
### Fixed
- `sql` command failing on OSX

## [0.48.0] - 2021-07-23
### Added
- Terminal pagination in `log` command

## [0.47.0] - 2021-07-12
### Fixed
- Upgrading to newer Jupyter and Sparkmagic (fixes some issues in notebooks)
- Better error handling
### Added
- Environment variable completions

## [0.46.0] - 2021-07-11
### Changed
- Multiple internal improvements
- Support for host networking with `podman`
- Support for running standalone Livy for using `kamu` under JupyterHub

## [0.45.0] - 2021-06-26
### Fixed
- Updated Spark engine version to fix networking issue under `podman`
- Updated `rustc` and dependencies

## [0.44.0] - 2021-06-11
### Fixed
- Support for Zip files that cannot be decoded in a streaming fashion.
- Dependency upgrades.

## [0.43.1] - 2021-06-06
### Fixed
- Increased socket check timeout to prevent `kamu sql` trying to connect before Spark server is fully up.

## [0.43.0] - 2021-06-06
### Added
- New `kamu config` command group provides `git`-like configuration.
- Experimental support for `podman` container runtime - a daemon-less and root-less alternative to `docker` that fixes the permission escalation problem. To give it a try run `kamu config set --user engine.runtime podman`.
### Fixed
- The `kamu notebook` command no longer fails if `kamu` network in `docker` was not cleaned up.

## [0.42.0] - 2021-06-05
### Changed
- Upgraded Flink engine to latest `v1.13.1`
- Improved empty data block handling in metadata
- Improved some CLI output format

## [0.41.0] - 2021-05-08
### Added
- `zsh` completions support (via `bashcompinit`)
### Fixed
- Improved error handling of pipe preprocessing commands
### Changed
- Replaced `io.exchangeratesapi.daily.usd-cad` dataset in examples with `ca.bankofcanada.exchange-rates.daily` as it became for-profit.

## [0.40.1] - 2021-05-02
### Fixed
- Improved error handling when `kamu sql` is run in an empty workspace
### Changed
- Upgraded to latest dependencies

## [0.40.0] - 2021-04-29
### Added
- Implemented `sql server` command - now it's possible to run Thrift server on a specific address/port and connect to it remotely.

## [0.39.0] - 2021-04-25
### Added
- Added `--replace` flag to the `add` command allowing to delete and re-add a dataset in a single step.

## [0.38.3] - 2021-04-23
### Fixed
- An error in the `sql` command help message
- Release binaries will now be packaged as `kamu`, not `kamu-cli`

## [0.38.2] - 2021-04-18
### Added
- Detailed help and examples to all CLI commands
- Dependency bump

## [0.38.1] - 2021-04-08
### Changed
- Bumped Spark engine version

## [0.38.0] - 2021-03-28 (**BREAKING**)
### Changed
- Maintenance release
- Upgraded to latest rust toolchain and dependencies
- Updated `flatbuffers` version that includes support for optional fields - this changes binary layout making this new version incompatible with metadata generated by the previous ones
### Fixed
- Uncacheable message will no longer obscure the commit message

## [0.37.0] - 2020-12-30 (**BREAKING**)
### Changed
- Metadata restructuring means you'll need to re-create your datasets
- Data files as well as checkpoints are now named with the hash of the block they are associated with
- Protocol between coordinator and engines was modified to pass data files (in the right order) as well as checkpoints explicitly
- Intermediate checkpoints are now preserved (for faster validation and resets)
- Vocabulary has been incorporated into the metadata block (ODF `0.17.0`)
- Lazily computing dataset summaries
- Upgraded dependencies
- Happy New Year!

## [0.36.0] - 2020-11-16
### Changed
- Engine errors will not list all relevant log files
- UI improvements

## [0.35.0] - 2020-11-14
### Added
- Initial support for `S3` as a remote backend

## [0.34.0] - 2020-11-09
### Added
- Initial version of `remote` management
- Initial version of `push` / `pull` commands working with `remote`
- Local file system `remote` backend implementation

## [0.33.0] - 2020-11-01
### Changed
- Upgraded the Spark engine to Spark 3.0

## [0.32.0] - 2020-10-31
### Added
- Support for `flatbuffers` metadata encoding.
- Using `flatbuffers` format for achieving true stable hashes of metadata.
- Aligned metadata with ODF `v0.16.0`.

## [0.31.0] - 2020-10-08
### Added
- `pull` command now supports `--force-uncacheable` flag for refreshing uncacheable datasets.

## [0.30.1] - 2020-09-07
### Fixed
- Add back `.gitignore` file when creating local volume dir.

## [0.30.0] - 2020-09-05
### Changed
- This version is a complete re-write of the application from **Scala** into
  **Rust**. It is mostly on par with the functionality of the previous version
  but has many improvements. Most notably, all interactions not involving
  engines (which are still heavy and run in `docker`) are blazing fast.

## [0.23.0] - 2020-08-22
### Changed
- Updated to latest ODF schema

## [0.22.0] - 2020-07-15
### Added
- `#26`: Follow redirects when fetching data from URL
### Changed
- Follow ODF spec on metadata `refs`

## [0.21.0] - 2020-07-12
### Fixed
- Encoding issue in `DatasetSummary` manifest
### Changed
- Upgraded to use ODF resources

## [0.20.0] - 2020-06-30
### Added
- Windows is somewhat supported now

## [0.19.0] - 2020-06-28
### Changed
- Improving Windows support by removing Hadoop FS dependencies

## [0.18.2] - 2020-06-26
### Changed
- Upgraded Flink engine to `0.3.3`

## [0.18.1] - 2020-06-25
### Changed
- Upgraded Flink engine to `0.3.0`

## [0.18.0] - 2020-06-23
### Added
- Watermarking support

## [0.17.0] - 2020-06-14
### Added
- Added support for [Apache Flink](https://github.com/kamu-data/kamu-engine-flink) engine!

## [0.16.0] - 2020-05-25
### Changed
- Improve sort order of glob-based file sources
- Spark engine will persist events ordered by event time

## [0.15.0] - 2020-05-09
### Added
- `purge` command now supports `--recursive` flag
- Internal improvements and refactoring

## [0.14.0] - 2020-05-03
### Changed
- Consolidating more logic into `engine.spark`

## [0.13.0] - 2020-05-02
### Added
- New `log` command
### Changed
- Use `SHA-256` for dataset and metadata hashing
- The concept of `volume` was converted into `remote`
- Metadata refactoring to isolate engine-specific query parameters
- Metadata refactoring of root/derivative sources
- Moved most ingest logic into coordinator
- Moved transform batching logic into coordinator

## [0.12.1] - 2020-03-22
### Fixed
- Snapshot merge strategy was completely broken

## [0.12.0] - 2020-03-21
### Changed
- Use dataset caching for faster hash computation

## [0.11.0] - 2020-03-08
### Added
- Human-readable formatting support (e.g. in `list` command)

## [0.10.1] - 2020-03-08
### Fixed
- Some issues with `list` and `add` commands

## [0.10.0] - 2020-03-08
### Added
- `list` command now shows data size, number of records, and last pulled time
- `add` command now accounts for dataset dependency order

## [0.9.0] - 2020-03-08
### Changed
- Using new metadata chain prototype!

## [0.8.0] - 2020-01-12
### Added
- Experimental support for remote S3 volumes

## [0.7.1] - 2019-12-29
### Changed
- Bumped ingest version

## [0.7.0] - 2019-12-29
### Changed
- Using snake_case dataset vocabulary

## [0.6.0] - 2019-12-15
### Added
- Richer set of CSV reader options
### Fixed
- Recursive pull concurrency issues

## [0.5.0] - 2019-12-09
### Added
- New `fetchFilesGlob` data source that can load multiple data files at once
- Event time is now a core part of the datasets
### Fixed
- Snapshot merge strategy de-duplicates input rows now

## [0.4.0] - 2019-11-24
### Added
- Basic SQL templating feature
### Fixed
- The `purge` command will no longer delete the dateset

## [0.3.0] - 2019-11-21
### Added
- Command to generate `bash` completions
- Keeping a CHANGELOG<|MERGE_RESOLUTION|>--- conflicted
+++ resolved
@@ -11,7 +11,6 @@
 - Fixed
 -->
 
-<<<<<<< HEAD
 ## [Unreleased]
 ### Changed
 - Private Datasets:
@@ -28,12 +27,11 @@
   - GQL, `DatasetMetadata.currentUpstreamDependencies`: indication if datasets not found/not accessed
   - GQL, `DatasetMetadata.currentDownstreamDependencies`: exclude datasets that cannot be accessed
   - E2E: added the ability to create an account using CLI
-=======
+
 ## [0.217.3] - 2025-01-14
 ### Fixed
-- Fix crash on resolving dataset by non existing account
+- Fix crash on resolving dataset by non-existing account
 - Minor improvements in event sourcing aggregation
->>>>>>> 05bc9fe8
 
 ## [0.217.2] - 2025-01-10
 ### Changed
