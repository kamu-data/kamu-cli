# Changelog
All notable changes to this project will be documented in this file.

The format is based on [Keep a Changelog](https://keepachangelog.com/en/1.0.0/),
and this project adheres to [Semantic Versioning](https://semver.org/spec/v2.0.0.html).

<!--
Recommendation: for ease of reading, use the following order:
- Added
- Changed
- Fixed
-->

<<<<<<< HEAD
## [Unreleased]
### Fixed
- Restrict dataset creation with duplicate transform inputs.
=======
## Unreleased
### Added
- GQL: `Auth::relations()` for getting ReBAC triplets for debugging purposes.
### Changed
- dep: `ringbug` updated from `0.3` to `0.4`.
- Flows: each input contribution to batching rule is reflected as an update of start condition,
   so that flow history may show how many accumulated records were present at the moment of each update
>>>>>>> f4dbb3d7

## [0.247.0] - 2025-08-28
### Added
- Extended support for webhook delivery errors, differentiating between:
    - connection failure
    - response timeout
    - bad status code in response
- Improved handling of task failures in the flow system:
    - differentiating between Paused (by user) and Stopped (automatically) flow triggers
    - a flow trigger is stopped after a failed task, if a configured stop policy is violated:
        - N consecutive failures (N >= 1)
        - never (schedules next flow regardless of failures count)
    - GQL API to define stop policy for a flow trigger
    - webhook subscriptions are automatically marked as Unreachable if a related flow trigger is stopped
    - GQL API to reactive webhook subscription after becoming Unreachable
    - task errors can be classified as "recoverable" and "unrecoverable":
        - retry policy is not applicable when encountering an unrecoverable error
        - similarly, flow trigger is immediately disabled when encountering an 
          unrecoverable error, regardless of stop policy associated
        - recoverable errors are normally related to infrastructural and environment issues 
            (i.e., unreachable polling source address, failing to pull image, webhook delivery issue)
        - unrecoverable errors are related to logical issues, and require user corrections
            (i.e. bad SQL in a query, bad schema, referencing unexisting secret variable)
### Changed
- Revised meaning of flow abortion:
    - flows with scheduled trigger abort both the current flow run, and pause the trigger
    - flows with reactive trigger abort current run only
- Refactoring:
  - Added new `UpdateAccountUseCase` and replace usage of similar methods
  - `PredefinedAccountRegistrator` now uses `UpdateAccountUseCase` methods instead of `AccountService` methods
- Moved versioned file logic from GQL level to `use_case`
- Collection datasets will ignore add and move operations that don't change the entry path, ref, or extra attributes and return `CollectionUpdateUpToDate`
### Fixed
- Derived datasets transform event correctly resolved with unaccessible inputs

## [0.246.1] - 2025-08-20
### Fixed
- Improved idempotence of flow sensors registration for transform and webhook flows
- Flow triggers not issuing duplicate update events unless their pause status or rule is actually modified
- Flow agent should not attempt startup recovery until dependency graph is loaded
- Extended telemetry for flow dispatchers and sensor operations

## [0.246.0] - 2025-08-20
### Added
- Webhooks are integrated into the Flow system, and support retries:
  - Webhook delivery is now a kind of a flow
  - Webhook delivery for dataset updates is associated with datasets, 
    thus can be filtered in the flow history as related to the dataset,
    so that updates and notifications are visible on the same page in the execution order
  - Enabling, pausing, resuming webhooks is mapped to flow trigger operations
  - Webhook payload is formed at the moment of task scheduling, thus can buffer multiple
     intermediate updates to the interested dataset
  - The updates to the interested datasets that arrive after a webhook task is scheduled
     initiate next execution of the flow, which would run immediately after the current one
     with respect of standard throttling conditions
  - Webhook payload for dataset updates indicates whether a breaking change has happened
  - GQL support for webhook-related flows
  - Webhook deliveries are retryable by default (via a system-wide policy setting)
### Changed
- Batching rules for derived datasets have been revised and extended:
  - Immediate (activate on first input trigger unconditionally) vs Buffering mode (non-zero records count, timeout)
  - Explicit configuration whether the derived dataset should be reset to metadata if input has a breaking change
  - Compaction and reset flows no longer consider ownership boundaries, and affect downstream datasets with enabled updates
  - No more "recursive" options in compaction and reset flows. Propagating breaking change according to general rules instead.
- Refactoring: flow system is fully decoupled from specific resource domains, and concentrates on orchestration logic only:
  - Flow trigger instances converted into more abstract "activation cause" objects indicating source of change
     and basic change properties (new data, breaking change)
  - Flow scopes became type-erased JSON objects, with type-specific interpreters of attributes encapsulated in adapters
  - Dataset-specific details of resource changes encapsulated in the adapter:
     - supporting 4 types of sources for datasets: upstream flow, http ingest, smart protocol push, external change detection
  - Introduced concept of dynamic flow sensors:
     - Sensors are responsible for reacting to resource changes in flow type specific manner
     - Sensor for derived datasets listens for input changes and decides on executing trasnform vs reset to metadata flow
     - Sensor for webhooks dataset updates listen to monitored dataset, and schedule webhook delivery flows
     - Sensors lifetime is bound to enabled periods of flow triggers
     - Sensor dispatcher maintains dependencies between sensors and input events
  - Transform flows are no longer launched at startup or at trigger enabling point unless there is new input data available
  - Extracted "reset to metadata" into a separately managed flow type to avoid confusion
  - Reworked database API for the flow system to provide resource-agnostic abstraction and preserve index-level effeciency.
  - Important note: flow, task, and outbox history will be reset with this update
- Refactoring: simplified structure of webhooks domain:
  - `WebhookEvent` entity flattened into `WebhookDelivery`, since it can no longer be reused for multiple subscriptions
  - Fixed handling removal of webhook subscription while flows are pending.

## [0.245.5] - 2025-08-15
### Fixed
- GQL playground autocomplete in anonymous mode

## [0.245.4] - 2025-08-13
### Added
- GQL: `dataset_metadata`: Added new method `MetadataProjection` to get `[MetadataExtendedBlock]` filtered by types and range
### Fixed
- GQL: `add_entry`: Return CASError if expected head not found
- Return bad request response for requests with empty bearer authentication token

## [0.245.3] - 2025-07-29
### Fixed
- GQL playground is accessible in anonymous mode
### Changed
- GQL: `search` also filters dataset by id

## [0.245.2] - 2025-07-19
### Added
- Made `observability` crate compatible with `tracing-error` to pave the road for more informative error.

## [0.245.1] - 2025-07-17
### Fixed
- Performance regression: avoid loading full task model in flow listings, list of IDs is enough

## [0.245.0] - 2025-07-16
### Added
- Flow system extended with retry policy support:
  - Retry policy model: includes number of attempts, base delay, and four delay growth functions
  - Retry policies can be associated with flow configurations
  - A retry policy snapshot is selected for each scheduled flow. If defined, it's used to relaunch a failing task after calculating the appropriate delay based on the configured policy
  - GQL API extensions for retry policies, along with related task-level and flow-level attributes to populate the UI.
### Changed
- Optimized GQL API for flow listings by including already resolved `SetPollingSource` and `SetTransform` event copies into flow descriptions, eliminating the need for costly secondary queries from the UI.
- Significantly reworked flow configuration and triggering GQL API for improved ease of use and maintainability

## [0.244.2] - 2025-07-15
### Added
- Migration to update flow event payloads
### Fixed
- Fetching list of flow triggers and configuration stuck

## [0.244.1] - 2025-07-11
### Fixed
- `AuthPolicyLayer` correctly works for FlightSQL

## [0.244.0] - 2025-07-11
### Added
- New configuration property `allow_anonymous` which is true by default. And turnoff anonymous mode for API endpoints.

## [0.243.1] - 2025-07-09
### Fixed
- SQLite-specific crashes on account flow listings

## [0.243.0] - 2025-07-07
### Added
- GQL: `AccountsMut::create_wallet_accounts()` (#1287).
- GQL: `CollaborationMut::apply_account_dataset_relations()` (#1287).
### Changed
- Major refactoring of flow & task systems:
  - Fully unplugged the flow and task systems from `kamu-core` and removed all domain-specific couplings.
  - Flow/task adapters moved into separate crates and adapters split by target domain for improved modularity.
  - Task runners and planners isolated from the main task system; extracted and decoupled services for clearer interfaces.
  - Decoupled `FlowOutcome` from direct error details; error details now accessed from associated tasks.
  - Removed duplicate `FlowResult` hierarchy, standardized on propagating `TaskResult`.
  - Refactored `TaskResult` and `TaskError` types for improved clarity and maintainability.
  - Introduced flow-type specific dispatchers responsible for creating logical plans of tasks and propagating dependent flows.
  - Replaced flow keys with flow bindings without hard-coded flow types for triggers, configs, and flows
  - External data changes are now handled by an ingest dispatcher instead of the flow agent.
  - Reduced boilerplate in `LogicalPlan`, `TaskDefinition`, `TaskResult`, and `TaskError` using macros.
  - Extracted `FlowRunService` from `FlowQueryService` for clearer separation of responsibilities.
- Improvements in event sourcing aggregates:
  - Optimized event sourcing aggregate loading by supporting loading via reference.
  - Simplified aggregate multi-load functions for improved efficiency.

## [0.242.1] - 2025-06-19
### Fixed
- `PredefinedAccountsRegistrator`: during account synchronization, update password hash as well.

## [0.242.0] - 2025-06-17
### Added
- `kamu system api-server gql-query`: support for authorization and, as a result, mutation requests (#1273).
- GQL: `AccountMut::modifyPasswordWithConfirmation()`: for user's password change (#1277).
- `UIConfiguration`: added `min_new_password_length` parameter (#1277).
### Changed
- Panic's now also logs a correct tracing message.
- `kamu`: improved logging, especially in failure cases (#1273).
- `kamu --account <NAME>`: added checks for account existence (multi-tenant mode) (#1273).
- `kamu init`: flush database after successful command completion (#1273).
- Upgraded to `datafusion v48`
- Configuration, predefined accounts: `password` field is now mandatory (#1277).
- `kamu`: a start-up job by `PredefinedAccountsRegistrator` will be called earlier, right after creating
  `base_catalog` (#1277).
### Fixed
- `CreateAccountUseCaseImpl`: added sending `AccountLifecycleMessage`.
- Renaming `provider_identity_key` field with account name for password accounts.
- User in single-tenant mode now has administrator privileges (#1273).
- `DeleteAccountUseCaseImpl`: complete deletion of datasets, not just database entries (#1273).
- `kamu system api-server gql-query`: authorization based on the current subject (#1273).

## [0.241.1] - 2025-06-06
### Fixed
- Account name in password hashes table should be updated as well during a rename

## [0.241.0] - 2025-06-06
### Added
- Support renaming accounts via GraphQL API:
  - automatically actualizes dataset entries (denormalized account names)
  - automatically updates alias files in ODF storage layer
  - properly handling account renames when it's initiated by updates to predefined configuration
### Fixed
- Missing length validation for webhook subscription labels.
- Unexpected webhook label duplication for empty labels.

## [0.240.1] - 2025-06-04
### Changed
- Updated `sqlx` crate to `0.8.6`, Vol. 2.
### Fixed
- `web3-wallet` authorization provider: interactive login use case support (Device Flow). 

## [0.240.0] - 2025-06-02
### Added
- `kamu --show-error-stack-trace`: Added an argument to show stack trace in case of an error during command execution.
- Implemented a new authorization provider for Web3 EVM-based wallets (`web3-wallet`):
  - Flow authorization is based on the ERC-4361 (Sign-In with Ethereum) standard.
  - Any browser that supports EIP-1193 (Ethereum Provider JavaScript API) can be used for authentication.
  - Signature verification is based on ERC-191 (Signed Data Standard).
### Changed
- GQL: search also matches entries by account name.
- GQL: `Account::account_provider()` returns `AccountProvider` instead of string.
- GQL: `Auth::enabled_login_methods()` renamed to `Auth::enabled_providers()` returns `Vec<AccountProvider>`.
- GQL: `AuthMut::login()` takes `AccountProvider` as argument instead of string.

## [0.239.0] - 2025-05-26
### Added
- Prototype of webhooks support:
   - webhooks are sent for dataset update events
   - GQL API to subscribe, update, pause/resume, and remove subscriptions
   - webhook events are recorded per business event via outbox bridge
   - webhook events that match enabled subscriptions get scheduled in the task system
   - webhooks are attempted with at most 10s timeout, but no retries are supported yet
   - webhook request and delivery headers and content are saved for future debug purposes
   - webhook messages are signed in the spirit of webhook signatures (RFC 9421) and content digests (RFC 9530)
### Changed
- Extended create dataset GQL results with isSuccess
- GQL: versioned files return `contentLength` field
### Fixed
- GQL: all dataset mutations require logged-in users

## [0.238.0] - 2025-05-22
### Added
- GQL: Added new scalars: `Email`, AccountPassword`.
- GQL: Added `AccountMut::delete()`.
- GQL: Collection API: Add `ExtraData` scalar to validate incoming data.
### Changed
- DB: Removed FK for `did_secret_keys.creator_id` 
- DB: Added missing triggers for deleting account rows (`ON DELETE CASCADE`) 
    for related tables (`accounts_passwords`, `access_tokens`, `dataset_entries`).
- GQL: `AccountMut::modifyPassword()`: no longer accepts the `accountName` argument.
- GQL: `AccountMuts::createAccount()`: method moved from `AccountMut`.
- Refactor:
  - Remove password logic from `AccountService` level.

## [0.237.0] - 2025-05-14
### Added
- GQL:
  - New `createAccount()` method to create a new account, method is available only for admins
      and user's with `can_provision_accounts` ReBAC properties.
  - New `modifyPassword()` method to change password for an existing account, method is available only for admins.
- New repository `DidSecretKeysRepository` where stored all encrypted private parts of created accounts and datasets.
### Fixed
- The dependency graph is less sensitive to requests that come too early, before the dataset node is created.

## [0.236.0] - 2025-05-09
### Added
- New REST endpoint `/system/info` and GQL endpoint `buildInfo` that return application version and build details
- New experimental "Versioned File" dataset archetype that simplifies using ODF datasets for storing versioned history of binary content
- New experimental "Collection" dataset archetype that allows organizing other ODF datasets into hierarchical collections similar to directory structure
### Changed
- Upgraded to `datafusion v47.0.0` and latest `arrow`, `object-store`, and `flatbuffers` versions
- Commands and APIs that query data are now more tolerant to the situation when dataset is empty and doesn't have a schema yet and will return results with empty rows and columns instead of returning errors
### Fixed
- Crash on push/pull over TLS connection (#1231)
- Patched `GQL DatasetFlowTriggers::all_paused` to use similar optimization as account flow views

## [0.235.0] - 2025-04-24
### Added
- `kamu-adapter-http`: Introduced the `from_catalog_n` macro for easier dependency extraction from the catalog.
### Changed
- More flows listing speedup:
  - Using batch query to count datasets with flows belonging to an account
  - Checking if all triggers of given list of datasets are paused via 1 SQL query
- Device Flow:
  - Summary: for interactive login, replace the Loopback Redirect Flow mechanism with Device Flow Authentication, 
      which enables operation in the most secure and restrictive browsers.
  - If the login link cannot be opened on the current device, you may copy it to any browser 
      and complete the interactive login on another device.
  - HTTP API: Added endpoints implementing [RFC 8628: OAuth 2.0 Device Authorization Grant](https://datatracker.ietf.org/doc/html/rfc8628):
    - `POST platform/token/device/authorization`;
    - `POST platform/token/device`.
- `kamu-adapter-http`: platform handlers moved to a separate folder.

## [0.234.0] - 2025-04-23
### Changed
- Pin version for `aws-sdk-s3` crate version, that includes breaking changes
- Update all minor versions of other crates
- Cleanup duplicate image
- Denormalization: `DatasetEntry` now contains a copy of owner's account name
   for faster dataset handle resolutions without extra round trip to database
- Speedup of account flow runs listing   

## [0.233.4] - 2025-04-22
### Changed
- Forcing warmup of dataset ids listing cache on startup

## [0.233.3] - 2025-04-21
### Fixed
- Reverted `sqlx` upgrade that was breaking the release build

## [0.233.2] - 2025-04-19
### Changed
- Updated `sqlx` crate to `0.8.5`
### Fixed
- Revert breaking build changes

## [0.233.1] - 2025-04-19
### Changed
- Outbox: Added new param in consumer metadata `initial_consumer_boundary` which allow new consumer to not process all messages, but start from latest one
### Fixed
- `kamu init`: in case of using `--pull-images` argument, fixed unclear error with not found file.
- CLI commands: Trigger `outbox_agent` method only for commands that require it.
- S3 get_stored_dataset_by_id operation takes advantage of in-memory datasets listing cache

## [0.233.0] - 2025-04-09
### Added
- Automatically indexing key dataset blocks in the database for quicker navigation:
   - indexing all previously stored datasets at startup
   - indexing new changes to datasets incrementally, whenever HEAD advances
- Metadata chain visiting algorithm can now use the key blocks cached in the database
   to efficiently implement iteration over key blocks, when data events are not needed
### Changed
- Upgraded to latest version of `dill=0.13`
### Fixed
- SQLite repository tests were excluded from "make test-fast" mode by a mistake

## [0.232.0] - 2025-04-07
### Added
- New `engine.datafusionEmbedded` config section allows to pass custom DataFusion settings when engine is used in ingest, batch query, and compaction contexts.
- GQL: `Datasets::role()`: returns the current user's role in relation to the dataset
- GQL: `DatasetsMut::create_empty()` & `DatasetsMut::create_from_snapshot()`: alias validation in multi-tenant mode.
### Changed
- GQL: `DatasetsMut::create_empty()` & `DatasetsMut::create_from_snapshot()`: `dataset_visibility` is now mandatory.
- `kamu push/pull` command with `--force` flag now does not allow overwriting of seed block
### Fixed
- Multiple performance improvements in batch queries to avoid unnecessary metadata scanning.
- New `PushIngestDataUseCase` and used it in Http `/ingest` handler and `ingest_command`.
- Semantic search will return empty result on empty prompt instead of error.
- Smart transfer protocol: show invalid Interval error instead internal error.

## [0.231.0] - 2025-03-31
### Added
- `kamu login {password,oauth}`:
  - Saving the repository is the same as in `kamu login` 
  - Add `--repo-name` & `--skip-add-repo` arguments to control the save settings of the remote repository
  - Trigger dependent dataset flows on Http `/ingest` and on smart transfer protocol dataset push
### Changed
- `DatasetSummary` files replaced with `DatasetStatistics` stored in the database
     and updated synchronously with the HEAD reference updates
- Statistics is automatically pre-computed for all existing datasets on first use
- `DatasetHandle` and `DatasetEntry` now contain dataset kind marker
- Provenance service and pull request planner fetch dependencies from the graph
- Implemented caching layer for `DatasetEntry` within the currently open transaction
- Private Datasets:
  - HTTP: Return 403 if the user does not have write permission while having read permission
  - GQL: `DatasetsMut::by_id()`: Return access error 
      if the user does not have write permission while having read permission
  - GQL: Operations on dataset environment variables require at least a maintainer role
  - `kamu search`: Private accessible datasets are included in the search results
- E2E: Removed `inmem` tests that almost duplicated `sqlite` tests
- E2E, `kamu-cli-e2e-repo-tests`: remove a `kamu-cli` dependency that did not cause the `kamu-cli` binary to be rebuilt
- Tests, DI: Check also for sqlite dependencies
### Fixed
- Flow GQL Api: 
  - Correctly returns batching rule with `0` value
  - Improved message for unknown description message

## [0.230.0] - 2025-03-25
### Added
- Private Datasets, access sharing:
  - ReBAC: there can be only one role between a subject (account) and an object (dataset)
  - ReBAC: Added `RebacDatasetRegistryFacade` to simplify work with authorization validation
  - GQL: CRUD Collaboration API
  - GQL: Implemented API for searching by account name
  - OSO: Added `maintain` & `own` permissions in addition to `read` & `write`
### Fixed
- Flow APIs: correctly returns response for dataset with cleaned blocks
- Private Datasets:
  - GQL: Correct processing of access permissions when viewing flows of another account

## [0.229.0] - 2025-03-24
### Added
- Experimental support for `ChangelogStream` and `UpsertStream` ODF merge strategies.

## [0.228.1] - 2025-03-23
### Added
- Semantic search:
  - More configuration options for indexing, allowing to skip datasets without descriptions or no data.
  - Overfetch is now configurable
  - Service will make repeated queries to the vector store to fill the requested results page size.
### Changed
- Flow: Updated the `BatchingRule` trigger to accept 0 for both properties(`min_records_to_await` and `max_batching_interval`), enabling dependency flow execution even when no data is added to the root dataset.
### Fixed
- HTTP & GQL API: Fixed internal error when query contains an unknown column

## [0.228.0] - 2025-03-19
### Added
- DB: utilities for working with bind parameter placeholders
- DB-backed dataset references: they are now stored in the database, supporting transactional updates.  
- Ensured short transaction length in ingest & transform updates and compaction tasks.  
- Dataset Reference indexing to build the initial state of the dataset references.  
- Implemented in-memory caching for dataset references that works within the current transaction
### Changed
- Replaced default GraphQL playground with better maintained `graphiql` (old playground is still available)
- Improved API server web console looks
- Upgraded to `datafusion v45` (#1146)
- CI: terminate tests after 5 minutes of execution
- GQL: cleaning up unnecessary `dummy` fields where it can be avoided
- GQL: improve performance by adding shared query state (for query and mutation requests)
- Cleaning up unnecessary `.map_err()` constructs
- DB: cleanup of unnecessary allocations during parameter bindings
- Various small refactorings extracting common methods (e.g. `PaginationOpts::from_page()`)
- Dependency graph updates are improved for transactional correctness.  
- Setting dataset references is now the responsibility of computation service callers. 
- Extracted ODF dataset builders for LFS and S3 to allow for custom implementations.  
- Improved tests for dataset use cases.  
### Fixed
- REST API: `GET /datasets/{id}` returns account data as it should 
- If dataset creation is interrupted before a dataset entry is written, 
   such a dataset is ignored and may be overwritten

## [0.227.1] - 2025-03-14
### Fixed
- Trigger activation during flow throttling correctly save next activation time

## [0.227.0] - 2025-03-13
### Added
- `kamu search` now supports `--local` flag which will use natural language search on datasets in the local workspace (#1136)
  - To use this feature you'll need to configure the OpenAI key in kamu config or set it via `OPENAI_API_KEY` env var
  - By default, uses [Qdrant](https://qdrant.tech/) vector database spawned per command in a container
### Fixed
- `kamu sql server` now works again inside containers (e.g. jupyter)

## [0.226.5] - 2025-03-10
### Fixed
- Prometheus metrics, S3: fixed `storage_url` label values

## [0.226.4] - 2025-03-07
### Changed
- Simple Transfer Protocol & Smart Transfer Protocol use `AppendDatasetMetadataBatchUseCase`
- SQLite: protection against database locking, in case of parallel execution of `kamu` commands.
  - Based on `journal_mode=WAL`
- GQL: speeding up work by reducing allocations
### Fixed
- API server correctly logs unknown routes
- GQL: `Search::query()`: fix regression resulting in unstable ordering of search results
- Fix JSON encoding of `BinaryView` and `Utf8View` data (#1127)


## [0.226.3] - 2025-02-27
### Changed
- `kamu login`: only one argument `--user` (root) is left, other arguments (from subcommands) are removed
### Fixed
- Demo Jupyter start-up failure

## [0.226.2] - 2025-02-26
### Added
- New `FlowSystemConfig` structure in `CLIConfig` which allows 
    to configure `flow_agent` and `task_agent` services 
    with next options `awaiting_step_secs` and `mandatory_throttling_period_secs`
### Fixed
- Single-tenant mode:
  - `kamu add`: public default visibility, unless otherwise specified
  - `kamu pull`: public new default visibility, unless otherwise specified
- Simple Transfer Protocol:
  - Respect the visibility option
  - Updating the dependency graph during block processing

## [0.226.1] - 2025-02-25
### Changed
- New Jupyter image 0.7.1, which can handle v6 workspace layout

## [0.226.0] - 2025-02-24
### Added
- Externally configurable Argon2 hashing mode (minimal settings to speedup e2e tests)
### Changed
- Unified dataset repository format:
  - both LFS and S3, regardless of tenancy config, now organize storage folders solely by dataset ID
  - workspace migration to new repository format (v6) is fully automatic
  - the role of "info/alias" file was reduced only for recovery purposes, 
      the dataset alias resolutions now happen in database only
  - ODF storage unit implementations (LFS, S3) only deal with dataset identifiers:
    - no more dependency on accounts or tenancy configuration
    - S3 cache now considers identifiers of stored datasets only
    - moved them to ODF crate
    - reading HEAD is a must for storage iteration
    - removing HEAD is a first step of dataset deletion
  - `kamu-datasets` domain now has own error and result structures layer, separate from ODF basics
  - Rename operation does not touch a storage unit, became solely a database operation
  - workspace version checking now takes startup job dependencies into account
### Fixed
- Less linear search in in-mem entry repository

## [0.225.3] - 2025-02-24
### Fixed
- E2E: `repo-tests` crate again contains the `kamu-cli` dependency, but as an optional one
  - This way we can correctly reuse the tests in the `kamu-node` repository without affecting the build time
  - It also fixes `make sqlx-prepate` developer command

## [0.225.2] - 2025-02-24
### Added
- Added prometheus metrics for AWS SDK S3 calls
### Changed
- E2E: make `repo-tests` crate independent from `kamu-cli` crate

## [0.225.1] - 2025-02-23
### Fixed
- Fixed arrow `BinaryView` incorrectly being treated as incompatible with `Binary` fields during dataset schema compatibility checks (#1096)

## [0.225.0] - 2025-02-20
### Added
- Added [common-macros](src/utils/common-macros) crate containing macros of general use
  - `kamu list`: display dataset visibility in multi-tenant
  - `kamu pull`: added `--visibility private|public` argument to specify the created dataset visibility
### Changed
- Improved/added trace for repositories & GQL to contain not only the method name but also the structure name
### Fixed
- Restoring OData API tolerance to trailing slashes
- OData API: fixed crash when accessing private dataset

## [0.224.0] - 2025-02-18
### Added
- The usage of local database (SQLite) is activated by default for all single tenant workspaces
### Fixed
- Improved error message for SQL parsing method for queries which includes invalid or reserved keywords
- Fixed false-positive panic ("There cannot be predefined users in a single-tenant workspace") 
    if a `kamu` subcommand that doesn't require workspace found a multiuser `.kamuconfig`
  - For example, before attempting to initialize a workspace or attempting to invoke autocomplete in shell 

## [0.223.0] - 2025-02-13
### Added
- Increased test coverage of the code responsible for access checks
### Changed
- Restructured responsibilities between core and dataset domains upon key dataset CRUD use cases:
  - 8 use cases moved from `core` to `kamu-datasets` domain
  - no longer using outbox for "Renamed" and "DependenciesUpdated" events in datasets, 
      these became internal aspect inside `kamu-datasets` domain
  - simplified creation and commit result structures as they no longer transport new dependencies
  - revised many integration tests:
    - flow system no longer uses real datasets
    - HTTP and GQL use real accounts and dataset entries
- Moved several account-related routines from `AuthenticationService` to `AccountService`, 
  the authentication services have focus only on JWT token and login flows
- Upgraded to `datafusion v45` (#1063)
### Fixed
- GQL metadata query now correctly returns dataset aliases for `SetTransform` event in multi-tenant mode
- Handle panic errors in `kamu inspect lineage -- browse` command
- Improved result messages for `kamu system diagnose` command

## [0.222.0] - 2025-02-06
### Added
- New `AccessTokenLifecycleMessage` outbox message which produced during access token creation
### Changed
- `kamu pull` command now can be called with passing `<remote_repo>/<dataset_name>` arg
  and pull url will be combined automatically 

## [0.221.1] - 2025-01-31
### Fixed
- Private Datasets:
  - Validation `SetTransform` event (input datasets): IDs are used for accessibility checks. 
      Aliases are used only to generate an error message.
  - `OsoDatasetAuthorizer`: readiness to handle duplicates when filtering

## [0.221.0] - 2025-01-29
### Added
- GQL support to query and update email on the currently logged account
- Account registration sends `AccountLifecycleEvent` to `Outbox`
### Changed
- Emails are mandatory for Kamu accounts now:
  - predefined users need to specify an email in config
  - predefined users are auto-synced at startup in case they existed before
  - GitHub users are queried for primary verified email, even if it is not public
  - migration code for the database existing users

## [0.220.0] - 2025-01-27
### Changed
- Private Datasets:
  - GQL, `DatasetFlowRunsMut::trigger_flow()`: added check of input datasets for accessibility for `ExecuteTransform`
  - GQL, `TransformInput::input_dataset()`: dataset may not be accessible
  - GQL, `MetadataChainMut::commit_event`: added check of dataset inputs for availability for `SetTransform`
  - HTTP: added access check for the dataset router (`DatasetAuthorizationMiddleware`), affected:
    - `POST /{dataset}/ingest`
    - `GET /{dataset}/metadata`
    - `GET /{dataset}/tail`
  - HTTP, `GET /datasets/{id}`: access check corrected
  - HTTP: replaced access errors with not found errors
  - CLI, `kamu pull`: replaced access errors with not found errors
- Continued work on use cases extracting:
  - `ViewDatasetUseCase`
  - `EditDatasetUseCase`
  - `GetDatasetDownstreamDependenciesUseCaseImpl`
  - `GetDatasetUpstreamDependenciesUseCaseImpl`

## [0.219.2] - 2025-01-24
### Added
- Reusable static database migrators 

## [0.219.1] - 2029-01-18
### Fixed
- Reverted unstable AWS API dependencies

## [0.219.0] - 2029-01-17
### Changed
- Massive crates restructuring around Open Data Fabric code:
  - `src/odf` concentrates large number of related crates now, preparing for future separation in different Git repo
  - old `opendatafabric` crate became `odf-metadata`
  - low-level repository implementations became `odf-storage[-...]` crates
  - specific storage technologies are gated via features (`lfs`, `s3`, `http`)
  - `DatasetFactory`, `Dataset`, `DatasetSummary`, `DatasetLayout`, `BlockRef`, 
      `MetadataChain` and visiting logic now are residents of `odf-dataset`
  - `kamu-data-utils` became `odf-data-utils`
  - multiple utility libraries introduced, shared both via ODF and main Kamu code 
    (`async-utils`, `file-utils`, `s3-utils`, `test-utils`)
  - `DatasetRepository` still stays in Kamu core, renamed to `DatasetStorageUnit` to better match it's current purpose
  - import statements pointing at ODF code have been cleaned all over the code base (use `odf` meta-crate only outside `src/odf`)


## [0.218.0] - 2029-01-17
### Changed
- Private Datasets:
  - OSO: using user actors / dateset resources that come from the database
    - Thus, any access check relies on real entities
  - GQL, added `Dataset.visibility()` to get the current visibility value
  - GQL, added `DatasetMut.setVisibility()` to be able to change the dataset visibility after it has been created
  - Deletion of previously created (and unused) ReBAC-properties and reindexing
  - OSO: updating the schema to use identifiers instead of names
  - OSO: added resource storage for access speed
  - E2E: Using the correct account in multi-tenant mode
    - And also the possibility of set it up
  - `DatasetOwnershipService`: moved to the `kamu-dataset` crate area & implemented via `DatasetEntryServiceImpl`
  - GQL, `DatasetMetadata.currentUpstreamDependencies`: indication if datasets not found/not accessed
  - GQL, `DatasetMetadata.currentDownstreamDependencies`: exclude datasets that cannot be accessed
  - E2E: added the ability to create an account using CLI

## [0.217.3] - 2025-01-14
### Fixed
- Fix crash on resolving dataset by non-existing account
- Minor improvements in event sourcing aggregation

## [0.217.2] - 2025-01-10
### Changed
- Updated to latest `datafusion` and `alloy` dependencies
- Performance improvements with batch loading of event sourcing aggregates

## [0.217.1] - 2025-01-09
### Changed
- Extended database config options with next fields: `maxConnections`, `maxLifeTimeSecs` and `acquireTimeoutSecs`

## [0.217.0] - 2025-01-08
### Changed
- GraphQL: flows are listed ordered by status and last event time
- Merged two methods(`saveEnvVariable` and `modifyEnvVariable`) from `DatasetEnvVarsMut` info one `upsertEnvVariable`
### Fixed
- GQL api flows queries now fetch dataset polling source only once per dataset(and only if Ingest flow type is here)
- Flow trigger status now become disable on flow fail

## [0.216.0] - 2024-12-30
### Changed
- Flight SQL protocol now supports anonymous and bearer token authentication
- The `kamu notebook` command now defaults to `DataFusion` engine for speed, but you can switch to Spark with `--engine spark` argument
- The `kamu notebook` command uses new image based on latest Jupyter and new [`kamu-client-python`](https://github.com/kamu-data/kamu-client-python) library
- The `kamu sql server` command now defaults to `DataFusion` engine with interface changed to use `--engine datafusion/spark`, removing the `--flight-sql` flag
- Examples in `examples/flightsql/python` were updated to new auth and showcasing `kamu` Python library
- Most notebooks in `examples/` directory are using `kamu` Python library with `DataFusion` engine, with Spark still in use for GIS extensions

## [0.215.1] - 2024-12-30
### Fixed
- GraphQL: in a multi-tenant workspace, `datasets.createEmpty` and `datasets.createFromSnapshot` mutations now return dataset aliases prefixed with account name.
- Fix DB transaction error in `/verify` REST endpoint (cherry-picked from `0.214.1`)

## [0.215.0] - 2024-12-27
### Added
- New entity `FlowTrigger` which is now responsible for flow activation and schedules
### Changed
- `DatasetFlowConfigsMut` now has only one method `setConfig` for all types of configurations

## [0.214.0] - 2024-12-23
### Added
- New `kamu system decode` command that can decode an arbitrary block file for debugging
- `export` command for bulk data exporting
### Changed
- `sql` command now allows to export query command results to file(s)
- FlightSQL session state management improvements

## [0.213.1] - 2024-12-18
### Fixed
- Removed all occurrences of `DataWriterMetadataState` from telemetry spans (too much pressure)

## [0.213.0] - 2024-12-18
### Added
- kamu-adapter-graphql: added macros (`from_catalog_n!()` & `unsafe_from_catalog_n!()`)
   that simplify the extraction of components from the DI catalog
- database-common: the logic for pagination of data processing is generalized in `EntityPageStreamer`
### Changed
- Speed up project build time by removing unused dependencies which were not detected by automated tools
- Extracted "planner" and "executor" for compacting, reset, set watermark, push ingest, partially polling ingest.
- Renamed long-running "executors" to "agents".
- Introduced `MetadataQueryService` to absorb simple queries that do not have to be defined at the level of metadata chian from the interface point of view.
### Fixed
- `DatasetEnvVar` entity now deletes during deleting `DatasetEntry` entity

## [0.212.0] - 2024-12-11
### Changed
- Upgraded to `datafusion v43`
### Fixed
- Ingest was sometimes producing Parquet files with non-sequential `offset` column which violated the ODF spec

## [0.211.0] - 2024-12-02
### Changed
- Dataset dependency graph is now backed with a database, removing need in dependency scanning at startup.

## [0.210.0] - 2024-11-28
### Added
- Console warning when deleting datasets which are out of sync with their push remotes
### Changed
- Separated Web UI runtime and UI configuration flags. UI configuration is now provided by API server too.
### Fixed
- Typo in feature flags (enableDatasetEnvVarsManagement)
                                                  ^

## [0.209.0] - 2024-11-25
### Changed
- Improved OpenAPI integration
- Replaced Swagger with Scalar for presenting OpenAPI spec
### Fixed
- `EXECUTE_TRANSFORM` flows now respect last success run time during config enabling and api-server restarting
- `kamu login`: add repo with `odf+` schema protocol

## [0.208.1] - 2024-11-22
### Fixed
- `kamu-base-with-data-mt` image building

## [0.208.0] - 2024-11-21
### Added
Introduced `DatasetRegistry` abstraction, encapsulating listing and resolution of datasets:
- Registry is backed by database-stored dataset entries, which are automatically maintained
- Scope for `DatasetRepository` is now limited to support `DatasetRegistry` and in-memory dataset dependency graph
- New concept of `ResolvedDataset`: a wrapper around `Arc<dyn Dataset>`, aware of dataset identity
- `DatasetRegistryRepoBridge` utility connects both abstractions in a simple way for testing needs
- Query and Dataset Search functions now consider only the datasets accessible for current user
- Core services now explicitly separate planning (transactional) and execution (non-transactional) processing phases
- Similar decomposition introduced in task system execution logic
- Revised implementation of core commands and services: `pull`, `push`, `reset`, `verify`, `compact`, setting watermark
- More parallelism from `pull` command, allowing to mix ingest/sync/transform operations of the same depth level
- Optimized `pull` flow, when a single non-recursive dataset is sent for processing
- Batched form for dataset authorization checks
- Ensuring correct transactionality for dataset lookup and authorization checks all over the code base
- Passing multi/single tenancy as an enum configuration instead of boolean
- Renamed outbox "durability" term to "delivery mechanism" to clarify the design intent
- Greatly reduced complexity and code duplication of many use case and service tests with `oop` macro for inheritance of harnesses

## [0.207.3] - 2024-11-21
### Changed
- Add version for `OutboxMessage` structure to prevent startup failures after breaking changes

## [0.207.2] - 2024-11-15
### Fixed
- E2E: revision of st/mt tests:
  - In cases where temporary workspaces are created,
     test variants for both single-tenant and multi-tenant have been added
  - New combinations activated
  - Certain duplicate tests have been removed
  - Some of the tests related to `kamu pull` only have been moved to the appropriate module
  - Activated missing tests for databases
- `kamu push`: crash in multi-tenant mode

## [0.207.1] - 2024-11-14
### Fixed
- `kamu pull`: crash in multi-tenant mode

## [0.207.0] - 2024-11-11
### Added
- E2E: reinforce test coverage
  - Covered all flow scenarios
  - Covered hot REST API endpoints
  - Reconfiguring test groups for a small speedup (10%)
  - Directory structure grooming
  - `KamuApiServerClientExt`: method grouping
- Dataset definition: added possibility to set defaults in templates:
  ```yaml
  fetch:
    kind: Container
    image: "ghcr.io/kamu-data/fetch-com.defillama:0.1.5"
    args:
      - --request-interval
      - '${{ env.request_interval || 2 }}'
  ```
### Changed
- HTTP API errors will now come in JSON format instead of plain text, for example:
  ```json
  { "message": "Incompatible client version" }
  ```
- GQL: The `DataQueryResultSuccess` type is extended to the optional `datasets` field,
   which contains information about the datasets participating in the query. Affected API:
  - `GQL DataQueries`: the field will be filled
  - `GQL DatasetData`: field will be empty because we already know which dataset is involved
### Fixed
- `kamu add` correctly handles snapshots with circular dependencies
- `kamu push` shows a human-readable error when trying to push to the non-existing repository
- Jupyter repository block documentation misleading

## [0.206.5] - 2024-10-29
### Changed
- Allow anonymous access to the content of recently uploaded files
- Updated to `arrow 53.2`, `datafusion 42.1`, `tower 0.6`, `opentelemetry 27` + minor updates

## [0.206.4] - 2024-10-28
### Fixed
- `kamu push` correctly handle `odf+` format repositories

## [0.206.3] - 2024-10-28
### Fixed
- Improved telemetry for dataset entry indexing process
- Corrected recent migration related to outbox consumptions of old dataset events

## [0.206.2] - 2024-10-26
### Changed
- GraphQL: Removed deprecated `JSON_LD` in favor of `ND_JSON` in `DataBatchFormat`
- GraphQL: In `DataBatchFormat` introduced `JSON_AOS` format to replace the now deprecated `JSON` in effort to harmonize format names with REST API
### Fixed
- GraphQL: Fixed invalid JSON encoding in `PARQUET_JSON` schema format when column names contain special characters (#746)

## [0.206.1] - 2024-10-24
### Changed
- `kamu repo list`: supports all types of output
- Tests: `sqlx + nextest` combination has been stabilized
- `DatasetEntryIndexer`: guarantee startup after `OutboxExecutor` for a more predictable initialization
  - Add `DatasetEntry`'is re-indexing migration
### Fixed
- `kamu push`: show correct error if server failed to store data

## [0.206.0] - 2024-10-22
### Added
- Introduced OpenAPI spec generation
  - `/openapi.json` endpoint now returns the generated spec
  - `/swagger` endpoint serves an embedded Swagger UI for viewing the spec directly in the running server
  - OpenAPI schema is available in the repo `resources/openapi.json` beside its multi-tenant version
- Added and expanded many E2E tests, improved test stability
- Added endpoint to read a recently uploaded file (`GET /platform/file/upload/{upload_token}`)
### Changed
- Removed support for deprecated V1 `/query` endpoint format
- The `/tail` endpoint was updated to better match V2 `/query` endpoint
### Fixed
- `kamu add`: fixed behavior when using `--stdin` and `--name` arguments

## [0.205.0] - 2024-10-15
### Changed
- `kamu push <dataset>` command now can be called without `--to` reference and Alias or Remote dataset repository will be used as destination
- `kamu login` command now will store repository to Repository registry. Name can be provided with `--repo-name` flag and to skip creating repo can be used `--skip-add-repo` flag

## [0.204.5] - 2024-10-08
### Added
- Postgres implementation for dataset entry and account Re-BAC repositories
### Changed
- `kamu repo alias list`: added JSON output alongside with other formats mentioned in the command's help
- Private Datasets, `DatasetEntry` integration that will allow us to build dataset indexing
  - Added `DatasetEntryService` for message processing
  - Added `DatasetEntryIndexer` for one-shot indexing
  - Extend `DatasetLifecycleMessageCreated` with `dataset_name` field
  - Introducing `DatasetLifecycleMessageRenamed`
- Simplified error handling code in repositories
- Hidden part of the test code behind the feature gate
- Updated our crate dependencies so they can be built in isolation
### Fixed
- `--yes / -y` flag: fixed when working from a TTY
- CI: Fixes `kamu-base-with-data-mt` image builds

## [0.204.4] - 2024-09-30
### Changed
- CLI command tweaks:
  - Make `--yes / -y` flag global
  - Add confirmation step to `system compact` command
  - Add support for patterns to `system compact` to process multiple datasets at once
  - Fixed argument parsing error in `kamu system compact` command
- Simplified organization of startup initialization code over different components
### Fixed
- Broken catalog issue for server and transactional modes
  - Added several E2E tests (happy paths) covering the Flows tab in the UI
- Corrected behavior of `MySqlAccountRepository::get_accounts_by_ids()`, for the case of empty IDs collection

## [0.204.3] - 2024-09-26
### Fixed
- Dataset creation with unique alias but with existing id for FS dataset storage mode
- `kamu init`: fixed regression in case of using `exists_ok` flag... finally

## [0.204.2] - 2024-09-26
### Fixed
- `kamu init`: fixed regression in case of using `exists_ok` flag

## [0.204.1] - 2024-09-25
### Fixed
- Fixed build regression, in case `web-ui` feature flag is used

## [0.204.0] - 2024-09-25
### Changed
- If not explicitly configured, a SQLite database is used for a multi-tenant workspace
- If a SQLite database is used, built-in migrations are automatically applied
- Start processing added Outbox messages after successful command execution
- DI: `ServerCatalog` added, to split dependencies

## [0.203.1] - 2024-09-24
### Added
- Added database migration & scripting to create an application user with restricted permissions
- `kamu delete` command will respect dependency graph ordering allowing to delete multiple datasets without encountering dangling reference

## [0.203.0] - 2024-09-22
### Added
- Support `List` and `Struct` arrow types in `json` and `json-aoa` encodings

## [0.202.1] - 2024-09-20
### Fixed
- Open Telemetry integration fixes

## [0.202.0] - 2024-09-20
### Changed
- Major dependency upgrades:
  - DataFusion 42
  - HTTP stack v.1
  - Axum 0.7
  - latest AWS SDK
  - latest versions of all remaining libs we depend on
- Outbox refactoring towards true parallelism via Tokio spaned tasks instead of futures
### Fixed
- Failed flows should still propagate `finishedAt` time
- Eliminate `span.enter`, replaced with instrument everywhere

## [0.201.0] - 2024-09-18
### Added
- REST API: New `/verify` endpoint allows verification of query commitment as per [documentation](https://docs.kamu.dev/node/commitments/#dispute-resolution) (#831)
### Changed
- Outbox main loop was revised to minimize the number of transactions:
    - split outbox into planner and consumption jobs components
    - planner analyzes current state and loads a bunch of unprocessed messages within a 1 transaction only
    - consumption jobs invoke consumers and detect their failures
- Detecting concurrent modifications in flow and task event stores
- Improved and cleaned handling of flow abortions at different stages of processing
- Revised implementation of flow scheduling to avoid in-memory time wheel:
    - recording `FlowEventScheduledForActivation` event (previously, placement moment into the time wheel)
    - replaced binary heap based time wheel operations with event store queries
    - Postgres/SQLite event stores additionally track activation time for the waiting flows
    - in-memory event store keeps prepared map-based lookup structures for activation time

## [0.200.0] - 2024-09-13
### Added
- Added first integration of Prometheus metrics starting with Outbox
- Added `--metrics` CLI flag that will dump metrics into a file after command execution
### Changed
- Telemetry improvements:
   - Improved data collected around transactional code
   - Revised associating span objects with large JSON structures such as messages
   - Suppressed several noisy, but not very useful events
- Improved Outbox stability when message consumers fail
- Similarly, Task Executor keeps executing next tasks in case running a task results in an internal error

## [0.199.3] - 2024-09-11
### Fixed
- Associating correct input dataset that was hard compacted with the error during transformation of derived dataset

## [0.199.2] - 2024-09-09
### Added
- REST API: The `/query` endpoint now supports response proofs via reproducibility and signing (#816)
- REST API: New `/{dataset}/metadata` endpoint for retrieving schema, description, attachments etc. (#816)
### Fixed
- Fixed unguaranteed ordering of events when restoring event sourcing aggregates
- Enqueuing and cancelling future flows should be done with transactions taken into account (via Outbox)

## [0.199.1] - 2024-09-06
### Fixed
- Fixed crash when a derived dataset is manually forced to update while an existing flow
  for this dataset is already waiting for a batching condition

## [0.199.0] - 2024-09-06
### Added
- Persistency has been enabled for Task and Flow domains.
  Both `TaskExecutor` and `FlowExecutor` now fully support transactional processing mode,
  and save state in Postgres or Sqlite database.
- Tasks now support attaching metadata properties. Storing task->flow association as this type of metadata.
- Flows and Tasks now properly recover the unfinished requests after server restart
### Changed
- Simplified database schema for flow configurations and minimized number of migrations
   (breaking change of the database schema)
- Introduced `pre_run()` phase in flow executor, task executor & outbox processor to avoid startup races
- Explicit in-memory task queue has been eliminated and replaced with event store queries
- Get Data Panel: use SmTP for pull & push links
- GQL api method `setConfigCompaction` allows to set `metadataOnly` configuration for both root and derived datasets
- GQL api `triggerFlow` allows to trigger `HARD_COMPACTION` flow in `metadataOnly` mode for both root and derived datasets

## [0.198.2] - 2024-08-30
### Added
- Container sources allow string interpolation in env vars and command
- Private Datasets, changes related to Smart Transfer Protocol:
  - `kamu push`: added `--visibility private|public` argument to specify the created dataset visibility
  - Send the visibility attribute in the initial request of the push flow
### Changed
- Schema propagation improvements:
  - Dataset schema will be defined upon first ingest, even if no records were returned by the source
  - Schema will also be defined for derivative datasets even if no records produced by the transformation
  - Above ensures that datasets that for a long time don't produce any data will not block data pipelines
- Smart Transfer Protocol:
  - Use `CreateDatasetUseCase` in case of creation at the time of the dataset pulling
  - Now requires the `x-odf-smtp-version` header, which is used to compare client and server versions to prevent issues with outdated clients

## [0.198.1] - 2024-08-28
### Added
- Private Datasets, ReBAC integration:
  - ReBAC properties update based on `DatasetLifecycleMessage`'s:
  - `kamu add`: added hidden `--visibility private|public` argument, assumed to be used in multi-tenant case
  - GQL: `DatasetsMut`:
    - `createEmpty()`: added optional `datasetVisibility` argument
    - `createFromSnapshot()`: added optional `datasetVisibility` argument

## [0.198.0] - 2024-08-27
### Changed
- If a polling/push source does not declare a `read` schema or a `preprocess` step (which is the case when ingesting data from a file upload) we apply the following new inference rules:
  - If `event_time` column is present - we will try to coerce it into a timestamp:
    - strings will be parsed as RFC3339 date-times
    - integers will be treated as UNIX timestamps in seconds
  - Columns with names that conflict with system columns will get renamed
- All tests related to databases use the `database_transactional_test` macro
- Some skipped tests will now also be run
- Access token with duplicate names can be created if such name exists but was revoked (now for MySQL as well)
- Updated `sqlx` crate to address [RUSTSEC-2024-0363](https://rustsec.org/advisories/RUSTSEC-2024-0363)
### Fixed
- Derivative transform crash when input datasets have `AddData` events but don't have any Parquet files yet

## [0.197.0] - 2024-08-22
### Changed
- **Breaking:** Using DataFusion's [`enable_ident_normalization = false`](https://datafusion.apache.org/user-guide/configs.html) setting to work with upper case identifiers without needing to put quotes everywhere. This may impact your root and derivative datasets.
- Datafusion transform engine was updated to latest version and includes JSON extensions
- **Breaking:** Push ingest from `csv` format will default to `header: true` in case schema was not explicitly provided
- Access token with duplicate names can be created if such name exists but was revoked
- Many examples were simplified due to ident normalization changes
### Fixed
- Crash in `kamu login` command on 5XX server responses
- The push smart protocol now delivers internal errors to the client
### Added
- HTTP sources now include `User-Agent` header that defaults to `kamu-cli/{major}.{minor}.{patch}`
- Externalized configuration of HTTP source parameters like timeouts and redirects
- CI: build `sqlx-cli` image if it is missing

## [0.196.0] - 2024-08-19
### Added
- The `/ingest` endpoint will try to infer the media type of file by extension if not specified explicitly during upload.
   This resolves the problem with `415 Unsupported Media Type` errors when uploading `.ndjson` files from the Web UI.
- Private Datasets, preparation work:
  - Added SQLite-specific implementation of ReBAC repository
  - Added SQLite-specific implementation of `DatasetEntryRepository`
- `internal-error` crate:
  - Added `InternalError::reason()` to get the cause of an error
  - Added methods to `ResultIntoInternal`:
    - `map_int_err()` - shortcut for `result.int_err().map_err(...)` combination
    - `context_int_err()` - ability to add a context message to an error
- Added macro `database_transactional_test!()` to minimize boilerplate code
### Changed
- Upgraded `sqlx` crate to v0.8
- Renamed `setConfigSchedule` GQL api to `setConfigIngest`. Also extended
  `setConfigIngest` with new field `fetchUncacheable` which indicates to ignore cache
  during ingest step

## [0.195.1] - 2024-08-16
### Fixed
- Add `reset` ENUM variant to `dataset_flow_type` in postgres migration

## [0.195.0] - 2024-08-16
### Added
- Reliable transaction-based internal cross-domain message passing component (`MessageOutbox`), replacing `EventBus`
  - Metadata-driven producer/consumer annotations
  - Immediate and transaction-backed message delivery
  - Background transactional message processor, respecting client idempotence
- Persistent storage for flow configuration events
### Changed
- Upgraded to `datafusion v41` (#713)
- Introduced use case layer, encapsulating authorization checks and action validations, for first 6 basic dataset scenarios
   (creating, creating from snapshot, deleting, renaming, committing an event, syncing a batch of events),
- Separated `DatasetRepository` on read-only and read-write parts
- Isolated `time-source` library
### Fixed
- E2E: added additional force off colors to exclude sometimes occurring ANSI color sequences
- E2E: modify a workaround for MySQL tests

## [0.194.1] - 2024-08-14
### Fixed
- Add `recursive` field to `Reset` flow configurations in GQL Api which triggers `HardCompaction` in `KeepMetadataOnly` mode flow for each owned downstream dependency

## [0.194.0] - 2024-08-13
### Changed
- Change `mode` argument for `DatasetEnvVarsConfig` to `enabled: Option<bool>`
### Added
- New `Reset` flow in GQL Api which can be triggered manually for `Root` and `Derivative` datasets
- Private Datasets, preparation work:
  - Added in-mem implementation of ReBAC repository
  - Added in-mem implementation of `DatasetEntryRepository`

## [0.193.1] - 2024-08-09
### Fixed
- Panic for `EXECUTE_TRANSFORM` flow without dataset env vars enabled feature

## [0.193.0] - 2024-08-07
### Added
- `kamu add` command accepts optional `--name` argument to add a snapshot under a different name

## [0.192.0] - 2024-08-07
### Added
- `kamu --no-color` to disable color output in the terminal.
### Changed
- New recursive flag for `CompactionConditionFull` input to trigger
  Hard compaction with keep metadata only mode for each derived dataset
- E2E: Reorganized work with tests that call `kamu-cli`:
  - Added `kamu-cli-puppet` crate to allow `kamu-cli` to be run as a separate process from tests
  - Removed past `kamu-cli` wrapper that ran in-process.
  - Some of `kamu-cli` tests that are inherently E2E are moved and adapted to E2E scope (in-mem area)
  - For convenience, the test run macros are now procedural
  - Various Windows-related tweaks & fixes
### Fixed
- Return `RootDatasetCompacted` error for manual triggered `EXECUTE_TRANSFROM` flows
- Using new Spark image that fixes serialization errors when working with large GIS datasets
- Fixed container runtime for systems using SELinux

## [0.191.5] - 2024-07-30
### Fixed
- Ingest flow panic with database api mode

## [0.191.4] - 2024-07-22
### Fixed
- Parsing passwords includes specific symbols in database common crate

## [0.191.3] - 2024-07-22
### Fixed
- Script for api server database migration issue with passwords includes
  specific symbols

## [0.191.2] - 2024-07-18
### Fixed
- Panic for `DatasetEnvVars` API with wrong configuration
- Moved `DATASET_ENV_VAR_ENCRYPTION_KEY`from env to config

## [0.191.1] - 2024-07-16
### Fixed
- `opendatafabric` crate was not compiling without `sqlx` feature

## [0.191.0] - 2024-07-16
### Fixed
- Obscure error during push duplicate dataset with different aliases
- Get Data Panel: fixed `base_url_rest` calculation  in case the API server is started on a random port
- Minor corrections to references in generated code documentation
### Changed
- Upgraded `rustc` version and some dependencies
- E2E: unblocked parallel run for tests

## [0.190.1] - 2024-07-10
### Fixed
- `DatasetEnvVars` inmem deleting

## [0.190.0] - 2024-07-09
### Added
- New repository `DatasetEnvVars` to work with dataset secrets
- Now is possible to set new `DatasetEnvVars` configuration to `storage`
  and manage it via GQL api
- New Gql APIs to manage dataset env vars
  - `listEnvVariables` to fetch list of env vars by dataset
  - `exposedValue` to get secret value of env var by id
  - `saveEnvVariable` to store new dataset env var
  - `deleteEnvVariable` to delete dataset env var
  - `modifyEnvVariable` to modify dataset env var

## [0.189.7] - 2024-07-04
### Added
- Added Kamu access token E2E test
- SmTP: added E2E test group to cover the pushing and pulling of datasets
### Changed
- Wrapping only necessary, not all HTTP requests in a transaction
- Respect the `--quiet` option for:
  - `kamu add`
  - `kamu ingest`
  - `kamu push`
### Fixed
- Fixed SmTP working together with transactions

## [0.189.6] - 2024-07-03
### Fixed
- GQL API regression where unparsable SQL was ending up in internal error
- REST API `/query` endpoint will return `400 Bad Request` in case of unparsable SQL
- Bug fixed in database IAM token authentication method (redundant session token request)

## [0.189.4] - 2024-07-02
### Fixed
- GQL access token list pagination

## [0.189.3] - 2024-07-02
### Fixed
- SQLX images now include scripts and programs necessary to fetch database credentials from AWS secrets manager

## [0.189.2] - 2024-07-01
### Fixed
- AWS secret stores both user name and password, so database username should be a secret too.

## [0.189.1] - 2024-06-28
### Fixed
- Modify revoke access token GQL response according to design

## [0.189.0] - 2024-06-28
### Added
- Support multiple methods to access database:
  - via raw password
  - via password stored as AWS secret
  - via generated AWS IAM authentication tokens
- Support periodic database password rotation with configurable period

## [0.188.6] - 2024-06-27
### Fixed
- Added missed field to create access token result API

## [0.188.5] - 2024-06-26
### Added
- `kamu system api-server`: Added the option of overriding the base URL in the API with `--external-address`.
  Can be handy when launching inside a container

## [0.188.4] - 2024-06-25
### Changed
- Renamed all places compacting -> compacting

## [0.188.3] - 2024-06-24
### Fixed
- Fixed support of  ingestion via file upload in `kamu ui` mode
  and `kamu system api-server` mode with custom HTTP port
- Fixed launching `kamu ui` mode (related to transactions management)

## [0.188.2] - 2024-06-20
### Added
- Added an E2E test group for REST API
### Changed
- MySQL E2E tests are turned off
- The `<owner/dataset>/tail` REST API endpoint will:
  - return `404 Not Found` on not found datasets
  - return `202 No Content` on empty datasets
### Fixed
- Stabilized query handling in case of database usage; affected:
  - The `<owner/dataset>/tail` REST API
  - The `/query` REST API
  - `kamu system tail` command
  - `kamu sql` command
- Fixed memory leak when working with DataFusion

## [0.188.1] - 2024-06-17
### Changed
- The `/query` REST API endpoint will:
  - return `404 Not Found` on not found datasets
  - return `400 Bad Request` on invalid SQL
  - return `422 Unprocessable Content` on unrecognized request body fields

## [0.188.0] - 2024-06-14
### Added
- New repository `AccessTokenRepository` to work with new access tokens
- Middleware now accept new token format `Bearer ka_*`
- New Gql APIs to manage new access tokens
  - `listAccessTokens` to fetch access tokens by account
  - `createAccessToken` to create new access token for account
  - `revokeAccessToken` to revoke existing access token

## [0.187.0] - 2024-06-14
### Added
- The `/query` REST API endpoint now supports:
  - POST requests with all parameters being passed via body
  - Specifying schema format
  - Specifying `aliases` to associate table names with specific dataset IDs
  - Returning and providing state information to achieve full reproducibility of queries

## [0.186.0] - 2024-06-13
### Added
- New `EthereumLogs` polling source allows to stream and decode log data directly from any ETH-compatible blockchain node
  - See the updated `examples/reth-vs-snp500` example
  - See the new [`datafusion-ethers`](https://github.com/kamu-data/datafusion-ethers) crate for implementation details
- Added E2E test infrastructure
  - Added necessary components for managed run -- for startup, operations, and shutdown
### Changed
- Upgraded to `arrow 52` and `datafusion 39`
- Improved binary data formatting in CLI table output - instead of the `<binary>` placeholder it will display an abbreviated hex values e.g. `c47cf6…7e3755`
- JSON and CSV formatters can now output binary data - it will be `hex`-encoded by default
- Hidden arguments and options are excluded from [the CLI reference](resources/cli-reference.md)
### Fixed
- JSON formatter now properly supports `Decimal` types
- Stabilized startup using connection to databases
  - Added HTTP middleware that wraps each request into a separate transaction
  - Also added wrapping for some commands, in particular `kamu system generate-token`
  - The structure of services that required lazy access to databases was reorganized:
     - Extracted `PredefinedAccountsRegistrator` & `DatasetOwnershipServiceInMemoryStateInitializer`
- Fixed potential crash when attempting to rollback a transaction if the connection fails to establish

## [0.185.1] - 2024-06-07
### Fixed
- Fixed support of `--force` mode for pull/push actions using Smart Transfer Protocol

## [0.185.0] - 2024-06-06
### Added
- New `--reset-derivatives-on-diverged-input` flag to `kamu pull` command, which will trigger
  compaction for derived dataset if transformation fails due to root dataset compaction and retry transformation
- Initial support for ingestion via file uploads, with local FS and S3-based storage for temporary files
### Changed
- `AddPushSource` event may omit specifying a schema. In this case, the very first push ingestion invocation
  would try to make a best-effort auto-inference of the data schema.
### Fixed
- Fixed issue with smart protocol transfer operations upon empty datasets

## [0.184.0] - 2024-05-28
### Changed
- `InitiatorFilterInput` now accept `[AccountID]` instead of `AccountName`
  `AccountFlowFilters` now filter by `DatasetId` instead of `DatasetName`.
- Upgraded to `datafusion v38`
### Added
- Added a public image with [sqlx-cli](/images/sqlx-cli)
- Added a [configuration](/images/persistent-storage) of running a `kamu` API server along with a database,
  for persistent storage of data
- New `listFlowInitiators` api to fetch all initiators of flows
- New `allPaused` method in `AccountFlowConfigs` API

## [0.183.0] - 2024-05-22
### Added
- New `keep_metadata_only` flag to `HardCompaction` flow. Also extended `FlowState` with `ConfigSnapshot`
  and possibility to pass configuration during triggering a flow
### Fixed
- Added support of `--all` flag to the `kamu delete` command
- Made recursive deletion dataset with provided `%` pattern
### Changed
- `HardCompaction` configuration now is one of `Full` or `KeepMetadataOnly` variants. In case of
  `KeepMetadataOnly` variant required to provide `recursive` value which will trigger downstream
  dependencies compaction

## [0.182.0] - 2024-05-20
### Added
- Loading database components relying on CLI config
### Fixed
- Panic when creating a workspace with an existing config

## [0.181.2] - 2024-05-20
### Fixed
- `kamu login --check` supports searching both by frontend and backend URL

## [0.181.1] - 2024-05-20
### Fixed
- Panic when resolving datasets in GraphQL API for unregistered accounts

## [0.181.0] - 2024-05-14
### Added
- Introduced MQTT protocol support (see [FetchStepMqtt](https://docs.kamu.dev/odf/reference/#fetchstepmqtt) and the new [`mqtt` example](/examples/mqtt))
- The `kamu system compact` command now accepts the `--keep-metadata-only` flag, which performs hard
  compaction of dataset(root or derived) without retaining `AddData` or `ExecuteTransform` blocks
### Fixed
- Panic while performing data ingesting in the derived datasets

## [0.180.0] - 2024-05-08
### Added
- GraphQL account flows endpoints:
  - List of flows by account(including filters `byDatasetName`, `byFlowType`, `byStatus`, `byInitiator`)
  - Pause all flows by account
  - Resume all flows by account
### Changed
- Correct JWT config creation for `kamu-node`
### Fixed
- `kamu repo alias rm` command regression crash. Changed accepted type and covered by integration test

## [0.179.1] - 2024-05-07
### Changed
- Adding derived traits needed for `kamu-node`

## [0.179.0] - 2024-05-06
### Changed
- Refactoring of authorization configuration data: separation into configuration models and logic for loading them from environment variables

## [0.178.0] - 2024-05-04
### Added
- Flow system: implemented persistent repositories (PostgreSQL, SQLite) for flow configuration events
- Support for persistent accounts:
  - supports Postgres, MySQL/MariaDB, SQLite database targets
  - accounts have a fully functional DID-identifier:
    - based on account name for CLI mode
    - auto-registered randomly on first GitHub login
  - account ID resolutions are no longer mocked
- REST API to login remotely using password and GitHub methods
### Fixed
- Compaction datasets stored in an S3 bucket

## [0.177.0] - 2024-04-25
### Added
- REST data APIs and CLI commands now support different variations of JSON representation, including:
  - `Array-of-Structures` e.g. `[{"c1": 1, "c2": 2}, {"c1": 3, "c2": 4}]` (default)
  - `Structure-of-Arrays` e.g. `{"c1": [1, 3], "c2": [2, 4]}`
  - `Array-of-Arrays` e.g. `[[1, 2], [3, 4]]`
- REST data APIs now also return schema of the result (pass `?schema=false` to switch it off)
### Changed
- Upgraded to `datafusion` `v37.1.0`
- Split the Flow system crates
### Fixed
- `kamu system diagnose` command crashes when executed outside the workspace directory

## [0.176.3] - 2024-04-18
### Changed
- Updated KAMU_WEB_UI image to latest release 0.18.1

## [0.176.2] - 2024-04-16
### Fixed
- Fix the instant run of `ExecuteTransform` flow after the successful finish of `HardCompaction` flow
- Extend `FlowFailed` error type to indicate when `ExecuteTransform` failed due to `HardCompaction` of root dataset

## [0.176.1] - 2024-04-16
### Fixed
- Split result for different(`setFlowConfigResult`, `setFlowBatchingConfigResult`, `setFlowCompactionConfigResult`) flow configuration mutations

## [0.176.0] - 2024-04-15
- New engine based on RisingWave streaming database ([repo](https://github.com/kamu-data/kamu-engine-risingwave)) that provides mature streaming alternative to Flink. See:
  - Updated [supported engines](https://docs.kamu.dev/cli/supported-engines/) documentation
  - New [top-n](https://docs.kamu.dev/cli/get-started/examples/leaderboard/) dataset example highlighting retractions
  - Updated `examples/covid` dataset where RisingWave replaced Flink in tumbling window aggregation

## [0.175.0] - 2024-04-15
### Added
- The `kamu ingest` command can now accept `--event-time` hint which is useful for snapshot-style data that doesn't have an event time column
- The `/ingest` REST API endpoint also supports event time hints via `odf-event-time` header
- New `--system-time` root parameter allows overriding time for all CLI commands
### Fixed
- CLI shows errors not only under TTY
- Removed `paused` from `setConfigCompaction` mutation
- Extended GraphQL `FlowDescriptionDatasetHardCompaction` empty result with a resulting message
- GraphQL Dataset Endpoints object: fixed the query endpoint

## [0.174.1] - 2024-04-12
### Fixed
- Set correct ODF push/pull websocket protocol

## [0.174.0] - 2024-04-12
### Added
- `HardCompaction` to flow system

## [0.173.0] - 2024-04-09
### Added
- OData API now supports querying by collection ID/key (e.g. `account/covid.cases(123)`)
### Fixed
- Handle broken pipe panic when process piping data into `kamu` exits with an error
- GraphQL Dataset Endpoints object: tenant-insensitive paths & updated REST API push endpoint

## [0.172.1] - 2024-04-08
### Fixed
- Add precondition flow checks
- Fix URLs for Get Data panel

## [0.172.0] - 2024-04-08
### Added
- Added persistence infrastructure prototype based on `sqlx` engine:
   - supports Postgres, MySQL/MariaDB, SQLite database targets
   - sketched simplistic Accounts domain (not-integrated yet)
   - converted Task System domain to use persistent repositories
   - added test infrastructure for database-specific features
   - automated and documented development flow procedures in database offline/online modes

## [0.171.0] - 2024-04-05
### Added
- Support `ArrowJson` schema output format in QGL API and CLI commands
- New `kamu system compact <dataset>` command that compacts dataslices for the given dataset
### Changed
- Case-insensitive comparisons of `dataset`s, `account`s and `repo`s

## [0.170.0] - 2024-03-29
### Added
- Added GraphQL Dataset Endpoints object
### Changed
- REST API: `/ingest` endpoint will return HTTP 400 error when data cannot be read correctly
- Improved API token generation command

## [0.169.0] - 2024-03-25
### Changed
- Updated embedded Web UI to `v0.17.0`
### Fixed
- S3 Repo: Ignore dataset entries without a valid alias and leave them to be cleaned up by GC
- Caching object repo: Ensure directory exists before writing objects

## [0.168.0] - 2024-03-23
### Changed
- FlightSQL: For expensive queries `GetFlightInfo` we will only prepare schemas and not compute results - this avoids doing double the work just to return `total_records` and `total_bytes` in `FlightInfo` before result is fetched via `DoGet`
- Optimized implementation of Datafusion catalog, scheme, and table providers that includes caching and maximally delays the metadata scanning

## [0.167.2] - 2024-03-23
### Fixed
- FlightSQL: Improved Python connectivity examples (ADBC, Sqlalchemy, DBAPI2, JDBC)
- FlightSQL: Fix invalid `location` info in `FlightInfo` that was causing errors in some client libraries

## [0.167.1] - 2024-03-20
### Fixed
- Bug when handle created during dataset creation had empty account name in a multi-tenant repo.

## [0.167.0] - 2024-03-19
### Added
- Implementation of `ObjectRepository` that can cache small objects on local file system (e.g. to avoid too many calls to S3 repo)
- Optional `S3RegistryCache` component that can cache the list of datasets under an S3 repo to avoid very expensive bucket prefix listing calls

## [0.166.1] - 2024-03-14
### Fixed
- Allow OData adapter to skip fields with unsupported data types instead of chasing

## [0.166.0] - 2024-03-14
### Added
- Experimental support for [OData](https://www.odata.org/) protocol
### Fixed
- Pulling datasets by account in multi-tenant workspace

## [0.165.0] - 2024-03-12
### Updated
- Extended flow history:
   - start condition update event now holds a snapshot of the start condition
   - input dataset trigger now returns a queryable Dataset object instead of simply identifier
   - dependent dataset flows should not be launched after Up-To-Date input flow
### Fixed
- Zero value handling for `per_page` value in GraphQL
- Flow history: more corrections to show natural time of flow events and keep flow system testable
- Fixed metadata chain scanning regression

## [0.164.2] - 2024-03-07
### Changed
- Using `cargo udeps` to detect unused dependencies during linting
### Fixed
- Flow history no longer produces duplicate flow abortion events
- Flow history no longer shows initiation time that is earlier than the next event's time

## [0.164.1] - 2024-03-06
### Changed:
- Flow status `Cancelled` was finally replaced with `Aborted`, unifying cancellation types for simplicity
### Fixed
- Flow system now pauses flow configuration, even when cancelling an already completed flow

## [0.164.0] - 2024-03-06
### Added
- Added support of wildcard patterns for `kamu pull` and `kamu push` commands
- Added `{dataset}/tail` and `/query` REST API endpoints
### Changed
- Optimization of passes through metadata chain with API using Visitors

## [0.163.1] - 2024-03-01
### Fixed
- Fixed `mapboxgl` dependency issue in Jupyter image

## [0.163.0] - 2024-03-01
### Changed
- Simplified flow statuses within Flow System (no more Queued or Scheduled status)
- Extended flow start conditions with more debug information for UI needs
- Simplified flow cancellation API:
    - Cancelling in Waiting/Running states is accepted, and aborts the flow, and it's associated tasks
    - Cancelling in Waiting/Running states also automatically pauses flow configuration

## [0.162.1] - 2024-02-28
### Added
- `kamu system check-token` command for token debugging
### Fixed
- `kamu system api-server` startup failure

## [0.162.0] - 2024-02-28
### Added
- Flow system now fully supports batching conditions for derived datasets:
   - not launching excessive flows unless minimal number of input records is accumulated
   - not waiting on the batching condition over a limit of 24h, if at least something accumulated
### Fixed
- `kamu login` no longer requires workspace in `--user` scope (#525)
- Sync will correctly select smart ODF protocol when pushing/pulling via repository alias (#521)
- Fixed `kamu verify` crash under verbose logging (#524)
- Increased default number of results returned by `kamu search` command

## [0.161.0] - 2024-02-26
### Added
- `kamu search` command now works with ODF repositories

## [0.160.0] - 2024-02-26
### Changed
- Upgraded to latest `datafusion` `v36.0.0`
- Upgraded to latest `jupyter`
### Added
- New `kamu system generate-token` command useful for debugging node interactions
- New `--check` flag for `kamu login` command to validate token with the remote and exit

## [0.159.0] - 2024-02-16
### Added
- New `--exists-ok` flag for `kamu init` command
### Fixed
- Ignoring the trailing slash during inference of a dataset name from pull URL

## [0.158.0] - 2024-02-13
### Added
- Flows API now reports number of ingested/transformed blocks & records to improve UI informativity
- Support of `--recursive` flag for `kamu delete` and `kamu verify` commands
### Changed
- The state when all flows of the given dataset are paused should be queryable via GraphQL API
- Added caching of metadata chains to improve performance within transactions

## [0.157.0] - 2024-02-12
### Added
- Complete support for `arm64` architecture (including M-series Apple Silicon)
  - `kamu-cli` now depends on multi-platform Datafusion, Spark, Flink, and Jupyter images allowing you to run data processing at native CPU speeds
### Changed
- Spark engine is upgraded to latest version of Spark 3.5
- Spark engine is using [ANSI mode](https://spark.apache.org/docs/latest/sql-ref-ansi-compliance.html) by default which produces helpful errors instead of silently returning `null` in many built-in functions
### Fixed
- Modeling mistake in Smart Transfer Protocol that creates unexpected push/pull transfer path for metadata blocks

## [0.156.3] - 2024-02-09
### Added
- Native support for `arm64` architecture (including M-series Apple Silicon) in `kamu-cli` and `kamu-engine-datafusion`
  - Note: Flink and Spark engine images still don't provide `arm64` architecture and continue to require QEMU
### Changed
- Flow system scheduling rules improved to respect system-wide throttling setting and take last successful run into account when rescheduling a flow or after a restart

## [0.156.2] - 2024-02-07
### Changed
- Using unique container and network names to prevent collisions when running concurrent `kamu` processes
- Improved error handling for all subprocesses

## [0.156.1] - 2024-02-05
### Fixed
- Pausing dataset flow configuration via the dedicated API should have impact on the currently running flow

## [0.156.0] - 2024-02-03
### Added
- New type `DatasetRefPattern` which allows CLI command to accept global pattern
- New GraphQL APIs for quick pausing/resuming of dataset flow configs preserving the scheduling rules
- New GraphQL APIs for server-side filtering of flow listings (by type, by status, and by initiator)
### Changed
- `kamu deleted` and `kamu verify` now accepts global pattern expression
- Error handling for pipe subprocesses with file output
- Pagination implementation made more efficient for flows and tasks event stores

## [0.155.0] - 2024-01-25
### Added
- Datafusion-based interactive SQL shell
### Changed
- Datafusion is now the default engine for `kamu sql` command

## [0.154.2] - 2024-01-25
### Changed
- Use artificial control over time in `FlowService` tests to stabilize their behavior
- CRON expressions API should allow only classic 5-component syntax

## [0.154.1] - 2024-01-24
### Fixed
- Eliminated issue when launching transform flows for derived datasets after upstream dataset is updated.

## [0.154.0] - 2024-01-24
### Added
- `kamu logout` command accepts `--all` switch to drop all current server sessions
### Changed
- `kamu login` and `kamu logout` commands accept server URL as a positional argument, not as `-s` switch
- Improved output reporting of `kamu logout` command
### Fixed
- `kamu login` and `kamu logout` commands properly handle platform URLs without an explicit schema (`https://` attached by default)
- Flow configuration API no longer crashes on specific input combinations when interval expressed in smaller time units
   exceed minimal boundary that forms a bigger time unit
- Fixed runtime crashes related to background execution of automatically scheduled tasks

## [0.153.0] - 2024-01-17 (**BREAKING**)
### Changed
- This release contains major breaking changes and will require you to re-create your workspace (sorry!)
- Changes primarily reflect the **major updates in ODF spec**:
  - schema harmonization and scanning performance (see https://github.com/open-data-fabric/open-data-fabric/pull/71)
  - and unified changelog schema to support **retractions and corrections** (see https://github.com/open-data-fabric/open-data-fabric/pull/72)
- Metadata
  - DIDs and hashes now use `base16` encoding (see [RFC-012](https://github.com/open-data-fabric/open-data-fabric/blob/master/rfcs/012-recommend-base16-encoding.md))
  - Enum representation in YAML manifests now favors `PascalCase` (see [RFC-013](https://github.com/open-data-fabric/open-data-fabric/blob/master/rfcs/013-yaml-enum-representation.md))
  - When defining transformation queries in `SetPollingSource`, `AddPushSource`, and `SetTransform` events, the output query is now considered to be the one without an alias
  - the `inputs` in `SetTransform` now use only two fields `datasetRef` (for reference or ID of a dataset) and `alias` for referring to the input in SQL queries
  - `Csv` reader format has been reduced to essential properties only
- Data
  - You will notice a new `op` column in all dataset which is used to signify **retractions and corrections** (see [RFC-015](https://github.com/open-data-fabric/open-data-fabric/blob/master/rfcs/015-unified-changelog-stream-schema.md))
  - `Snapshot` merge strategy will no longer produce `obsv` column but instead use the new unified retraction/correction mechanism via `op` column
- `tail` command now sorts events by `offset` in descending order
- `multiformats` were extracted into a separate crate
### Removed
- Pure Spark ingest has been removed
  - Datafusion ingest is now default option for polling and push sources
  - Spark and other engines can still be used for `preprocess` step to perform transformations which Datafusion does not yet support (e.g. GIS projection conversion)
- Dropped support for deprecated `JsonLines` format
### Added
- Engine protocol was extended with `execute_raw_query` operation
- Metadata chain added a lot more strict validation rules
- `setWatermark` mutation in GQL API

## [0.152.0] - 2024-01-17
### Added
- Initial support for local predefined Admin users
- New GraphQL APIs extending flows system capabilities:
   - ability to list summary information about flows
   - flow execution history function
- New command `kamu system diagnose` to run checks for correct system work
- Additional info about workspace and container version for `kamu system info` command
### Fixed
- Fixed bug in getting available dataset actions for a user, in case of `kamu ui`
- `kamu add`: corrected a link in help examples

## [0.151.0] - 2024-01-09
### Added
- New GraphQL APIs to manually schedule and cancel dataset flows
- Cron expression implementation for dataset flows
### Changed
- Automatically cancelling scheduled tasks if parent flow is cancelled or aborted
### Fixed
- Fixed initialization of datasets without dependencies causing UI breakage

## [0.150.1] - 2023-12-29
### Added
- New flag `--get-token` for `kamu system api-server` cli command which additionally prints
  JWT token in console
### Fixed
- Fixed async file flushing issues that could result in a race condition when using containerized ingest
- `kamu pull`: fixed containerized iterative ingestion

## [0.150.0] - 2023-12-27
### Added
- GraphQL API to configure automatic run of dataset flows:
  - a schedule for main flows, like ingest of root datasets
  - a batching condition for dependent flows, such as executing transforms
### Changed
- Changed logic in `SimpleTransferProtocol` now block data and checkpoint downloading/uploading
  in parallel. Default parallel tasks is 10, but it could be changed by changing
  `SIMPLE_PROTOCOL_MAX_PARALLEL_TRANSFERS` environment variable

## [0.149.0] - 2023-12-23
### Added
- Added `KAMU_WORKSPACE` env var to handle custom workspace path if needed
- Added `event-bus` crate: a utility component based on Observer design pattern,
  which allows event producers and event consumers not to know about each other
- Applied `event-bus` component to inform consumers of dataset removal, dependency changes,
  task completions
- Added in-memory dataset dependency graph instead of continuous rescanning of all datasets:
   - the initial dependencies are computed on demand on first request
   - using `petgraph` project to represent dataset dependencies in the form of directed acyclic graph
   - further events like new/removed dependency or dataset removal update the graph
   - simplified GraphQL APIs and dataset removal check using new dependency graph
- Added prototype of flow management system:
   - flows are automatically launched activities, which are either dataset related or represent system process
   - flows can have a schedule configuration, using time delta or CRON expressions
   - flows system manages activation of flows according to the dynamically changing configuration
   - flows system manages triggering of dependent dataset flows, when their inputs have events
   - derived flows may have throttling settings
### Changed
- Integrated latest `dill=0.8` version, which removes a need in registering simple dependency binds
- Using new `dill=0.8` to organize bindings of structs to implemented traits via declarative attributes

## [0.148.0] - 2023-12-20
### Added
- GQL `currentPushSources` endpoint
### Changed
- GQL `currentSource` endpoint was deprecated in favor of new `currentPollingSource` endpoint

## [0.147.2] - 2023-12-19
### Fixed
- Cargo.lock file update to address [RUSTSEC-2023-0074](https://rustsec.org/advisories/RUSTSEC-2023-0074)

## [0.147.1] - 2023-12-15
### Fixed
- Legacy Spark ingest was failing to start a container when fetch source is pointing at a local FS file with a relative path

## [0.147.0] - 2023-12-13
### Changed
- Updates to support open-data-fabric/open-data-fabric#63
- Metadata chain will complain about `AddData` or `ExecuteTransform` events if there is no `SetDataSchema` event
- Push ingest no longer piggy-backs on `SetPollingSource` - it requires `AddPushSource` event to be present
- `DatasetWriter` will now validate that schema of the new data block matches the schema in `SetDataSchema` to prevent schema drift
### Added
- Name of the push source can optionally be specified in CLI command and REST API

## [0.146.1] - 2023-11-27
### Added
- New dataset permission for UI: `canSchedule`
- Added `kamu ui` feature flag to control availability of datasets scheduling

## [0.146.0] - 2023-11-24
### Added
- New `kamu ingest` command allows you to push data into a root dataset, examples:
  - `kamu ingest my.dataset data-2023-*.json` - to push from files
  - `echo '{"city": "Vancouver", "population": 675218}' | kamu ingest cities --stdin`
- New `/{dataset}/ingest` REST endpoint also allows you to push data via API, example:
  - Run API server and get JWT token: `kamu ui --http-port 8080 --get-token`
  - Push data: `echo '[{...}]' | curl -v -X POST http://localhost:8080/freezer/ingest -H 'Authorization:  Bearer <token>'`
- The `kamu ui` command now supports `--get-token` flag to print out the access token upon server start that you can use to experiment with API
### Changed
- Upgraded to `arrow v48`, `datafusion v33`, and latest AWS SDK

## [0.145.6] - 2023-10-30
### Fixed
- Jupyter image now correctly parses dataset aliases in multi-tenant repositories

## [0.145.5] - 2023-10-26
### Changed
- FlightSQL interface tweaks to simplify integration into `api-server`

## [0.145.4] - 2023-10-24
### Fixed
- `kamu ui` should run without specifying any auth secrets

## [0.145.3] - 2023-10-18
### Changed
- Demanding required env vars to be set before API server / Web UI server startup
- Custom error messages for non-valid session in GraphQL queries depending on the reason
### Fixed
- If access token points on unsupported login method, it's a client error (4xx), not (5xx)

## [0.145.2] - 2023-10-16
### Changed
- GitHub API results (login, token resolution, account queries) now have a runtime cache
  to avoid excessive number of external calls (and related call rate bans)

## [0.145.1] - 2023-10-13
### Changed
- GitHub Client ID now delivered as a part of runtime configuration for UI
### Fixed
- Crashes upon iterating multi-tenant local FS datasets with short dataset alias

## [0.145.0] - 2023-10-11
### Added
- Ability to login to a remote ODF server via CLI commands:
   - `kamu login` command opens platform's frontend login form and collects access token on success
   - `kamu logout` command drops previously saved access token
   - tokens can be stored both in local workspace as well as in user home folder
   - access tokens are attached as Bearer Authentication header in simple/smart protocol client requests
- ODF server handlers for simple/smart protocols correctly implement authentication & authorization checks
- ODF server URLs vary depending on multi-tenancy vs single-tenancy of dataset repository
### Changed
- Significantly reworked smart transfer protocol tests, support of multi-tenancy, authentication, authorization


## [0.144.1] - 2023-10-02
### Fixed
- Flight SQL + JDBC connector showing empty result for `GROUP BY` statements

## [0.144.0] - 2023-09-25
### Added
- New protocol adapter for [Arrow Flight SQL](https://arrow.apache.org/blog/2022/02/16/introducing-arrow-flight-sql/)
  - Using this adapter you can connect to `kamu` as JDBC data source from DBeaver, Tableau and other BI tools
  - To run Flight SQL server use `kamu sql server --flight-sql` command

## [0.143.0] - 2023-09-19
### Added
- Support for multi-tenant workspaces in Jupyter Notebook extension
- Support for GraphQL multi-tenant mode:
   - Added new endpoint for querying engine supported login methods
   - Added `AuthenticationService` and `AuthenticationProvider` concepts that implement login functionality
   - CLI authentication provider: login same as password with preconfigured accounts in `.kamucliconfig` files
   - Login issues and interprets Kamu-specific JWT tokens
   - GraphQL queries are expected to attach JWT tokens as Bearer authentication header
   - Modeling anonymous account sessions
   - Login guards in GraphQL write operations
   - Simple model for dataset permission queries
   - Login instructions and feature flags are sent as configuration in `kamu ui` mode
   - Implemented previously mocked account resolution API
### Fixed
- Failing transform operations in multi-tenant workspaces due to invalid propagation of dataset aliases
### Changed
- Updated WEB UI image to latest release 0.10.0
- GitHub OAuth functionality isolated in a separate component `kamu-adapter-oauth`
- GraphQL: filtering datasets based on logged account
- Unified and clarified namings in account-related data structures

## [0.142.1] - 2023-09-02
### Fixed
- `RecordsFormat` Utf8 issue when truncating strings
### Changed
- Updated `kamu-base:latest-with-data` image to use new DF-ingest-based datasets

## [0.142.0] - 2023-09-01
### Fixed
- Ignoring the downloads cache when `--fetch-uncacheable` flag is used
- Restored pre-sorting of events by `event_time` within one data slice in DataFusion-based ingest
- Performance degradation in local file copying due to async
- Race condition in Zip decompress step that caused file truncation

## [0.141.0] - 2023-08-28
### Fixed
- `datafusion` ingest will not crash on empty inputs when schema inference is enabled
### Added
- Added a warning when fetch cache is used to resume ingest: `Using cached data from X minutes ago (use kamu system gc to clear cache)`

## [0.140.0] - 2023-08-27
### Added
- **Experimental:** Data ingest using `DataFusion` engine
  - It's an entirely new implementation of data readers and merge strategies
  - It's often over **100x faster** than the `Spark`-based ingest as it has near-instant startup time (even avoids container overhead)
  - New merge strategies can work directly over S3 without downloading all data locally
  - It supports all existing data formats (Parquet, CSV, NdJson, GeoJson, Shapefile)
    - Some advanced CSV / Json reader options are not yet implemented, most notably `timestampFormat`
  - `Spark` is still used by default for compatibility. To start using `DataFusion` declare (a potentially no-op) `preprocess` step in your root dataset manifest ([see example](examples/currency_conversion/ca.bankofcanada.exchange-rates.daily.yaml))
  - `Spark`-based ingest will be removed in future versions with `DataFusion` becoming the default, however we are planning to support `Spark` and all other engines in the `preprocess` step, while `DataFusion` will still be handling the initial reading of data and merging of results
### Changed
- All examples where possible are now using `DataFusion` ingest

## [0.139.0] - 2023-08-17
### Added
- Prototyped authorization checks for CLI functionality based on OSO-framework:
   - for now the assumption is that all datasets are public
   - public datasets can be read by anyone, but written only by owner
   - authorization checks (Read, Write) integrated into every known CLI command or underlying service

## [0.138.0] - 2023-08-15
### Added
- GQL API now supports renaming and deleting datasets

## [0.137.0] - 2023-08-11
### Added
- CLI and GQL API now both support skipping N first records when querying data for the sake of pagination

## [0.136.0] - 2023-08-04
### Added
- Support multi-tenancy within S3-based dataset repository
### Changed
- Updated WEB UI image to latest release 0.8.0

## [0.135.0] - 2023-08-01
### Added
- New `kamu version` command that outputs detailed build information in JSON or YAML
  - `kamu --version` remains for compatibility and will be removed in future versions
- New `kamu system info` command that outputs detailed system information
  - Currently only contains build info but will be in future expanded with host environment info, docker/podman versions, and other things useful for diagnostics
- GQL API: New `updateReadme` mutation
### Changed
- GQL API: Moved dataset creation and event commit operations to `mutation`

## [0.134.0] - 2023-07-27
### Changed
- New engine I/O strategies allow ingest/transform to run over datasets in remote storage (e.g. S3) even when engine does not support remote inputs
- Improved credential reuse in S3-based dataset repository
- Simplified S3 tests

## [0.133.0] - 2023-07-17
### Changed
- Lots of internal improvements in how data is being passed to engines
- All engine inputs are now mounted as individual files and as read-only to tighten up security
- Using an updated Spark engine image

## [0.132.1] - 2023-07-13
### Fixed
- S3 ObjectStore is now properly initialized from standard AWS environment variables

## [0.132.0] - 2023-07-12
### Added
- Initial support for CLI-only local multi-tenant workspaces and resolving multi-tenant dataset references
### Changed
- Improved `--trace` feature to output detailed async task breakdown
### Fixed
- Data hashing will no longer stall the event main loop thread

## [0.131.1] - 2023-06-27
### Fixed
- Resolved wrong cache directory setting for ingest tasks

## [0.131.0] - 2023-06-23
### Changed
- Internal: isolated infra layer from direct access to WorkspaceLayout / DatasetLayout to support different layouts or non-local stores in future
- Workspace version #2: storing remote aliases configuration as a part of dataset info-repo

## [0.130.1] - 2023-06-19
### Added
- Improved tracing and error handling in the GQL API

## [0.130.0] - 2023-06-16
### Added
- New `knownEngines` GQL API for displaying a list of recommended engines in Web UI

## [0.129.0] - 2023-06-15
### Added
- Event-sourced implementation of the basic but functional task system
### Changed
- Upgraded to latest `datafusion`

## [0.128.5] - 2023-06-13
### Added
- Task system prototyping (in-memory backend + GQL API)
### Changed
- More tracing instrumentation for Query service, and ObjectStore builders
### Fixed
- Caught root cause of platform's S3 data querying issues

## [0.128.0] - 2023-05-31
### Added
- New `kamu --trace` flag will record the execution of the program and open [Perfetto UI](https://perfetto.dev/) in a browser, allowing to easily analyze async code execution and task performance. Perfetto support is still in early stages and needs more work to correctly display the concurrent tasks.
- Added a few common command aliases: `ls -> list`, `rm -> delete`, `mv -> rename`

## [0.127.1] - 2023-05-29 (**BREAKING**)
### Fixed
- Handle "Interrupted system call" error when waiting for container to spawn.

## [0.127.0] - 2023-05-29 (**BREAKING**)
### Changed
-  Upgraded to new `spark` engine image that better follows the ODF spec regarding the timestamp formats. This may cause schema harmonization issues when querying the history of old datasets.
### Added
- Experimental support for new [`datafusion` engine](https://github.com/kamu-data/kamu-engine-datafusion) based on [Apache Arrow DataFusion](https://github.com/apache/arrow-datafusion). Although it's a batch-oriented engine it can provide a massive performance boost for simple filter/map operations. See the [updated documentation](https://docs.kamu.dev/cli/supported-engines/) for details and current limitations.

## [0.126.2] - 2023-05-26
### Fixed
- AWS S3 object store is getting proper credentials from already resolved AWS SDK cache

## [0.126.1] - 2023-05-26
### Fixed
- Silent reaction on missing AWS environment variables when constructing S3 object store

## [0.126.0] - 2023-05-26
### Changed
- Refactoring of query service to support S3-based dataset repositories

## [0.125.1] - 2023-05-22
### Fixed
- Container will be considered ready only when reaching `running` status, not `created`

## [0.125.0] - 2023-05-22
### Changed
- Refactoring of container process handling to unify termination and cleanup procedure
### Added
- Containerized ingest will display fetch progress
### Fixed
- Spinners displayed by `pull`/`push` commands sometimes were not animating or refreshing too frequently

## [0.124.1] - 2023-05-17
### Changed
- Smart transfer protocol: improved resilience to web-socket idle timeouts during long push flows

## [0.124.0] - 2023-05-14
### Changed
- Limiting use of `curl` dependency to FTP
- FTP client is now an optional feature. It's still enabled in release but off by default in dev to speed up builds.

## [0.123.1] - 2023-05-14
### Changed
- Build improvements
- Excluding most of `openssl` from the build
- Removed `--pull-test-images` flag from `kamu init` command in favor of pulling images directly during tests

## [0.123.0] - 2023-05-12
### Fixed
- Verification of data through reproducibility should ignore differences in data and checkpoint sizes

## [0.122.0] - 2023-05-11
### Fixed
- `kamu add` command no longer fails to deduplicate existing datasets
- Tracing spans in logs no longer interfere with one another in concurrent code
### Changed
- Improved dataset creation logic to make it more resilient to various failures
- Improved `kamu add` command error handling

## [0.121.1] - 2023-05-06
### Fixed
- Preserving previous watermark upon fetch step returning no data

## [0.121.0] - 2023-05-05 (**BREAKING**)
### Changed
- Deprecated `.kamu/datasets/<dataset>/cache` directory - a workspace upgrade will be required (see below)
- Support ingest source state per [ODF RFC-009](https://github.com/open-data-fabric/open-data-fabric/blob/master/rfcs/009-ingest-source-state.md)
- Introduced workspace-wide cache in `.kamu/cache`
- Introduced workspace versioning and upgrade procedure via `kamu system upgrade-workspace` command
- Upgraded to latest `datafusion` and `arrow`
### Added
- New `kamu system gc` command to run garbage collector (currently only cleans up cache)

## [0.120.1] - 2023-05-01
### Fixed
- Improved recovery after aborting smart protocol push/pull operations

## [0.120.0] - 2023-04-20
### Added
- Smart Transfer Protocol now supports pushing into local filesystem workspace repository.
  It can be activated via:
   `kamu push <dataset_name> --to odf+http://<server-address>:<port>/<dataset_name>`.
  I.e., run API server in one Kamu workspace directory, where you intend to push `my-dataset`to:
   `kamu system api-server --http-port=35433`
  and push from the Kamu workspace directory, where `my-dataset` is stored:
   `kamu push my-dataset --to odf+http://localhost::35433/my-dataset`
### Changed
- Upgraded to latest `datafusion` and `arrow`
- Updated to multi-tenant references and aliases in accordance with ODF spec
- New datasets no longer use staging area before `DatasetBuilder` finishes them

## [0.119.0] - 2023-04-10
### Added
- Smart Transfer Protocol: implemented Push flow for S3-based dataset repository only.
  Does not work with the local workspace yet.

## [0.118.0] - 2023-04-06
### Fixed
- Updated IPFS gateway status code handling after upstream fixes to correctly report "not found" status (#108)

## [0.117.0] - 2023-04-03
### Changed
- Revised workspace dependencies management:
  - Sharing single definition of common dependencies between modules
  - Using `cargo-deny` utility for dependencies linting
- Migrated to official S3 SDK (got rid of unmaintained `Rusoto` package)
- Moved developer's guide to this repository

## [0.116.0] - 2023-03-28
### Added
- Smart Transfer Protocol: implemented Pull flow based on web-sockets. It can be activated via:
   `kamu pull odf+http://<server-address>:<port>/<dataset_name>`.
  I.e., run API server in one Kamu workspace directory, where a `my-dataset` dataset is present:
   `kamu system api-server --http-port=35433`
  and pull from another Kamu workspace directory:
   `kamu pull odf+http://localhost::35433/my-dataset`
- S3-based dataset repository implementation
### Changed
- Improved status codes and error handling in API server's routes for Simple Transfer Protocol

## [0.115.0] - 2023-03-19
### Changed
- Updated to new `rustc`
- Updated to latest `datafusion` and `arrow`
- Improved release procedure

## [0.114.3] - 2023-03-18
### Changed
- Migrated engine images from Docker Hub to `ghcr.io`

## [0.114.2] - 2023-03-13
### Fixed
- Fixed JSON serialization of some datasets by enabling `chrono-tz` feature in `arrow` that became optional

## [0.114.1] - 2023-03-12
### Fixed
- `kamu pull` will not panic on root datasets that don't define a polling source and will consider them up-to-date

## [0.114.0] - 2023-03-12
### Added
- `kamu add` command now supports reading from STDIN

## [0.113.0] - 2023-03-11
### Changed
- Upgraded major dependencies

## [0.112.0] - 2023-02-19
### Added
- New GraphQL API for dataset creation and committing new blocks

## [0.111.0] - 2023-02-16
### Added
- GraphQL API exposes current vocabulary as a part of dataset's metadata

## [0.110.1] - 2023-02-10
### Fixed
- Fixed GraphQL API issues with TransformInput structures with the alias name that is different from dataset name

## [0.110.0] - 2023-02-09
### Changed
- Improved reaction of `kamu inspect schema` and `kamu tail` on datasets without schema yet
- GraphQL schema and corresponding schema/tail responses now assume there might not be a dataset schema yet
- Web-platform version upgraded after GraphQL API changes

## [0.109.0] - 2023-02-05
### Fixed
- Lineage and transform now respect names of datasets in the `SetTransform` metadata events, that may be different from names in a workspace

## [0.108.0] - 2023-01-30
### Fixed
- Upgrade to Flink engine prevents it from crashing on checkpoints over 5 MiB large

## [0.107.0] - 2023-01-25 (**BREAKING**)
### Changed
- Major upgrade of Apache Flink version
- No updates to existing datasets needed, but the verifiability of some datasets may be broken (since we don't yet implement engine versioning as per ODF spec)
### Added
- Flink now supports a much nicer temporal table join syntax:
  ```sql
  SELECT
    t.event_time,
    t.symbol,
    p.volume as volume,
    t.price as current_price,
    p.volume * t.price as current_value
  FROM tickers as t
  JOIN portfolio FOR SYSTEM_TIME AS OF t.event_time AS p
  WHERE t.symbol = p.symbol
  ```
- We recommend using `FOR SYSTEM_TIME AS OF` join syntax as replacement for old `LATERAL TABLE` joins
- Determinism of Flink computation should be improved

## [0.106.0] - 2023-01-19
### Changed
- Upgrade to stable version of `arrow-datafusion`

## [0.105.0] - 2023-01-13
### Fixed
- Upgraded `sparkmagic` dependency and removed hacks to make it work with latest `pandas`
- Returning `[]` instead of empty string for no data in GQL
### Changed
- Improved testing utilities
- Refactored commit procedure

## [0.104.0] - 2022-12-28
### Added
- Installer script that can be used via `curl -s "https://get.kamu.dev" | sh`
- Unified table output allowing commands like `kamu list` to output in `json` and other formats

## [0.103.0] - 2022-12-23
### Changed
- Major upgrade to latest versions of `flatbuffers`, `arrow`, `datafusion`, and many more dependencies

## [0.102.2] - 2022-12-08
### Change
- Fixed Web UI server code to match `axum-0.6.1`

## [0.102.1] - 2022-12-08
### Changed
- Dependencies upgrade
- Demo environment synchronized

## [0.102.0] - 2022-11-18
### Changed
- Upgraded embedded Web UI to the latest version

## [0.101.0] - 2022-11-17
### Added
- Made core images configurable for customization and ease of experimentation
### Changed
- Updated to latest Jupyter image and all other dependencies

## [0.100.2] - 2022-11-17
### Fixed
- CLI parser crash on `kamu repo alias add/delete` subcommand

## [0.100.1] - 2022-11-17
### Fixed
- CLI parser crash on `kamu sql server --livy` subcommand

## [0.100.0] - 2022-11-14
### Added
- More elaborate SQL error messages propagated from DataFusion via GraphQL API
### Changed
- Upgraded rust toolchain to fix `thiserror` issues. Backtrace feature is now considered stable
- Fixed issues with `ringbuf` library updates
- Updates related to breaking changes in `clap`
- Utilized value parsing capabilities from `clap` to simplify argument conversions
### Fixed
- Field 'total_count' in pagination views of GraphQL API should be mandatory

## [0.99.0] - 2022-10-01
### Added
- Support custom headers when fetching data from a URL (e.g. HTTP `Authorization` header)

## [0.98.0] - 2022-09-05
### Added
- Progress indication when syncing datasets to and from remote repositories
### Changed
- Upgraded to new `rust` toolchain and latest dependencies

## [0.97.1] - 2022-08-19
### Fixed
- Output truncation in `kamu config *` commands

## [0.97.0] - 2022-08-05 (**BREAKING**)
### Added
- Metadata blocks now contain sequence number (breaking format change!)
- Optimized sync operations for diverged datasets using sequence number in blocks
### Fixed
- Panic when pulling a non-existing dataset

## [0.96.0] - 2022-07-23
### Added
- Support for ingesting Parquet format, a new kind of ReadStep in ODF protocol

## [0.95.0] - 2022-07-15
### Added
- New `kamu reset` command that reverts the dataset back to the specified state
- New `kamu push --force` switch to overwrite diverged remote dataset with a local version
- New `kamu pull --force` switch to overwrite diverged local dataset with a remote version
### Fixed
- Improved the `kamu log` command's performance on datasets with high block counts and introduced a `--limit` parameter

## [0.94.0] - 2022-06-22
### Added
- `kamu list --wide` now shows the number of blocks and the current watermarks
- Iterating on Web3 demo

## [0.93.1] - 2022-06-17
### Fixed
- Fixed `completions` command that panicked after we upgraded to new `clap` version

## [0.93.0] - 2022-06-16
### Added
- By default, we will resolve IPNS DNSLink URLs (e.g. `ipns://dataset.example.org`) using DNS query instead of delegating to the gateway. This is helpful when some gateway does not support IPNS (e.g. Infura) and in general should be a little faster and provides more information for possible debugging

## [0.92.0] - 2022-06-08
### Added
- `kamu system ipfs add` command that adds dataset to IPFS and returns the CID - it can be used to skip slow and unreliable IPNS publishing
### Fixed
- Engine runtime error when it was incorrectly using a `.crc` file instead of a parquet data file

## [0.91.0] - 2022-06-05
### Changed
- Clean up cached data files upon successful commit to save disk space
- Push `cache` directory of datasets to remote repositories
  - This is a temporary measure to allow resuming heavy-weight ingest actions from checkpoints

## [0.90.0] - 2022-06-04
### Added
- Experimental support for templating of ingest URLs with environment variables:
```yaml
fetch:
  kind: url
  url: "https://example.org/api/?apikey=${{ env.EXAMPLE_ORG_API_KEY }}"
```
- Experimental support for containerized fetch steps:
```yaml
fetch:
  kind: container
  image: "ghcr.io/kamu-data/example:0.1.0"
  env:
    - name: SOME_API_KEY
```
### Changed
- Flag `kamu pull --force-uncacehable` was renamed to `--fetch-uncacheable`

## [0.89.0] - 2022-05-22
### Added
- When pushing to IPNS execute `ipfs name publish` even when data is up-to-date to extend the lifetime of the record.

## [0.88.0] - 2022-05-19
### Added
- Support pushing datasets to IPFS via IPNS URLs `kamu push <dataset> ipns://<key_id>`

## [0.87.0] - 2022-05-16 (**BREAKING**)
### Changed
- We got rid of `.kamu.local` volume directory in favor of keeping all dataset data under `.kamu/datasets/<name>` folders. This unifies the directory structure of the local workspace with how datasets are stored in remote repositories, and makes it easier to sync datasets to and from.
### Added
- Support for `ipns://` URLs in `kamu pull`

## [0.86.0] - 2022-05-16 (**BREAKING**)
### Changed
- Implements [ODF RFC-006](https://github.com/open-data-fabric/open-data-fabric/blob/master/rfcs/006-checkpoints-as-files.md) to store checkpoints as files and reference them using physical hashes
- Data files are now named and stored according to their physical hashes, as per ODF spec
- Above changes also affect the repository format
- Upgraded to `rustc-1.62.0` and latest dependencies
- Improved error handling and reporting
### Added
- Support for [ODF: Simple Transfer Protocol](https://github.com/open-data-fabric/open-data-fabric/blob/2e43c39a484309b2726a015dc3c10e4cfb9fd590/rfcs/007-simple-transfer-protocol.md) for syncing datasets to/from remotes
- Support for URL-based remote references, e.g. `kamu pull http://my.repo.org/some/dataset --as my.dataset`
  - URLs are also allowed for pull/push aliases
- Auto-deriving local names from remote reference, e.g. `kamu pull http://my.repo.org/some/dataset` will pull into `dataset`
- Support for IPFS source (via HTTP Gateway), e.g. `kamu pull ipfs://bafy...aabbcc/some/dataset`
  - IPFS gateway is configurable
  - To use your local IPFS daemon as gateway do `kamu config --user set protocol.ipfs.httpGateway "http://localhost:8080"`
### Fixed
- Truncation of `kamu.log` in visual mode

## [0.85.1] - 2022-04-09
### Fixed
- Don't panic in `kamu ui` when there is no default browser set

## [0.85.0] - 2022-04-09
### Changed
- Updated to latest ODF schemas
- Unpacked dataset descriptions in GQL
- Updated Web UI
- Extended GQL metadata block type with mock author information

## [0.84.1] - 2022-04-08
### Added
- Web UI embedding into macOS build

## [0.84.0] - 2022-04-08
### Added
- Early Web UI prototype is now available via `kamu ui` command

## [0.83.0] - 2022-03-30
### Added
- Using code generation for GQL wrappers around ODF types
- Extended GQL API with root source metadata

## [0.82.0] - 2022-03-22
### Added
- Added more libraries into Jupyter image (including `xarray`, `netcdf4`, and `hvplot`).
- Improved examples and demo environment.

## [0.81.1] - 2022-03-16
### Fixed
- Upgrading Spark engine that fixes merge strategies producing unnecessary updates.
- Fixed `filesGlob` entering infinite loop when last file does not result in a commit (no new data to ingest).

## [0.81.0] - 2022-02-19
### Changed
- GQL `tail` query will now return `DataQueryResult` containing schema information instead of raw `DataSlice`.

## [0.80.0] - 2022-02-19
### Added
- GQL API now supports executing arbitrary SQL queries (using `datafusion` engine).
### Changed
- Removed use of default values from GQL schema.
- Upgraded to latest `arrow` and `datafusion`.

## [0.79.0] - 2022-02-08
### Added
- `kamu inspect schema` now supports JSON output.
### Changed
- Upgraded to `datafusion` version 6.

## [0.78.2] - 2022-01-27
### Added
- Added `currentPage` field to the GQL pagination info.

## [0.78.1] - 2022-01-24
### Changed
- Upgraded to latest version of `dill` and other dependencies.

## [0.78.0] - 2022-01-17
### Added
- Evolving the GraphQL API to support multiple `MetadataEvent` types.

## [0.77.1] - 2022-01-17
### Fixed
- CORS policy was too strict not allowing any headers.
- Small CLI parsing tweaks.

## [0.77.0] - 2022-01-16
### Added
- New crate `kamu-adapter-graphql` provides GraphQL interface for ODF repositories.
- New command `kamu system api-server` runs HTTP + GraphQL server over current Kamu workspace with built-in GQL Playground UI.
- New command `kamu system api-server gql-query` executes single GraphQL query and writes JSON output to stdout.
- New command `kamu system api-server gql-schema` dumps GraphQL API schema to stdout.

## [0.76.0] - 2022-01-14
### Changed
- Maintenance release - no user-facing changes.
- Migrated from explicit threading to `tokio` async.
- Better separation of architectural layers.
- Improved error handling.

## [0.75.1] - 2022-01-05
### Fixed
- Added more validation on events that appear in `DatasetSnapshot`s.
- Fix flag completion after `clap` crate upgrade.

## [0.75.0] - 2022-01-04 (**BREAKING**)
### Changed
- Implements [ODF RFC-004](https://github.com/open-data-fabric/open-data-fabric/blob/master/rfcs/004-metadata-extensibility.md).
- Workspaces will need to be re-created. This is the last major metadata format change - we will be working on stabilizing metadata now.
- Some manifest formats have changed and will need to be updated.
  - `DatasetSnapshot` needs to specify `kind` field (`root` or `derivative`)
  - `DatasetSnapshot.source` was replaced with `metadata` which is an array of metadata events

## [0.74.0] - 2021-12-28 (**BREAKING**)
### Changed
- Implements [ODF RFC-003](https://github.com/open-data-fabric/open-data-fabric/blob/master/rfcs/003-content-addressability.md).
- Workspaces will need to be re-created. Sorry again!
- Some manifest formats have changed and will need to be updated.
  - `Manifest.apiVersion` renamed to `version`
  - `DatasetSnapshot.id` renamed to `name`
  - `DatasetSourceDerivative.inputs` should now specify `id` (optional) and `name` (required)
  - `TemporalTable.id` renamed to `name`
- Datasets now have a globally unique identity.
  - IDs can be viewed using `kamu log -w`
- Metadata format switched to a much faster and compact `flatbuffers`.
  - You can still inspect it as YAML using `kamu log --output-format yaml`

## [0.73.0] - 2021-12-11 (**BREAKING**)
### Changed
- Implements [ODF RFC-002](https://github.com/open-data-fabric/open-data-fabric/blob/master/rfcs/002-logical-data-hashes.md).
- Engines are no longer responsible for data hashing - a stable hash algorithm is implemented in `kamu`
- Pending data part files and checkpoints will be stored in `cache` directory along with other ingest artifacts
### Added
- A fully working implementation of data integrity checks
- `kamu verify` command now accepts `--integrity` flag to only check data hashes without replaying transformations

## [0.72.0] - 2021-12-07 (**BREAKING**)
### Changed
- Implements [ODF RFC-001](https://github.com/open-data-fabric/open-data-fabric/blob/master/rfcs/001-record-offsets.md) that adds record offset system column.

## [0.71.0] - 2021-11-29
### Changed
- Made engine timeouts configurable
- Better error logging
- Upgrade `rustc` and dependencies

## [0.70.0] - 2021-11-07
### Changed
- Upgraded to latest `rustc`
- Upgraded to latest dependencies

## [0.69.0] - 2021-10-25
### Added
- The `verify` command now accepts root datasets and in future will perform data integrity check
### Fixed
- The `up-to-date` status reporting when pulling derivative datasets

## [0.68.0] - 2021-10-16
### Fixed
- `tail` command will truncate cells that are too long and mask binary types for human-friendly output
- Fetch overrides will no longer interfere with regular caching

## [0.67.0] - 2021-10-02
### Added
- Engine provisioning now support concurrency limit (via `engine.maxConcurrency` config option)
### Fixed
- When running in host networking mode (e.g. in container) the engine concurrency will be set to `1` to prevent engine instances from interfering with one another

## [0.66.0] - 2021-10-01
### Changed
- Major logging system improvements (switched from `slog` to `tracing`)

## [0.65.2] - 2021-09-29
### Fixed
- SQL shell does not use temp directory for shell init script to avoid extra mounts

## [0.65.1] - 2021-09-29
### Fixed
- Ingest errors will be correctly reported under `podman` where exit code was taking precedence over error specified in the engine response file

## [0.65.0] - 2021-09-29
### Changed
- Coordinator now communicates with engines via `gRPC` protocol as specified by ODF spec
- Above lets us display readable errors to the user without them needing to dig through log files

## [0.64.0] - 2021-09-11
### Changed
- Switched to BSL code license. See [License FAQ](docs/license_faq.md) for more information about this change.

## [0.63.0] - 2021-09-03
### Fixed
- Data exchange with the engines not uses `.kamu/run` directory, so on systems that run Docker in VMs (Linux, Windows) it's no longer necessary to add extra mounts for the temp directories

## [0.62.2] - 2021-08-30
### Fixed
- Adding few workarounds around bugs in Arrow / DataFusion related to working with DECIMAL and TIMESTAMP types

## [0.62.1] - 2021-08-28
### Fixed
- Allowing Flink engine to run under host network namespace, for the "podman-in-docker" scenario

## [0.62.0] - 2021-08-26
### Changed
- Some internal improvements

## [0.61.1] - 2021-08-25
### Added
- Some internal convenience commands for image manipulation

## [0.61.0] - 2021-08-25
### Added
- New `kamu inspect schema` command that can display the DDL-style schema and the underlying physical Parquet schema of a dataset

## [0.60.0] - 2021-08-24
### Added
- New `kamu tail` command allows to inspect last few records in a dataset
- The `kamu sql` command now supports experimental [DataFusion](https://github.com/apache/arrow-datafusion) engine that can execute SQL queries extremely fast. It doesn't have a shell yet so can only be used in `--command` mode, but we will be expanding its use in the future.

## [0.59.0] - 2021-08-18
### Added
- Ability to delete datasets in remote repositories via `kamu delete` command

## [0.58.1] - 2021-08-17
### Fixed
- Upgraded Spark engine brings better error handling for invalid event times

## [0.58.0] - 2021-08-17
### Added
- New `kamu search` command allows listing and searching for datasets in remote repositories

## [0.57.0] - 2021-08-16
### Added
- `kamu inspect lineage` now provides HTML output and can show lineage graph in a browser

## [0.56.0] - 2021-08-16
### Changed
- Upgrade to latest Spark and Livy
- Fixes some issues with geometry types in notebooks and SQL shell

## [0.55.0] - 2021-08-15
### Added
- New `kamu inspect query` command for derivative transform audit
- `kamu log` now supports Yaml output and filtering

## [0.54.0] - 2021-08-15
### Added
- New `kamu inspect lineage` command that shows dependency tree of a dataset
### Changed
- The `kamu list depgraph` command was removed in favor of a specialized lineage output type: `kamu inspect lineage --all -o dot`

## [0.53.0] - 2021-08-13
### Fixed
- Upgrading Spark engine with a workaround for upstream bug in Shapefile import
- Engine image pulling status freezes

## [0.52.0] - 2021-08-13
### Added
- New `kamu verify` command that can attest that data in the dataset matches what's declared in metadata
### Fixed
- Spark engines will not produce an empty block when there were no changes to data

## [0.51.0] - 2021-08-08
### Added
- `kamu pull` now supports `--fetch` argument that lets you override where data is ingested from, essentially allowing to push data into a dataset in addition to pulling from the source

## [0.50.0] - 2021-08-05
### Changed
- Renamed `remote` to `repo` / `repository` to be consistent with ODF spec

## [0.49.0] - 2021-08-05
### Added
- Datasets can now be associated with remote repositories for ease of pulling and pushing
- `push` and `pull` commands now allow renaming the remote or local datasets
### Fixed
- Improved error reporting of invalid remote credentials
- Ingest will not create a new block if neither data now watermark had changed

## [0.48.2] - 2021-07-31
### Fixed
- Dependency error in `remote` commands
- Remove incorrect `.gitignore` file generation

## [0.48.1] - 2021-07-26
### Fixed
- `sql` command failing on OSX

## [0.48.0] - 2021-07-23
### Added
- Terminal pagination in `log` command

## [0.47.0] - 2021-07-12
### Fixed
- Upgrading to newer Jupyter and Sparkmagic (fixes some issues in notebooks)
- Better error handling
### Added
- Environment variable completions

## [0.46.0] - 2021-07-11
### Changed
- Multiple internal improvements
- Support for host networking with `podman`
- Support for running standalone Livy for using `kamu` under JupyterHub

## [0.45.0] - 2021-06-26
### Fixed
- Updated Spark engine version to fix networking issue under `podman`
- Updated `rustc` and dependencies

## [0.44.0] - 2021-06-11
### Fixed
- Support for Zip files that cannot be decoded in a streaming fashion.
- Dependency upgrades.

## [0.43.1] - 2021-06-06
### Fixed
- Increased socket check timeout to prevent `kamu sql` trying to connect before Spark server is fully up.

## [0.43.0] - 2021-06-06
### Added
- New `kamu config` command group provides `git`-like configuration.
- Experimental support for `podman` container runtime - a daemon-less and root-less alternative to `docker` that fixes the permission escalation problem. To give it a try run `kamu config set --user engine.runtime podman`.
### Fixed
- The `kamu notebook` command no longer fails if `kamu` network in `docker` was not cleaned up.

## [0.42.0] - 2021-06-05
### Changed
- Upgraded Flink engine to latest `v1.13.1`
- Improved empty data block handling in metadata
- Improved some CLI output format

## [0.41.0] - 2021-05-08
### Added
- `zsh` completions support (via `bashcompinit`)
### Fixed
- Improved error handling of pipe preprocessing commands
### Changed
- Replaced `io.exchangeratesapi.daily.usd-cad` dataset in examples with `ca.bankofcanada.exchange-rates.daily` as it became for-profit.

## [0.40.1] - 2021-05-02
### Fixed
- Improved error handling when `kamu sql` is run in an empty workspace
### Changed
- Upgraded to latest dependencies

## [0.40.0] - 2021-04-29
### Added
- Implemented `sql server` command - now it's possible to run Thrift server on a specific address/port and connect to it remotely.

## [0.39.0] - 2021-04-25
### Added
- Added `--replace` flag to the `add` command allowing to delete and re-add a dataset in a single step.

## [0.38.3] - 2021-04-23
### Fixed
- An error in the `sql` command help message
- Release binaries will now be packaged as `kamu`, not `kamu-cli`

## [0.38.2] - 2021-04-18
### Added
- Detailed help and examples to all CLI commands
- Dependency bump

## [0.38.1] - 2021-04-08
### Changed
- Bumped Spark engine version

## [0.38.0] - 2021-03-28 (**BREAKING**)
### Changed
- Maintenance release
- Upgraded to latest rust toolchain and dependencies
- Updated `flatbuffers` version that includes support for optional fields - this changes binary layout making this new version incompatible with metadata generated by the previous ones
### Fixed
- Uncacheable message will no longer obscure the commit message

## [0.37.0] - 2020-12-30 (**BREAKING**)
### Changed
- Metadata restructuring means you'll need to re-create your datasets
- Data files as well as checkpoints are now named with the hash of the block they are associated with
- Protocol between coordinator and engines was modified to pass data files (in the right order) as well as checkpoints explicitly
- Intermediate checkpoints are now preserved (for faster validation and resets)
- Vocabulary has been incorporated into the metadata block (ODF `0.17.0`)
- Lazily computing dataset summaries
- Upgraded dependencies
- Happy New Year!

## [0.36.0] - 2020-11-16
### Changed
- Engine errors will not list all relevant log files
- UI improvements

## [0.35.0] - 2020-11-14
### Added
- Initial support for `S3` as a remote backend

## [0.34.0] - 2020-11-09
### Added
- Initial version of `remote` management
- Initial version of `push` / `pull` commands working with `remote`
- Local file system `remote` backend implementation

## [0.33.0] - 2020-11-01
### Changed
- Upgraded the Spark engine to Spark 3.0

## [0.32.0] - 2020-10-31
### Added
- Support for `flatbuffers` metadata encoding.
- Using `flatbuffers` format for achieving true stable hashes of metadata.
- Aligned metadata with ODF `v0.16.0`.

## [0.31.0] - 2020-10-08
### Added
- `pull` command now supports `--force-uncacheable` flag for refreshing uncacheable datasets.

## [0.30.1] - 2020-09-07
### Fixed
- Add back `.gitignore` file when creating local volume dir.

## [0.30.0] - 2020-09-05
### Changed
- This version is a complete re-write of the application from **Scala** into
  **Rust**. It is mostly on par with the functionality of the previous version
  but has many improvements. Most notably, all interactions not involving
  engines (which are still heavy and run in `docker`) are blazing fast.

## [0.23.0] - 2020-08-22
### Changed
- Updated to latest ODF schema

## [0.22.0] - 2020-07-15
### Added
- `#26`: Follow redirects when fetching data from URL
### Changed
- Follow ODF spec on metadata `refs`

## [0.21.0] - 2020-07-12
### Fixed
- Encoding issue in `DatasetSummary` manifest
### Changed
- Upgraded to use ODF resources

## [0.20.0] - 2020-06-30
### Added
- Windows is somewhat supported now

## [0.19.0] - 2020-06-28
### Changed
- Improving Windows support by removing Hadoop FS dependencies

## [0.18.2] - 2020-06-26
### Changed
- Upgraded Flink engine to `0.3.3`

## [0.18.1] - 2020-06-25
### Changed
- Upgraded Flink engine to `0.3.0`

## [0.18.0] - 2020-06-23
### Added
- Watermarking support

## [0.17.0] - 2020-06-14
### Added
- Added support for [Apache Flink](https://github.com/kamu-data/kamu-engine-flink) engine!

## [0.16.0] - 2020-05-25
### Changed
- Improve sort order of glob-based file sources
- Spark engine will persist events ordered by event time

## [0.15.0] - 2020-05-09
### Added
- `purge` command now supports `--recursive` flag
- Internal improvements and refactoring

## [0.14.0] - 2020-05-03
### Changed
- Consolidating more logic into `engine.spark`

## [0.13.0] - 2020-05-02
### Added
- New `log` command
### Changed
- Use `SHA-256` for dataset and metadata hashing
- The concept of `volume` was converted into `remote`
- Metadata refactoring to isolate engine-specific query parameters
- Metadata refactoring of root/derivative sources
- Moved most ingest logic into coordinator
- Moved transform batching logic into coordinator

## [0.12.1] - 2020-03-22
### Fixed
- Snapshot merge strategy was completely broken

## [0.12.0] - 2020-03-21
### Changed
- Use dataset caching for faster hash computation

## [0.11.0] - 2020-03-08
### Added
- Human-readable formatting support (e.g. in `list` command)

## [0.10.1] - 2020-03-08
### Fixed
- Some issues with `list` and `add` commands

## [0.10.0] - 2020-03-08
### Added
- `list` command now shows data size, number of records, and last pulled time
- `add` command now accounts for dataset dependency order

## [0.9.0] - 2020-03-08
### Changed
- Using new metadata chain prototype!

## [0.8.0] - 2020-01-12
### Added
- Experimental support for remote S3 volumes

## [0.7.1] - 2019-12-29
### Changed
- Bumped ingest version

## [0.7.0] - 2019-12-29
### Changed
- Using snake_case dataset vocabulary

## [0.6.0] - 2019-12-15
### Added
- Richer set of CSV reader options
### Fixed
- Recursive pull concurrency issues

## [0.5.0] - 2019-12-09
### Added
- New `fetchFilesGlob` data source that can load multiple data files at once
- Event time is now a core part of the datasets
### Fixed
- Snapshot merge strategy de-duplicates input rows now

## [0.4.0] - 2019-11-24
### Added
- Basic SQL templating feature
### Fixed
- The `purge` command will no longer delete the dateset

## [0.3.0] - 2019-11-21
### Added
- Command to generate `bash` completions
- Keeping a CHANGELOG<|MERGE_RESOLUTION|>--- conflicted
+++ resolved
@@ -11,11 +11,6 @@
 - Fixed
 -->
 
-<<<<<<< HEAD
-## [Unreleased]
-### Fixed
-- Restrict dataset creation with duplicate transform inputs.
-=======
 ## Unreleased
 ### Added
 - GQL: `Auth::relations()` for getting ReBAC triplets for debugging purposes.
@@ -23,7 +18,8 @@
 - dep: `ringbug` updated from `0.3` to `0.4`.
 - Flows: each input contribution to batching rule is reflected as an update of start condition,
    so that flow history may show how many accumulated records were present at the moment of each update
->>>>>>> f4dbb3d7
+### Fixed
+- Restrict dataset creation with duplicate transform inputs.
 
 ## [0.247.0] - 2025-08-28
 ### Added
