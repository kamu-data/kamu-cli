# Changelog
All notable changes to this project will be documented in this file.

The format is based on [Keep a Changelog](https://keepachangelog.com/en/1.0.0/),
and this project adheres to [Semantic Versioning](https://semver.org/spec/v2.0.0.html).

## Unreleased
<<<<<<< HEAD
### Added
- New `keep_metadata_only` flag to `HardCompacting` flow. Also extended `FlowState` with `ConfigSnapshot`
  and possibility to pass configuration during triggering a flow
  
=======
### Fixed
- Added support of `--all` flag to the `kamu delete` command
- Made recursive deletion dataset with provided `%` pattern

>>>>>>> a9de957d
## [0.182.0] - 2024-05-20
### Added
- Loading database components relying on CLI config
### Fixed
- Panic when creating a workspace with an existing config

## [0.181.2] - 2024-05-20
### Fixed
- `kamu login --check` supports searching both by frontend and backend URL

## [0.181.1] - 2024-05-20
### Fixed
- Panic when resolving datasets in GraphQL API for unregistered accounts

## [0.181.0] - 2024-05-14
### Added
- Introduced MQTT protocol support (see [FetchStepMqtt](https://docs.kamu.dev/odf/reference/#fetchstepmqtt) and the new [`mqtt` example](/examples/mqtt))
- The `kamu system compact` command now accepts the `--keep-metadata-only` flag, which performs hard
  compaction of dataset(root or derived) without retaining `AddData` or `ExecuteTransform` blocks
### Fixed
- Panic while performing data ingesting in the derived datasets

## [0.180.0] - 2024-05-08
### Added
- GraphQL account flows endpoints:
  - List of flows by account(including filters `byDatasetName`, `byFlowType`, `byStatus`, `byInitiator`)
  - Pause all flows by account
  - Resume all flows by account
### Changed
- Correct JWT config creation for `kamu-node`
### Fixed
- `kamu repo alias rm` command regression crash. Changed accepted type and covered by integration test

## [0.179.1] - 2024-05-07
### Changed
- Adding derived traits needed for `kamu-node`

## [0.179.0] - 2024-05-06
### Changed
- Refactoring of authorization configuration data: separation into configuration models and logic for loading them from environment variables

## [0.178.0] - 2024-05-04
### Added
- Flow system: implemented persistent repositories (PostgresSQL, SQLite) for flow configuration events
- Support for persistent accounts:
  - supports Postgres, MySQL/MariaDB, SQLite database targets
  - accounts have a fully functional DID-identifier:
    - based on account name for CLI mode
    - auto-registered randomly on first GitHub login
  - account ID resolutions are no longer mocked
- REST API to login remotely using password and GitHub methods  
### Fixed
- Compacting datasets stored in an S3 bucket

## [0.177.0] - 2024-04-25
### Added
- REST data APIs and CLI commands now support different variations of JSON representation, including:
  - `Array-of-Structures` e.g. `[{"c1": 1, "c2": 2}, {"c1": 3, "c2": 4}]` (default)
  - `Structure-of-Arrays` e.g. `{"c1": [1, 3], "c2": [2, 4]}`
  - `Array-of-Arrays` e.g. `[[1, 2], [3, 4]]`
- REST data APIs now also return schema of the result (pass `?schema=false` to switch it off)
### Changed
- Upgraded to `datafusion` `v37.1.0`
- Split the Flow system crates
### Fixed
- `kamu system diagnose` command crashes when executed outside the workspace directory

## [0.176.3] - 2024-04-18
### Changed
- Updated KAMU_WEB_UI image to latest release 0.18.1

## [0.176.2] - 2024-04-16
### Fixed
- Fix the instant run of `ExecuteTransform` flow after the successful finish of `HardCompacting` flow 
- Extend `FlowFailed` error type to indicate when `ExecuteTransform` failed due to `HardCompacting` of root dataset

## [0.176.1] - 2024-04-16
### Fixed
- Split result for different(`setFlowConfigResult`, `setFlowBatchingConfigResult`, `setFlowCompactingConfigResult`) flow configuration mutations

## [0.176.0] - 2024-04-15
- New engine based on RisingWave streaming database ([repo](https://github.com/kamu-data/kamu-engine-risingwave)) that provides mature streaming alternative to Flink. See:
  - Updated [supported engines](https://docs.kamu.dev/cli/supported-engines/) documentation
  - New [top-n](https://docs.kamu.dev/cli/get-started/examples/leaderboard/) dataset example highlighting retractions
  - Updated `examples/covid` dataset where RisingWave replaced Flink in tumbling window aggregation

## [0.175.0] - 2024-04-15
### Added
- The `kamu ingest` command can now accept `--event-time` hint which is useful for snapshot-style data that doesn't have an event time column
- The `/ingest` REST API endpoint also supports event time hints via `odf-event-time` header
- New `--system-time` root parameter allows overriding time for all CLI commands
### Fixed
- CLI shows errors not only under TTY
- Removed `paused` from `setConfigCompacting` mutation
- Extended GraphQL `FlowDescriptionDatasetHardCompacting` empty result with a resulting message
- GraphQL Dataset Endpoints object: fixed the query endpoint

## [0.174.1] - 2024-04-12
### Fixed
- Set correct ODF push/pull websocket protocol

## [0.174.0] - 2024-04-12
### Added
- `HardCompacting` to flow system

## [0.173.0] - 2024-04-09
### Added
- OData API now supports querying by collection ID/key (e.g. `account/covid.cases(123)`)
### Fixed
- Handle broken pipe panic when process piping data into `kamu` exits with an error
- GraphQL Dataset Endpoints object: tenant-insensitive paths & updated REST API push endpoint

## [0.172.1] - 2024-04-08
### Fixed
- Add precondition flow checks
- Fix URLs for Get Data panel

## [0.172.0] - 2024-04-08
### Added
- Added persistence infrastructure prototype based on `sqlx` engine:
   - supports Postgres, MySQL/MariaDB, SQLite database targets
   - sketched simplistic Accounts domain (not-integrated yet)
   - converted Task System domain to use persistent repositories
   - added test infrastructure for database-specific features
   - automated and documented development flow procedures in database offline/online modes

## [0.171.0] - 2024-04-05
### Added
- Support `ArrowJson` schema output format in QGL API and CLI commands
- New `kamu system compact <dataset>` command that compacts dataslices for the given dataset
### Changed
- Case-insensitive comparisons of `dataset`s, `account`s and `repo`s

## [0.170.0] - 2024-03-29
### Added
- Added GraphQL Dataset Endpoints object
### Changed
- REST API: `/ingest` endpoint will return HTTP 400 error when data cannot be read correctly
- Improved API token generation command

## [0.169.0] - 2024-03-25
### Changed
- Updated embedded Web UI to `v0.17.0`
### Fixed
- S3 Repo: Ignore dataset entries without a valid alias and leave them to be cleaned up by GC
- Caching object repo: Ensure directory exists before writing objects

## [0.168.0] - 2024-03-23
### Changed
- FlightSQL: For expensive queries `GetFlightInfo` we will only prepare schemas and not compute results - this avoids doing double the work just to return `total_records` and `total_bytes` in `FlightInfo` before result is fetched via `DoGet`
- Optimized implementation of Datafusion catalog, scheme, and table providers that includes caching and maximally delays the metadata scanning

## [0.167.2] - 2024-03-23
### Fixed
- FlightSQL: Improved Python connectivity examples (ADBC, Sqlalchemy, DBAPI2, JDBC)
- FlightSQL: Fix invalid `location` info in `FlightInfo` that was causing errors in some client libraries

## [0.167.1] - 2024-03-20
### Fixed
- Bug when handle created during dataset creation had empty account name in a multi-tenant repo.

## [0.167.0] - 2024-03-19
### Added
- Implementation of `ObjectRepository` that can cache small objects on local file system (e.g. to avoid too many calls to S3 repo)
- Optional `S3RegistryCache` component that can cache the list of datasets under an S3 repo to avoid very expensive bucket prefix listing calls

## [0.166.1] - 2024-03-14
### Fixed
- Allow OData adapter to skip fields with unsupported data types instead of chasing

## [0.166.0] - 2024-03-14
### Added
- Experimental support for [OData](https://www.odata.org/) protocol
### Fixed
- Pulling datasets by account in multi-tenant workspace

## [0.165.0] - 2024-03-12
### Updated
- Extended flow history: 
   - start condition update event now holds a snapshot of the start condition
   - input dataset trigger now returns a queryable Dataset object instead of simply identifier
   - dependent dataset flows should not be launched after Up-To-Date input flow
### Fixed
- Zero value handling for `per_page` value in GraphQL
- Flow history: more corrections to show natural time of flow events and keep flow system testable
- Fixed metadata chain scanning regression

## [0.164.2] - 2024-03-07
### Changed
- Using `cargo udeps` to detect unused dependencies during linting
### Fixed
- Flow history no longer produces duplicate flow abortion events
- Flow history no longer shows initiation time that is earlier than the next event's time

## [0.164.1] - 2024-03-06
### Changed:
- Flow status `Cancelled` was finally replaced with `Aborted`, unifying cancellation types for simplicity
### Fixed
- Flow system now pauses flow configuration, even when cancelling an already completed flow

## [0.164.0] - 2024-03-06
### Added
- Added support of wildcard patterns for `kamu pull` and `kamu push` commands
- Added `{dataset}/tail` and `/query` REST API endpoints
### Changed
- Optimization of passes through metadata chain with API using Visitors

## [0.163.1] - 2024-03-01
### Fixed
- Fixed `mapboxgl` dependency issue in Jupyter image

## [0.163.0] - 2024-03-01
### Changed
- Simplified flow statuses within Flow System (no more Queued or Scheduled status)
- Extended flow start conditions with more debug information for UI needs
- Simplified flow cancellation API:
    - Cancelling in Waiting/Running states is accepted, and aborts the flow, and it's associated tasks
    - Cancelling in Waiting/Running states also automatically pauses flow configuration

## [0.162.1] - 2024-02-28
### Added
- `kamu system check-token` command for token debugging
### Fixed
- `kamu system api-server` startup failure

## [0.162.0] - 2024-02-28
### Added
- Flow system now fully supports batching conditions for derived datasets:
   - not launching excessive flows unless minimal number of input records is accumulated
   - not waiting on the batching condition over a limit of 24h, if at least something accumulated
### Fixed
- `kamu login` no longer requires workspace in `--user` scope (#525)
- Sync will correctly select smart ODF protocol when pushing/pulling via repository alias (#521)
- Fixed `kamu verify` crash under verbose logging (#524)
- Increased default number of results returned by `kamu search` command

## [0.161.0] - 2024-02-26
### Added
- `kamu search` command now works with ODF repositories

## [0.160.0] - 2024-02-26
### Changed
- Upgraded to latest `datafusion` `v36.0.0`
- Upgraded to latest `jupyter`
### Added
- New `kamu system generate-token` command useful for debugging node interactions
- New `--check` flag for `kamu login` command to validate token with the remote and exit

## [0.159.0] - 2024-02-16
### Added
- New `--exists-ok` flag for `kamu init` command
### Fixed
- Ignoring the trailing slash during inference of a dataset name from pull URL

## [0.158.0] - 2024-02-13
### Added
- Flows API now reports number of ingested/transformed blocks & records to improve UI informativity
- Support of `--recursive` flag for `kamu delete` and `kamu verify` commands
### Changed
- The state when all flows of the given dataset are paused should be queryable via GraphQL API
- Added caching of metadata chains to improve performance within transactions

## [0.157.0] - 2024-02-12
### Added
- Complete support for `arm64` architecture (including M-series Apple Silicon)
  - `kamu-cli` now depends on multi-platform Datafusion, Spark, Flink, and Jupyter images allowing you to run data processing at native CPU speeds
### Changed
- Spark engine is upgraded to latest version of Spark 3.5
- Spark engine is using [ANSI mode](https://spark.apache.org/docs/latest/sql-ref-ansi-compliance.html) by default which produces helpful errors instead of silently returning `null` in many built-in functions
### Fixed
- Modeling mistake in Smart Transfer Protocol that creates unexpected push/pull transfer path for metadata blocks

## [0.156.3] - 2024-02-09
### Added
- Native support for `arm64` architecture (including M-series Apple Silicon) in `kamu-cli` and `kamu-engine-datafusion`
  - Note: Flink and Spark engine images still don't provide `arm64` architecture and continue to require QEMU
### Changed
- Flow system scheduling rules improved to respect system-wide throttling setting and take last successful run into account when rescheduling a flow or after a restart

## [0.156.2] - 2024-02-07
### Changed
- Using unique container and network names to prevent collisions when running concurrent `kamu` processes
- Improved error handling for all subprocesses

## [0.156.1] - 2024-02-05
### Fixed
- Pausing dataset flow configuration via the dedicated API should have impact on the currently running flow

## [0.156.0] - 2024-02-03
### Added
- New type `DatasetRefPattern` which allows CLI command to accept global pattern
- New GraphQL APIs for quick pausing/resuming of dataset flow configs preserving the scheduling rules
- New GraphQL APIs for server-side filtering of flow listings (by type, by status, and by initiator)
### Changed
- `kamu deleted` and `kamu verify` now accepts global pattern expression
- Error handling for pipe subprocesses with file output
- Pagination implementation made more efficient for flows and tasks event stores

## [0.155.0] - 2024-01-25
### Added
- Datafusion-based interactive SQL shell
### Changed
- Datafusion is now the default engine for `kamu sql` command

## [0.154.2] - 2024-01-25
### Changed
- Use artificial control over time in `FlowService` tests to stabilize their behavior
- CRON expressions API should allow only classic 5-component syntax

## [0.154.1] - 2024-01-24
### Fixed
- Eliminated issue when launching transform flows for derived datasets after upstream dataset is updated.

## [0.154.0] - 2024-01-24
### Added
- `kamu logout` command accepts `--all` switch to drop all current server sessions
### Changed
- `kamu login` and `kamu logout` commands accept server URL as a positional argument, not as `-s` switch
- Improved output reporting of `kamu logout` command
### Fixed
- `kamu login` and `kamu logout` commands properly handle platform URLs without an explicit schema (`https://` attached by default)
- Flow configuration API no longer crashes on specific input combinations when interval expressed in smaller time units 
   exceed minimal boundary that forms a bigger time unit
- Fixed runtime crashes related to background execution of automatically scheduled tasks

## [0.153.0] - 2024-01-17 (**BREAKING**)
### Changed
- This release contains major breaking changes and will require you to re-create your workspace (sorry!)
- Changes primarily reflect the **major updates in ODF spec**:
  - schema harmonization and scanning performance (see https://github.com/open-data-fabric/open-data-fabric/pull/71)
  - and unified changelog schema to support **retractions and corrections** (see https://github.com/open-data-fabric/open-data-fabric/pull/72)
- Metadata
  - DIDs and hashes now use `base16` encoding (see [RFC-012](https://github.com/open-data-fabric/open-data-fabric/blob/master/rfcs/012-recommend-base16-encoding.md))
  - Enum representation in YAML manifests now favors `PascalCase` (see [RFC-013](https://github.com/open-data-fabric/open-data-fabric/blob/master/rfcs/013-yaml-enum-representation.md))
  - When defining transformation queries in `SetPollingSource`, `AddPushSource`, and `SetTransform` events, the output query is now considered to be the one without an alias
  - the `inputs` in `SetTransform` now use only two fields `datasetRef` (for reference or ID of a dataset) and `alias` for referring to the input in SQL queries
  - `Csv` reader format has been reduced to essential properties only
- Data
  - You will notice a new `op` column in all dataset which is used to signify **retractions and corrections** (see [RFC-015](https://github.com/open-data-fabric/open-data-fabric/blob/master/rfcs/015-unified-changelog-stream-schema.md))
  - `Snapshot` merge strategy will no longer produce `obsv` column but instead use the new unified retraction/correction mechanism via `op` column
- `tail` command now sorts events by `offset` in descending order
- `multiformats` were extracted into a separate crate
### Removed
- Pure Spark ingest has been removed
  - Datafusion ingest is now default option for polling and push sources
  - Spark and other engines can still be used for `preprocess` step to perform transformations which Datafusion does not yet support (e.g. GIS projection conversion)
- Dropped support for deprecated `JsonLines` format
### Added
- Engine protocol was extended with `execute_raw_query` operation
- Metadata chain added a lot more strict validation rules
- `setWatermark` mutation in GQL API

## [0.152.0] - 2024-01-17
### Added
- Initial support for local predefined Admin users
- New GraphQL APIs extending flows system capabilities:
   - ability to list summary information about flows
   - flow execution history function
- New command `kamu system diagnose` to run checks for correct system work
- Additional info about workspace and container version for `kamu system info` command
### Fixed
- Fixed bug in getting available dataset actions for a user, in case of `kamu ui`
- `kamu add`: corrected a link in help examples

## [0.151.0] - 2024-01-09
### Added
- New GraphQL APIs to manually schedule and cancel dataset flows
- Cron expression implementation for dataset flows
### Changed
- Automatically cancelling scheduled tasks if parent flow is cancelled or aborted
### Fixed
- Fixed initialization of datasets without dependencies causing UI breakage

## [0.150.1] - 2023-12-29
### Added
- New flag `--get-token` for `kamu system api-server` cli command which additionally prints
  JWT token in console
### Fixed
- Fixed async file flushing issues that could result in a race condition when using containerized ingest
- `kamu pull`: fixed containerized iterative ingestion

## [0.150.0] - 2023-12-27
### Added
- GraphQL API to configure automatic run of dataset flows:
  - a schedule for main flows, like ingest of root datasets
  - a batching condition for dependent flows, such as executing transforms
### Changed
- Changed logic in `SimpleTransferProtocol` now block data and checkpoint downloading/uploading
  in parallel. Default parallel tasks is 10, but it could be changed by changing 
  `SIMPLE_PROTOCOL_MAX_PARALLEL_TRANSFERS` environment variable

## [0.149.0] - 2023-12-23
### Added
- Added `KAMU_WORKSPACE` env var to handle custom workspace path if needed
- Added `event-bus` crate: a utility component based on Observer design pattern,
  which allows event producers and event consumers not to know about each other
- Applied `event-bus` component to inform consumers of dataset removal, dependency changes,
  task completions
- Added in-memory dataset dependency graph instead of continuous rescanning of all datasets:
   - the initial dependencies are computed on demand on first request 
   - using `petgraph` project to represent dataset dependencies in the form of directed acyclic graph
   - further events like new/removed dependency or dataset removal update the graph
   - simplified GraphQL APIs and dataset removal check using new dependency graph
- Added prototype of flow management system:
   - flows are automatically launched activities, which are either dataset related or represent system process
   - flows can have a schedule configuration, using time delta or CRON expressions
   - flows system manages activation of flows according to the dynamically changing configuration
   - flows system manages triggering of dependent dataset flows, when their inputs have events
   - derived flows may have throttling settings
### Changed
- Integrated latest `dill=0.8` version, which removes a need in registering simple dependency binds
- Using new `dill=0.8` to organize bindings of structs to implemented traits via declarative attributes

## [0.148.0] - 2023-12-20
### Added
- GQL `currentPushSources` endpoint
### Changed
- GQL `currentSource` endpoint was deprecated in favor of new `currentPollingSource` endpoint

## [0.147.2] - 2023-12-19
### Fixed
- Cargo.lock file update to address [RUSTSEC-2023-0074](https://rustsec.org/advisories/RUSTSEC-2023-0074)

## [0.147.1] - 2023-12-15
### Fixed
- Legacy Spark ingest was failing to start a container when fetch source is pointing at a local FS file with a relative path

## [0.147.0] - 2023-12-13
### Changed
- Updates to support open-data-fabric/open-data-fabric#63
- Metadata chain will complain about `AddData` or `ExecuteTransform` events if there is no `SetDataSchema` event
- Push ingest no longer piggy-backs on `SetPollingSource` - it requires `AddPushSource` event to be present
- `DatasetWriter` will now validate that schema of the new data block matches the schema in `SetDataSchema` to prevent schema drift
### Added
- Name of the push source can optionally be specified in CLI command and REST API

## [0.146.1] - 2023-11-27
### Added
- New dataset permission for UI: `canSchedule`
- Added `kamu ui` feature flag to control availability of datasets scheduling

## [0.146.0] - 2023-11-24
### Added
- New `kamu ingest` command allows you to push data into a root dataset, examples:
  - `kamu ingest my.dataset data-2023-*.json` - to push from files
  - `echo '{"city": "Vancouver", "population": 675218}' | kamu ingest cities --stdin`
- New `/:dataset/ingest` REST endpoint also allows you to push data via API, example:
  - Run API server and get JWT token: `kamu ui --http-port 8080 --get-token`
  - Push data: `echo '[{...}]' | curl -v -X POST http://localhost:8080/freezer/ingest -H 'Authorization:  Bearer <token>'`
- The `kamu ui` command now supports `--get-token` flag to print out the access token upon server start that you can use to experiment with API
### Changed
- Upgraded to `arrow v48`, `datafusion v33`, and latest AWS SDK

## [0.145.6] - 2023-10-30
### Fixed
- Jupyter image now correctly parses dataset aliases in multi-tenant repositories

## [0.145.5] - 2023-10-26
### Changed
- FlightSQL interface tweaks to simplify integration into `api-server`

## [0.145.4] - 2023-10-24
### Fixed
- `kamu ui` should run without specifying any auth secrets

## [0.145.3] - 2023-10-18
### Changed
- Demanding required env vars to be set before API server / Web UI server startup
- Custom error messages for non-valid session in GraphQL queries depending on the reason
### Fixed
- If access token points on unsupported login method, it's a client error (4xx), not (5xx)

## [0.145.2] - 2023-10-16
### Changed
- GitHub API results (login, token resolution, account queries) now have a runtime cache
  to avoid excessive number of external calls (and related call rate bans)

## [0.145.1] - 2023-10-13
### Changed
- GitHub Client ID now delivered as a part of runtime configuration for UI
### Fixed
- Crashes upon iterating multi-tenant local FS datasets with short dataset alias

## [0.145.0] - 2023-10-11
### Added
- Ability to login to a remote ODF server via CLI commands:
   - `kamu login` command opens platform's frontend login form and collects access token on success
   - `kamu logout` command drops previously saved access token
   - tokens can be stored both in local workspace as well as in user home folder
   - access tokens are attached as Bearer Authentication header in simple/smart protocol client requests
- ODF server handlers for simple/smart protocols correctly implement authentication & authorization checks
- ODF server URLs vary depending on multi-tenancy vs single-tenancy of dataset repository
### Changed
- Significantly reworked smart transfer protocol tests, support of multi-tenancy, authentication, authorization


## [0.144.1] - 2023-10-02
### Fixed
- Flight SQL + JDBC connector showing empty result for `GROUP BY` statements

## [0.144.0] - 2023-09-25
### Added
- New protocol adapter for [Arrow Flight SQL](https://arrow.apache.org/blog/2022/02/16/introducing-arrow-flight-sql/)
  - Using this adapter you can connect to `kamu` as JDBC data source from DBeaver, Tableau and other BI tools
  - To run Flight SQL server use `kamu sql server --flight-sql` command

## [0.143.0] - 2023-09-19
### Added
- Support for multi-tenant workspaces in Jupyter Notebook extension
- Support for GraphQL multi-tenant mode:
   - Added new endpoint for querying engine supported login methods
   - Added `AuthenticationService` and `AuthenticationProvider` concepts that implement login functionality
   - CLI authentication provider: login same as password with preconfigured accounts in `.kamucliconfig` files
   - Login issues and interprets Kamu-specific JWT tokens
   - GraphQL queries are expected to attach JWT tokens as Bearer authentication header
   - Modeling anonymous account sessions
   - Login guards in GraphQL write operations
   - Simple model for dataset permission queries
   - Login instructions and feature flags are sent as configuration in `kamu ui` mode
   - Implemented previously mocked account resolution API
### Fixed
- Failing transform operations in multi-tenant workspaces due to invalid propagation of dataset aliases
### Changed
- Updated WEB UI image to latest release 0.10.0
- GitHub OAuth functionality isolated in a separate component `kamu-adapter-oauth`
- GraphQL: filtering datasets based on logged account
- Unified and clarified namings in account-related data structures

## [0.142.1] - 2023-09-02
### Fixed
- `RecordsFormat` Utf8 issue when truncating strings
### Changed
- Updated `kamu-base:latest-with-data` image to use new DF-ingest-based datasets

## [0.142.0] - 2023-09-01
### Fixed
- Ignoring the downloads cache when `--fetch-uncacheable` flag is used
- Restored pre-sorting of events by `event_time` within one data slice in DataFusion-based ingest
- Performance degradation in local file copying due to async
- Race condition in Zip decompress step that caused file truncation

## [0.141.0] - 2023-08-28
### Fixed
- `datafusion` ingest will not crash on empty inputs when schema inference is enabled
### Added
- Added a warning when fetch cache is used to resume ingest: `Using cached data from X minutes ago (use kamu system gc to clear cache)`

## [0.140.0] - 2023-08-27
### Added
- **Experimental:** Data ingest using `DataFusion` engine
  - It's an entirely new implementation of data readers and merge strategies
  - It's often over **100x faster** than the `Spark`-based ingest as it has near-instant startup time (even avoids container overhead)
  - New merge strategies can work directly over S3 without downloading all data locally
  - It supports all existing data formats (Parquet, CSV, NdJson, GeoJson, Shapefile)
    - Some advanced CSV / Json reader options are not yet implemented, most notably `timestampFormat`
  - `Spark` is still used by default for compatibility. To start using `DataFusion` declare (a potentially no-op) `preprocess` step in your root dataset manifest ([see example](examples/currency_conversion/ca.bankofcanada.exchange-rates.daily.yaml))
  - `Spark`-based ingest will be removed in future versions with `DataFusion` becoming the default, however we are planning to support `Spark` and all other engines in the `preprocess` step, while `DataFusion` will still be handling the initial reading of data and merging of results
### Changed
- All examples where possible are now using `DataFusion` ingest

## [0.139.0] - 2023-08-17
### Added
- Prototyped authorization checks for CLI functionality based on OSO-framework:
   - for now the assumption is that all datasets are public
   - public datasets can be read by anyone, but written only by owner
   - authorization checks (Read, Write) integrated into every known CLI command or underlying service

## [0.138.0] - 2023-08-15
### Added
- GQL API now supports renaming and deleting datasets

## [0.137.0] - 2023-08-11
### Added
- CLI and GQL API now both support skipping N first records when querying data for the sake of pagination

## [0.136.0] - 2023-08-04
### Added
- Support multi-tenancy within S3-based dataset repository
### Changed
- Updated WEB UI image to latest release 0.8.0

## [0.135.0] - 2023-08-01
### Added
- New `kamu version` command that outputs detailed build information in JSON or YAML
  - `kamu --version` remains for compatibility and will be removed in future versions
- New `kamu system info` command that outputs detailed system information
  - Currently only contains build info but will be in future expanded with host environment info, docker/podman versions, and other things useful for diagnostics
- GQL API: New `updateReadme` mutation
### Changed
- GQL API: Moved dataset creation and event commit operations to `mutation`

## [0.134.0] - 2023-07-27
### Changed
- New engine I/O strategies allow ingest/transform to run over datasets in remote storage (e.g. S3) even when engine does not support remote inputs
- Improved credential reuse in S3-based dataset repository
- Simplified S3 tests

## [0.133.0] - 2023-07-17
### Changed
- Lots of internal improvements in how data is being passed to engines
- All engine inputs are now mounted as individual files and as read-only to tighten up security
- Using an updated Spark engine image

## [0.132.1] - 2023-07-13
### Fixed
- S3 ObjectStore is now properly initialized from standard AWS environment variables

## [0.132.0] - 2023-07-12
### Added
- Initial support for CLI-only local multi-tenant workspaces and resolving multi-tenant dataset references
### Changed
- Improved `--trace` feature to output detailed async task breakdown
### Fixed
- Data hashing will no longer stall the event main loop thread

## [0.131.1] - 2023-06-27
### Fixed
- Resolved wrong cache directory setting for ingest tasks

## [0.131.0] - 2023-06-23
### Changed
- Internal: isolated infra layer from direct access to WorkspaceLayout / DatasetLayout to support different layouts or non-local stores in future
- Workspace version #2: storing remote aliases configuration as a part of dataset info-repo

## [0.130.1] - 2023-06-19
### Added
- Improved tracing and error handling in the GQL API

## [0.130.0] - 2023-06-16
### Added
- New `knownEngines` GQL API for displaying a list of recommended engines in Web UI

## [0.129.0] - 2023-06-15
### Added
- Event-sourced implementation of the basic but functional task system
### Changed
- Upgraded to latest `datafusion`

## [0.128.5] - 2023-06-13
### Added
- Task system prototyping (in-memory backend + GQL API)
### Changed
- More tracing instrumentation for Query service, and ObjectStore builders
### Fixed
- Caught root cause of platform's S3 data querying issues

## [0.128.0] - 2023-05-31
### Added
- New `kamu --trace` flag will record the execution of the program and open [Perfetto UI](https://perfetto.dev/) in a browser, allowing to easily analyze async code execution and task performance. Perfetto support is still in early stages and needs more work to correctly display the concurrent tasks.
- Added a few common command aliases: `ls -> list`, `rm -> delete`, `mv -> rename`

## [0.127.1] - 2023-05-29 (**BREAKING**)
### Fixed
- Handle "Interrupted system call" error when waiting for container to spawn.

## [0.127.0] - 2023-05-29 (**BREAKING**)
### Changed
-  Upgraded to new `spark` engine image that better follows the ODF spec regarding the timestamp formats. This may cause schema harmonization issues when querying the history of old datasets.
### Added
- Experimental support for new [`datafusion` engine](https://github.com/kamu-data/kamu-engine-datafusion) based on [Apache Arrow DataFusion](https://github.com/apache/arrow-datafusion). Although it's a batch-oriented engine it can provide a massive performance boost for simple filter/map operations. See the [updated documentation](https://docs.kamu.dev/cli/supported-engines/) for details and current limitations.

## [0.126.2] - 2023-05-26
### Fixed
- AWS S3 object store is getting proper credentials from already resolved AWS SDK cache

## [0.126.1] - 2023-05-26
### Fixed
- Silent reaction on missing AWS environment variables when constructing S3 object store

## [0.126.0] - 2023-05-26
### Changed
- Refactoring of query service to support S3-based dataset repositories

## [0.125.1] - 2023-05-22
### Fixed
- Container will be considered ready only when reaching `running` status, not `created`

## [0.125.0] - 2023-05-22
### Changed
- Refactoring of container process handling to unify termination and cleanup procedure
### Added
- Containerized ingest will display fetch progress
### Fixed
- Spinners displayed by `pull`/`push` commands sometimes were not animating or refreshing too frequently

## [0.124.1] - 2023-05-17
### Changed
- Smart transfer protocol: improved resilience to web-socket idle timeouts during long push flows

## [0.124.0] - 2023-05-14
### Changed
- Limiting use of `curl` dependency to FTP
- FTP client is now an optional feature. It's still enabled in release but off by default in dev to speed up builds.

## [0.123.1] - 2023-05-14
### Changed
- Build improvements
- Excluding most of `openssl` from the build
- Removed `--pull-test-images` flag from `kamu init` command in favor of pulling images directly during tests

## [0.123.0] - 2023-05-12
### Fixed
- Verification of data through reproducibility should ignore differences in data and checkpoint sizes

## [0.122.0] - 2023-05-11
### Fixed
- `kamu add` command no longer fails to deduplicate existing datasets
- Tracing spans in logs no longer interfere with one another in concurrent code
### Changed
- Improved dataset creation logic to make it more resilient to various failures
- Improved `kamu add` command error handling

## [0.121.1] - 2023-05-06
### Fixed
- Preserving previous watermark upon fetch step returning no data

## [0.121.0] - 2023-05-05 (**BREAKING**)
### Changed
- Deprecated `.kamu/datasets/<dataset>/cache` directory - a workspace upgrade will be required (see below)
- Support ingest source state per [ODF RFC-009](https://github.com/open-data-fabric/open-data-fabric/blob/master/rfcs/009-ingest-source-state.md)
- Introduced workspace-wide cache in `.kamu/cache`
- Introduced workspace versioning and upgrade procedure via `kamu system upgrade-workspace` command
- Upgraded to latest `datafusion` and `arrow`
### Added
- New `kamu system gc` command to run garbage collector (currently only cleans up cache)

## [0.120.1] - 2023-05-01
### Fixed
- Improved recovery after aborting smart protocol push/pull operations

## [0.120.0] - 2023-04-20
### Added
- Smart Transfer Protocol now supports pushing into local filesystem workspace repository.
  It can be activated via:
   `kamu push <dataset_name> --to odf+http://<server-address>:<port>/<dataset_name>`.
  I.e., run API server in one Kamu workspace directory, where you intend to push `my-dataset`to:
   `kamu system api-server --http-port=35433`
  and push from the Kamu workspace directory, where `my-dataset` is stored:
   `kamu push my-dataset --to odf+http://localhost::35433/my-dataset`  
### Changed
- Upgraded to latest `datafusion` and `arrow`
- Updated to multi-tenant references and aliases in accordance with ODF spec
- New datasets no longer use staging area before `DatasetBuilder` finishes them

## [0.119.0] - 2023-04-10
### Added
- Smart Transfer Protocol: implemented Push flow for S3-based dataset repository only.
  Does not work with the local workspace yet.

## [0.118.0] - 2023-04-06
### Fixed
- Updated IPFS gateway status code handling after upstream fixes to correctly report "not found" status (#108)

## [0.117.0] - 2023-04-03
### Changed
- Revised workspace dependencies management:
  - Sharing single definition of common dependencies between modules
  - Using `cargo-deny` utility for dependencies linting
- Migrated to official S3 SDK (got rid of unmaintained `Rusoto` package)
- Moved developer's guide to this repository

## [0.116.0] - 2023-03-28
### Added
- Smart Transfer Protocol: implemented Pull flow based on web-sockets. It can be activated via:
   `kamu pull odf+http://<server-address>:<port>/<dataset_name>`.
  I.e., run API server in one Kamu workspace directory, where a `my-dataset` dataset is present:
   `kamu system api-server --http-port=35433`
  and pull from another Kamu workspace directory:
   `kamu pull odf+http://localhost::35433/my-dataset`
- S3-based dataset repository implementation
### Changed
- Improved status codes and error handling in API server's routes for Simple Transfer Protocol

## [0.115.0] - 2023-03-19
### Changed
- Updated to new `rustc`
- Updated to latest `datafusion` and `arrow`
- Improved release procedure

## [0.114.3] - 2023-03-18
### Changed
- Migrated engine images from Docker Hub to `ghcr.io`

## [0.114.2] - 2023-03-13
### Fixed
- Fixed JSON serialization of some datasets by enabling `chrono-tz` feature in `arrow` that became optional

## [0.114.1] - 2023-03-12
### Fixed
- `kamu pull` will not panic on root datasets that don't define a polling source and will consider them up-to-date

## [0.114.0] - 2023-03-12
### Added
- `kamu add` command now supports reading from STDIN

## [0.113.0] - 2023-03-11
### Changed
- Upgraded major dependencies

## [0.112.0] - 2023-02-19
### Added
- New GraphQL API for dataset creation and committing new blocks

## [0.111.0] - 2023-02-16
### Added
- GraphQL API exposes current vocabulary as a part of dataset's metadata

## [0.110.1] - 2023-02-10
### Fixed
- Fixed GraphQL API issues with TransformInput structures with the alias name that is different from dataset name

## [0.110.0] - 2023-02-09
### Changed
- Improved reaction of `kamu inspect schema` and `kamu tail` on datasets without schema yet
- GraphQL schema and corresponding schema/tail responses now assume there might not be a dataset schema yet
- Web-platform version upgraded after GraphQL API changes

## [0.109.0] - 2023-02-05
### Fixed
- Lineage and transform now respect names of datasets in the `SetTransform` metadata events, that may be different from names in a workspace

## [0.108.0] - 2023-01-30
### Fixed
- Upgrade to Flink engine prevents it from crashing on checkpoints over 5 MiB large

## [0.107.0] - 2023-01-25 (**BREAKING**)
### Changed
- Major upgrade of Apache Flink version
- No updates to existing datasets needed, but the verifiability of some datasets may be broken (since we don't yet implement engine versioning as per ODF spec)
### Added
- Flink now supports a much nicer temporal table join syntax:
  ```sql
  SELECT
    t.event_time,
    t.symbol,
    p.volume as volume,
    t.price as current_price,
    p.volume * t.price as current_value
  FROM tickers as t
  JOIN portfolio FOR SYSTEM_TIME AS OF t.event_time AS p
  WHERE t.symbol = p.symbol
  ```
- We recommend using `FOR SYSTEM_TIME AS OF` join syntax as replacement for old `LATERAL TABLE` joins 
- Determinism of Flink computation should be improved

## [0.106.0] - 2023-01-19
### Changed
- Upgrade to stable version of `arrow-datafusion`

## [0.105.0] - 2023-01-13
### Fixed
- Upgraded `sparkmagic` dependency and removed hacks to make it work with latest `pandas`
- Returning `[]` instead of empty string for no data in GQL
### Changed
- Improved testing utilities
- Refactored commit procedure

## [0.104.0] - 2022-12-28
### Added
- Installer script that can be used via `curl -s "https://get.kamu.dev" | sh`
- Unified table output allowing commands like `kamu list` to output in `json` and other formats

## [0.103.0] - 2022-12-23
### Changed
- Major upgrade to latest versions of `flatbuffers`, `arrow`, `datafusion`, and many more dependencies

## [0.102.2] - 2022-12-08
### Change
- Fixed Web UI server code to match `axum-0.6.1`

## [0.102.1] - 2022-12-08
### Changed
- Dependencies upgrade
- Demo environment synchronized

## [0.102.0] - 2022-11-18
### Changed
- Upgraded embedded Web UI to the latest version

## [0.101.0] - 2022-11-17
### Added
- Made core images configurable for customization and ease of experimentation
### Changed
- Updated to latest Jupyter image and all other dependencies

## [0.100.2] - 2022-11-17
### Fixed
- CLI parser crash on `kamu repo alias add/delete` subcommand

## [0.100.1] - 2022-11-17
### Fixed
- CLI parser crash on `kamu sql server --livy` subcommand

## [0.100.0] - 2022-11-14
### Added
- More elaborate SQL error messages propagated from DataFusion via GraphQL API
### Changed
- Upgraded rust toolchain to fix `thiserror` issues. Backtrace feature is now considered stable
- Fixed issues with `ringbuf` library updates
- Updates related to breaking changes in `clap`
- Utilized value parsing capabilities from `clap` to simplify argument conversions
### Fixed
- Field 'total_count' in pagination views of GraphQL API should be mandatory

## [0.99.0] - 2022-10-01
### Added
- Support custom headers when fetching data from a URL (e.g. HTTP `Authorization` header)

## [0.98.0] - 2022-09-05
### Added
- Progress indication when syncing datasets to and from remote repositories
### Changed
- Upgraded to new `rust` toolchain and latest dependencies

## [0.97.1] - 2022-08-19
### Fixed
- Output truncation in `kamu config *` commands

## [0.97.0] - 2022-08-05 (**BREAKING**)
### Added
- Metadata blocks now contain sequence number (breaking format change!)
- Optimized sync operations for diverged datasets using sequence number in blocks
### Fixed
- Panic when pulling a non-existing dataset

## [0.96.0] - 2022-07-23
### Added
- Support for ingesting Parquet format, a new kind of ReadStep in ODF protocol

## [0.95.0] - 2022-07-15
### Added
- New `kamu reset` command that reverts the dataset back to the specified state
- New `kamu push --force` switch to overwrite diverged remote dataset with a local version
- New `kamu pull --force` switch to overwrite diverged local dataset with a remote version
### Fixed
- Improved the `kamu log` command's performance on datasets with high block counts and introduced a `--limit` parameter

## [0.94.0] - 2022-06-22
### Added
- `kamu list --wide` now shows the number of blocks and the current watermarks
- Iterating on Web3 demo

## [0.93.1] - 2022-06-17
### Fixed
- Fixed `completions` command that panicked after we upgraded to new `clap` version

## [0.93.0] - 2022-06-16
### Added
- By default, we will resolve IPNS DNSLink URLs (e.g. `ipns://dataset.example.org`) using DNS query instead of delegating to the gateway. This is helpful when some gateway does not support IPNS (e.g. Infura) and in general should be a little faster and provides more information for possible debugging

## [0.92.0] - 2022-06-08
### Added
- `kamu system ipfs add` command that adds dataset to IPFS and returns the CID - it can be used to skip slow and unreliable IPNS publishing
### Fixed
- Engine runtime error when it was incorrectly using a `.crc` file instead of a parquet data file

## [0.91.0] - 2022-06-05
### Changed
- Clean up cached data files upon successful commit to save disk space
- Push `cache` directory of datasets to remote repositories
  - This is a temporary measure to allow resuming heavy-weight ingest actions from checkpoints

## [0.90.0] - 2022-06-04
### Added
- Experimental support for templating of ingest URLs with environment variables:
```yaml
fetch:
  kind: url
  url: "https://example.org/api/?apikey=${{ env.EXAMPLE_ORG_API_KEY }}"
```
- Experimental support for containerized fetch steps:
```yaml
fetch:
  kind: container
  image: "ghcr.io/kamu-data/example:0.1.0"
  env:
    - name: SOME_API_KEY
```
### Changed
- Flag `kamu pull --force-uncacehable` was renamed to `--fetch-uncacheable`

## [0.89.0] - 2022-05-22
### Added
- When pushing to IPNS execute `ipfs name publish` even when data is up-to-date to extend the lifetime of the record.

## [0.88.0] - 2022-05-19
### Added
- Support pushing datasets to IPFS via IPNS URLs `kamu push <dataset> ipns://<key_id>`

## [0.87.0] - 2022-05-16 (**BREAKING**)
### Changed
- We got rid of `.kamu.local` volume directory in favor of keeping all dataset data under `.kamu/datasets/<name>` folders. This unifies the directory structure of the local workspace with how datasets are stored in remote repositories, and makes it easier to sync datasets to and from.
### Added
- Support for `ipns://` URLs in `kamu pull`

## [0.86.0] - 2022-05-16 (**BREAKING**)
### Changed
- Implements [ODF RFC-006](https://github.com/open-data-fabric/open-data-fabric/blob/master/rfcs/006-checkpoints-as-files.md) to store checkpoints as files and reference them using physical hashes
- Data files are now named and stored according to their physical hashes, as per ODF spec
- Above changes also affect the repository format
- Upgraded to `rustc-1.62.0` and latest dependencies
- Improved error handling and reporting
### Added
- Support for [ODF: Simple Transfer Protocol](https://github.com/open-data-fabric/open-data-fabric/blob/2e43c39a484309b2726a015dc3c10e4cfb9fd590/rfcs/007-simple-transfer-protocol.md) for syncing datasets to/from remotes
- Support for URL-based remote references, e.g. `kamu pull http://my.repo.org/some/dataset --as my.dataset`
  - URLs are also allowed for pull/push aliases
- Auto-deriving local names from remote reference, e.g. `kamu pull http://my.repo.org/some/dataset` will pull into `dataset`
- Support for IPFS source (via HTTP Gateway), e.g. `kamu pull ipfs://bafy...aabbcc/some/dataset`
  - IPFS gateway is configurable
  - To use your local IPFS daemon as gateway do `kamu config --user set protocol.ipfs.httpGateway "http://localhost:8080"`
### Fixed
- Truncation of `kamu.log` in visual mode

## [0.85.1] - 2022-04-09
### Fixed
- Don't panic in `kamu ui` when there is no default browser set

## [0.85.0] - 2022-04-09
### Changed
- Updated to latest ODF schemas
- Unpacked dataset descriptions in GQL
- Updated Web UI
- Extended GQL metadata block type with mock author information

## [0.84.1] - 2022-04-08
### Added
- Web UI embedding into macOS build

## [0.84.0] - 2022-04-08
### Added
- Early Web UI prototype is now available via `kamu ui` command

## [0.83.0] - 2022-03-30
### Added
- Using code generation for GQL wrappers around ODF types
- Extended GQL API with root source metadata

## [0.82.0] - 2022-03-22
### Added
- Added more libraries into Jupyter image (including `xarray`, `netcdf4`, and `hvplot`).
- Improved examples and demo environment.

## [0.81.1] - 2022-03-16
### Fixed
- Upgrading Spark engine that fixes merge strategies producing unnecessary updates.
- Fixed `filesGlob` entering infinite loop when last file does not result in a commit (no new data to ingest).

## [0.81.0] - 2022-02-19
### Changed
- GQL `tail` query will now return `DataQueryResult` containing schema information instead of raw `DataSlice`.

## [0.80.0] - 2022-02-19
### Added
- GQL API now supports executing arbitrary SQL queries (using `datafusion` engine).
### Changed
- Removed use of default values from GQL schema.
- Upgraded to latest `arrow` and `datafusion`.

## [0.79.0] - 2022-02-08
### Added
- `kamu inspect schema` now supports JSON output.
### Changed
- Upgraded to `datafusion` version 6.

## [0.78.2] - 2022-01-27
### Added
- Added `currentPage` field to the GQL pagination info.

## [0.78.1] - 2022-01-24
### Changed
- Upgraded to latest version of `dill` and other dependencies.

## [0.78.0] - 2022-01-17
### Added
- Evolving the GraphQL API to support multiple `MetadataEvent` types.

## [0.77.1] - 2022-01-17
### Fixed
- CORS policy was too strict not allowing any headers.
- Small CLI parsing tweaks.

## [0.77.0] - 2022-01-16
### Added
- New crate `kamu-adapter-graphql` provides GraphQL interface for ODF repositories.
- New command `kamu system api-server` runs HTTP + GraphQL server over current Kamu workspace with built-in GQL Playground UI.
- New command `kamu system api-server gql-query` executes single GraphQL query and writes JSON output to stdout.
- New command `kamu system api-server gql-schema` dumps GraphQL API schema to stdout.

## [0.76.0] - 2022-01-14
### Changed
- Maintenance release - no user-facing changes.
- Migrated from explicit threading to `tokio` async.
- Better separation of architectural layers.
- Improved error handling.

## [0.75.1] - 2022-01-05
### Fixed
- Added more validation on events that appear in `DatasetSnapshot`s.
- Fix flag completion after `clap` crate upgrade.

## [0.75.0] - 2022-01-04 (**BREAKING**)
### Changed
- Implements [ODF RFC-004](https://github.com/open-data-fabric/open-data-fabric/blob/master/rfcs/004-metadata-extensibility.md).
- Workspaces will need to be re-created. This is the last major metadata format change - we will be working on stabilizing metadata now.
- Some manifest formats have changed and will need to be updated.
  - `DatasetSnapshot` needs to specify `kind` field (`root` or `derivative`)
  - `DatasetSnapshot.source` was replaced with `metadata` which is an array of metadata events

## [0.74.0] - 2021-12-28 (**BREAKING**)
### Changed
- Implements [ODF RFC-003](https://github.com/open-data-fabric/open-data-fabric/blob/master/rfcs/003-content-addressability.md).
- Workspaces will need to be re-created. Sorry again!
- Some manifest formats have changed and will need to be updated.
  - `Manifest.apiVersion` renamed to `version`
  - `DatasetSnapshot.id` renamed to `name`
  - `DatasetSourceDerivative.inputs` should now specify `id` (optional) and `name` (required)
  - `TemporalTable.id` renamed to `name`
- Datasets now have a globally unique identity.
  - IDs can be viewed using `kamu log -w`
- Metadata format switched to a much faster and compact `flatbuffers`.
  - You can still inspect it as YAML using `kamu log --output-format yaml`

## [0.73.0] - 2021-12-11 (**BREAKING**)
### Changed
- Implements [ODF RFC-002](https://github.com/open-data-fabric/open-data-fabric/blob/master/rfcs/002-logical-data-hashes.md).
- Engines are no longer responsible for data hashing - a stable hash algorithm is implemented in `kamu`
- Pending data part files and checkpoints will be stored in `cache` directory along with other ingest artifacts
### Added
- A fully working implementation of data integrity checks
- `kamu verify` command now accepts `--integrity` flag to only check data hashes without replaying transformations

## [0.72.0] - 2021-12-07 (**BREAKING**)
### Changed
- Implements [ODF RFC-001](https://github.com/open-data-fabric/open-data-fabric/blob/master/rfcs/001-record-offsets.md) that adds record offset system column.

## [0.71.0] - 2021-11-29
### Changed
- Made engine timeouts configurable
- Better error logging
- Upgrade `rustc` and dependencies

## [0.70.0] - 2021-11-07
### Changed
- Upgraded to latest `rustc`
- Upgraded to latest dependencies

## [0.69.0] - 2021-10-25
### Added
- The `verify` command now accepts root datasets and in future will perform data integrity check
### Fixed
- The `up-to-date` status reporting when pulling derivative datasets

## [0.68.0] - 2021-10-16
### Fixed
- `tail` command will truncate cells that are too long and mask binary types for human-friendly output
- Fetch overrides will no longer interfere with regular caching

## [0.67.0] - 2021-10-02
### Added
- Engine provisioning now support concurrency limit (via `engine.maxConcurrency` config option)
### Fixed
- When running in host networking mode (e.g. in container) the engine concurrency will be set to `1` to prevent engine instances from interfering with one another

## [0.66.0] - 2021-10-01
### Changed
- Major logging system improvements (switched from `slog` to `tracing`)

## [0.65.2] - 2021-09-29
### Fixed
- SQL shell does not use temp directory for shell init script to avoid extra mounts

## [0.65.1] - 2021-09-29
### Fixed
- Ingest errors will be correctly reported under `podman` where exit code was taking precedence over error specified in the engine response file

## [0.65.0] - 2021-09-29
### Changed
- Coordinator now communicates with engines via `gRPC` protocol as specified by ODF spec
- Above lets us display readable errors to the user without them needing to dig through log files

## [0.64.0] - 2021-09-11
### Changed
- Switched to BSL code license. See [License FAQ](docs/license_faq.md) for more information about this change.

## [0.63.0] - 2021-09-03
### Fixed
- Data exchange with the engines not uses `.kamu/run` directory, so on systems that run Docker in VMs (Linux, Windows) it's no longer necessary to add extra mounts for the temp directories

## [0.62.2] - 2021-08-30
### Fixed
- Adding few workarounds around bugs in Arrow / DataFusion related to working with DECIMAL and TIMESTAMP types

## [0.62.1] - 2021-08-28
### Fixed
- Allowing Flink engine to run under host network namespace, for the "podman-in-docker" scenario

## [0.62.0] - 2021-08-26
### Changed
- Some internal improvements

## [0.61.1] - 2021-08-25
### Added
- Some internal convenience commands for image manipulation

## [0.61.0] - 2021-08-25
### Added
- New `kamu inspect schema` command that can display the DDL-style schema and the underlying physical Parquet schema of a dataset

## [0.60.0] - 2021-08-24
### Added
- New `kamu tail` command allows to inspect last few records in a dataset
- The `kamu sql` command now supports experimental [DataFusion](https://github.com/apache/arrow-datafusion) engine that can execute SQL queries extremely fast. It doesn't have a shell yet so can only be used in `--command` mode, but we will be expanding its use in the future.

## [0.59.0] - 2021-08-18
### Added
- Ability to delete datasets in remote repositories via `kamu delete` command

## [0.58.1] - 2021-08-17
### Fixed
- Upgraded Spark engine brings better error handling for invalid event times

## [0.58.0] - 2021-08-17
### Added
- New `kamu search` command allows listing and searching for datasets in remote repositories

## [0.57.0] - 2021-08-16
### Added
- `kamu inspect lineage` now provides HTML output and can show lineage graph in a browser

## [0.56.0] - 2021-08-16
### Changed
- Upgrade to latest Spark and Livy
- Fixes some issues with geometry types in notebooks and SQL shell

## [0.55.0] - 2021-08-15
### Added
- New `kamu inspect query` command for derivative transform audit
- `kamu log` now supports Yaml output and filtering

## [0.54.0] - 2021-08-15
### Added
- New `kamu inspect lineage` command that shows dependency tree of a dataset
### Changed
- The `kamu list depgraph` command was removed in favor of a specialized lineage output type: `kamu inspect lineage --all -o dot`

## [0.53.0] - 2021-08-13
### Fixed
- Upgrading Spark engine with a workaround for upstream bug in Shapefile import
- Engine image pulling status freezes

## [0.52.0] - 2021-08-13
### Added
- New `kamu verify` command that can attest that data in the dataset matches what's declared in metadata
### Fixed
- Spark engines will not produce an empty block when there were no changes to data

## [0.51.0] - 2021-08-08
### Added
- `kamu pull` now supports `--fetch` argument that lets you override where data is ingested from, essentially allowing to push data into a dataset in addition to pulling from the source

## [0.50.0] - 2021-08-05
### Changed
- Renamed `remote` to `repo` / `repository` to be consistent with ODF spec

## [0.49.0] - 2021-08-05
### Added
- Datasets can now be associated with remote repositories for ease of pulling and pushing
- `push` and `pull` commands now allow renaming the remote or local datasets
### Fixed
- Improved error reporting of invalid remote credentials
- Ingest will not create a new block if neither data now watermark had changed

## [0.48.2] - 2021-07-31
### Fixed
- Dependency error in `remote` commands
- Remove incorrect `.gitignore` file generation

## [0.48.1] - 2021-07-26
### Fixed
- `sql` command failing on OSX

## [0.48.0] - 2021-07-23
### Added
- Terminal pagination in `log` command

## [0.47.0] - 2021-07-12
### Fixed
- Upgrading to newer Jupyter and Sparkmagic (fixes some issues in notebooks)
- Better error handling
### Added
- Environment variable completions

## [0.46.0] - 2021-07-11
### Changed
- Multiple internal improvements
- Support for host networking with `podman`
- Support for running standalone Livy for using `kamu` under JupyterHub

## [0.45.0] - 2021-06-26
### Fixed
- Updated Spark engine version to fix networking issue under `podman`
- Updated `rustc` and dependencies

## [0.44.0] - 2021-06-11
### Fixed
- Support for Zip files that cannot be decoded in a streaming fashion.
- Dependency upgrades.

## [0.43.1] - 2021-06-06
### Fixed
- Increased socket check timeout to prevent `kamu sql` trying to connect before Spark server is fully up.

## [0.43.0] - 2021-06-06
### Added
- New `kamu config` command group provides `git`-like configuration.
- Experimental support for `podman` container runtime - a daemon-less and root-less alternative to `docker` that fixes the permission escalation problem. To give it a try run `kamu config set --user engine.runtime podman`.
### Fixed
- The `kamu notebook` command no longer fails if `kamu` network in `docker` was not cleaned up.

## [0.42.0] - 2021-06-05
### Changed
- Upgraded Flink engine to latest `v1.13.1`
- Improved empty data block handling in metadata
- Improved some CLI output format

## [0.41.0] - 2021-05-08
### Added
- `zsh` completions support (via `bashcompinit`)
### Fixed
- Improved error handling of pipe preprocessing commands
### Changed
- Replaced `io.exchangeratesapi.daily.usd-cad` dataset in examples with `ca.bankofcanada.exchange-rates.daily` as it became for-profit.

## [0.40.1] - 2021-05-02
### Fixed
- Improved error handling when `kamu sql` is run in an empty workspace
### Changed
- Upgraded to latest dependencies

## [0.40.0] - 2021-04-29
### Added
- Implemented `sql server` command - now it's possible to run Thrift server on a specific address/port and connect to it remotely.

## [0.39.0] - 2021-04-25
### Added
- Added `--replace` flag to the `add` command allowing to delete and re-add a dataset in a single step.

## [0.38.3] - 2021-04-23
### Fixed
- An error in the `sql` command help message
- Release binaries will now be packaged as `kamu`, not `kamu-cli`

## [0.38.2] - 2021-04-18
### Added
- Detailed help and examples to all CLI commands
- Dependency bump

## [0.38.1] - 2021-04-08
### Changed
- Bumped Spark engine version

## [0.38.0] - 2021-03-28 (**BREAKING**)
### Changed
- Maintenance release
- Upgraded to latest rust toolchain and dependencies
- Updated `flatbuffers` version that includes support for optional fields - this changes binary layout making this new version incompatible with metadata generated by the previous ones
### Fixed
- Uncacheable message will no longer obscure the commit message

## [0.37.0] - 2020-12-30 (**BREAKING**)
### Changed
- Metadata restructuring means you'll need to re-create your datasets
- Data files as well as checkpoints are now named with the hash of the block they are associated with
- Protocol between coordinator and engines was modified to pass data files (in the right order) as well as checkpoints explicitly
- Intermediate checkpoints are now preserved (for faster validation and resets)
- Vocabulary has been incorporated into the metadata block (ODF `0.17.0`)
- Lazily computing dataset summaries
- Upgraded dependencies
- Happy New Year!

## [0.36.0] - 2020-11-16
### Changed
- Engine errors will not list all relevant log files
- UI improvements

## [0.35.0] - 2020-11-14
### Added
- Initial support for `S3` as a remote backend

## [0.34.0] - 2020-11-09
### Added
- Initial version of `remote` management
- Initial version of `push` / `pull` commands working with `remote`
- Local file system `remote` backend implementation

## [0.33.0] - 2020-11-01
### Changed
- Upgraded the Spark engine to Spark 3.0

## [0.32.0] - 2020-10-31
### Added
- Support for `flatbuffers` metadata encoding.
- Using `flatbuffers` format for achieving true stable hashes of metadata.
- Aligned metadata with ODF `v0.16.0`.

## [0.31.0] - 2020-10-08
### Added
- `pull` command now supports `--force-uncacheable` flag for refreshing uncacheable datasets.

## [0.30.1] - 2020-09-07
### Fixed
- Add back `.gitignore` file when creating local volume dir.

## [0.30.0] - 2020-09-05
### Changed
- This version is a complete re-write of the application from **Scala** into
  **Rust**. It is mostly on par with the functionality of the previous version
  but has many improvements. Most notably, all interactions not involving
  engines (which are still heavy and run in `docker`) are blazing fast.

## [0.23.0] - 2020-08-22
### Changed
- Updated to latest ODF schema

## [0.22.0] - 2020-07-15
### Added
- `#26`: Follow redirects when fetching data from URL
### Changed
- Follow ODF spec on metadata `refs`

## [0.21.0] - 2020-07-12
### Fixed
- Encoding issue in `DatasetSummary` manifest
### Changed
- Upgraded to use ODF resources

## [0.20.0] - 2020-06-30
### Added
- Windows is somewhat supported now

## [0.19.0] - 2020-06-28
### Changed
- Improving Windows support by removing Hadoop FS dependencies

## [0.18.2] - 2020-06-26
### Changed
- Upgraded Flink engine to `0.3.3`

## [0.18.1] - 2020-06-25
### Changed
- Upgraded Flink engine to `0.3.0`

## [0.18.0] - 2020-06-23
### Added
- Watermarking support

## [0.17.0] - 2020-06-14
### Added
- Added support for [Apache Flink](https://github.com/kamu-data/kamu-engine-flink) engine!

## [0.16.0] - 2020-05-25
### Changed
- Improve sort order of glob-based file sources
- Spark engine will persist events ordered by event time

## [0.15.0] - 2020-05-09
### Added
- `purge` command now supports `--recursive` flag
- Internal improvements and refactoring

## [0.14.0] - 2020-05-03
### Changed
- Consolidating more logic into `engine.spark`

## [0.13.0] - 2020-05-02
### Added
- New `log` command
### Changed
- Use `SHA-256` for dataset and metadata hashing
- The concept of `volume` was converted into `remote`
- Metadata refactoring to isolate engine-specific query parameters
- Metadata refactoring of root/derivative sources
- Moved most ingest logic into coordinator
- Moved transform batching logic into coordinator

## [0.12.1] - 2020-03-22
### Fixed
- Snapshot merge strategy was completely broken

## [0.12.0] - 2020-03-21
### Changed
- Use dataset caching for faster hash computation

## [0.11.0] - 2020-03-08
### Added
- Human-readable formatting support (e.g. in `list` command)

## [0.10.1] - 2020-03-08
### Fixed
- Some issues with `list` and `add` commands

## [0.10.0] - 2020-03-08
### Added
- `list` command now shows data size, number of records, and last pulled time
- `add` command now accounts for dataset dependency order

## [0.9.0] - 2020-03-08
### Changed
- Using new metadata chain prototype!

## [0.8.0] - 2020-01-12
### Added
- Experimental support for remote S3 volumes

## [0.7.1] - 2019-12-29
### Changed
- Bumped ingest version

## [0.7.0] - 2019-12-29
### Changed
- Using snake_case dataset vocabulary

## [0.6.0] - 2019-12-15
### Added
- Richer set of CSV reader options
### Fixed
- Recursive pull concurrency issues

## [0.5.0] - 2019-12-09
### Added
- New `fetchFilesGlob` data source that can load multiple data files at once
- Event time is now a core part of the datasets
### Fixed
- Snapshot merge strategy de-duplicates input rows now

## [0.4.0] - 2019-11-24
### Added
- Basic SQL templating feature
### Fixed
- The `purge` command will no longer delete the dateset

## [0.3.0] - 2019-11-21
### Added
- Command to generate `bash` completions
- Keeping a CHANGELOG<|MERGE_RESOLUTION|>--- conflicted
+++ resolved
@@ -5,17 +5,13 @@
 and this project adheres to [Semantic Versioning](https://semver.org/spec/v2.0.0.html).
 
 ## Unreleased
-<<<<<<< HEAD
 ### Added
 - New `keep_metadata_only` flag to `HardCompacting` flow. Also extended `FlowState` with `ConfigSnapshot`
   and possibility to pass configuration during triggering a flow
-  
-=======
 ### Fixed
 - Added support of `--all` flag to the `kamu delete` command
 - Made recursive deletion dataset with provided `%` pattern
 
->>>>>>> a9de957d
 ## [0.182.0] - 2024-05-20
 ### Added
 - Loading database components relying on CLI config
