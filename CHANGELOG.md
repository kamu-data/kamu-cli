--- conflicted
+++ resolved
@@ -4,9 +4,10 @@
 The format is based on [Keep a Changelog](https://keepachangelog.com/en/1.0.0/),
 and this project adheres to [Semantic Versioning](https://semver.org/spec/v2.0.0.html).
 
-<<<<<<< HEAD
 ## Unreleased
-=======
+### Changed
+- Renamed all places compacting -> compacting
+
 ## [0.188.3] - 2024-06-24
 ### Fixed
 - Fixed support of  ingestion via file upload in `kamu ui` mode 
@@ -37,7 +38,6 @@
   - return `422 Unprocessable Content` on unrecognized request body fields
 
 ## [0.188.0] - 2024-06-14
->>>>>>> 9a742a67
 ### Added
 - New repository `AccessTokenRepository` to work with new access tokens
 - Middleware now accept new token format `Bearer ka_*`
@@ -45,8 +45,6 @@
   - `listAccessTokens` to fetch access tokens by account
   - `createAccessToken` to create new access token for account
   - `revokeAccessToken` to revoke existing access token
-### Changed
-- Renamed all places compacting -> compacting
 
 ## [0.187.0] - 2024-06-14
 ### Added
