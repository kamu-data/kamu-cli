--- conflicted
+++ resolved
@@ -11,14 +11,13 @@
 - Fixed
 -->
 
-<<<<<<< HEAD
 ## [Unreleased]
 ### Added
 - GQL: `BigInt` scalar
 ### Changed
 - GQL: `molecule` area: use `BigInt` for `ipnft_token_id` 
 - Allow `molecule` and `molecule.dev` accounts separation
-=======
+
 ## [0.245.3] - 2025-07-29
 ### Fixed
 - GQL playground is accessible in anonymous mode
@@ -43,7 +42,6 @@
 ### Changed
 - Optimized GQL API for flow listings by including already resolved `SetPollingSource` and `SetTransform` event copies into flow descriptions, eliminating the need for costly secondary queries from the UI.
 - Significantly reworked flow configuration and triggering GQL API for improved ease of use and maintainability
->>>>>>> aa5947be
 
 ## [0.244.2] - 2025-07-15
 ### Added
