--- conflicted
+++ resolved
@@ -11,38 +11,8 @@
 - Fixed
 -->
 
-## [0.213.1] - 2024-12-18
-### Fixed
-- Removed all occurrences of `DataWriterMetadataState` from telemetry spans (too much pressure)
-
-## [0.213.0] - 2024-12-18
-### Added
-- kamu-adapter-graphql: added macros (`from_catalog_n!()` & `unsafe_from_catalog_n!()`) 
-   that simplify the extraction of components from the DI catalog
-- database-common: the logic for pagination of data processing is generalized in `EntityPageStreamer`
-### Changed
-- Speed up project build time by removing unused dependencies which were not detected by automated tools
-- Extracted "planner" and "executor" for compacting, reset, set watermark, push ingest, partially polling ingest.
-- Renamed long-running "executors" to "agents".
-- Introduced `MetadataQueryService` to absorb simple queries that do not have to be defined at the level of metadata chian from the interface point of view.
-### Fixed
-- `DatasetEnvVar` entity now deletes during deleting `DatasetEntry` entity
-
-## [0.212.0] - 2024-12-11
-### Changed
-- Upgraded to `datafusion v43`
-### Fixed
-- Ingest was sometimes producing Parquet files with non-sequential `offset` column which violated the ODF spec
-
-## [0.211.0] - 2024-12-02
-### Changed
-- Dataset dependency graph is now backed with a database, removing need in dependency scanning at startup.
-
-## [0.210.0] - 2024-11-28
-### Added
-- Console warning when deleting datasets which are out of sync with their push remotes
-### Changed
-<<<<<<< HEAD
+## [Unreleased]
+### Changed
 - Private Datasets:
   - OSO: using user actors / dateset resources that come from the database
     - Thus, any access check relies on real entities
@@ -53,12 +23,42 @@
   - OSO: added resource storage for access speed
   - E2E: Using the correct account in multi-tenant mode
     - And also the possibility of set it up
-=======
+
+## [0.213.1] - 2024-12-18
+### Fixed
+- Removed all occurrences of `DataWriterMetadataState` from telemetry spans (too much pressure)
+
+## [0.213.0] - 2024-12-18
+### Added
+- kamu-adapter-graphql: added macros (`from_catalog_n!()` & `unsafe_from_catalog_n!()`) 
+   that simplify the extraction of components from the DI catalog
+- database-common: the logic for pagination of data processing is generalized in `EntityPageStreamer`
+### Changed
+- Speed up project build time by removing unused dependencies which were not detected by automated tools
+- Extracted "planner" and "executor" for compacting, reset, set watermark, push ingest, partially polling ingest.
+- Renamed long-running "executors" to "agents".
+- Introduced `MetadataQueryService` to absorb simple queries that do not have to be defined at the level of metadata chian from the interface point of view.
+### Fixed
+- `DatasetEnvVar` entity now deletes during deleting `DatasetEntry` entity
+
+## [0.212.0] - 2024-12-11
+### Changed
+- Upgraded to `datafusion v43`
+### Fixed
+- Ingest was sometimes producing Parquet files with non-sequential `offset` column which violated the ODF spec
+
+## [0.211.0] - 2024-12-02
+### Changed
+- Dataset dependency graph is now backed with a database, removing need in dependency scanning at startup.
+
+## [0.210.0] - 2024-11-28
+### Added
+- Console warning when deleting datasets which are out of sync with their push remotes
+### Changed
 - Separated Web UI runtime and UI configuration flags. UI configuration is now provided by API server too.
 ### Fixed
 - Typo in feature flags (enableDatasetEnvVarsManagement)
                                                   ^
->>>>>>> 3213a907
 
 ## [0.209.0] - 2024-11-25
 ### Changed
