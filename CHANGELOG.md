--- conflicted
+++ resolved
@@ -19,11 +19,8 @@
 - Flows: each input contribution to batching rule is reflected as an update of start condition,
    so that flow history may show how many accumulated records were present at the moment of each update
 ### Fixed
-<<<<<<< HEAD
+- Crash when multiple unlabeled webhook subscriptions are defined within the same dataset
 - Restrict dataset creation with duplicate transform inputs.
-=======
-- Crash when multiple unlabeled webhook subscriptions are defined within the same dataset
->>>>>>> 62befdd0
 
 ## [0.247.0] - 2025-08-28
 ### Added
