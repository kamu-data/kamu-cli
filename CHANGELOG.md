# Changelog
All notable changes to this project will be documented in this file.

The format is based on [Keep a Changelog](https://keepachangelog.com/en/1.0.0/),
and this project adheres to [Semantic Versioning](https://semver.org/spec/v2.0.0.html).

## Unreleased
## Added
- New `EthereumLogs` polling source allows to stream and decode log data directly from any ETH-compatible blockchain node
  - See the updated `examples/reth-vs-snp500` example
  - See the new [`datafusion-ethers`](https://github.com/kamu-data/datafusion-ethers) crate for implementation details
<<<<<<< HEAD
- New repository `AccessTokenRepository` to work with new access tokens
=======
- Added E2E test infrastructure
  - Added necessary components for managed run -- for startup, operations, and shutdown
>>>>>>> fb7ed366
## Changed
- Upgraded to `arrow 52` and `datafusion 39`
- Improved binary data formatting in CLI table output - instead of the `<binary>` placeholder it will display an abbreviated hex values e.g. `c47cf6…7e3755`
- JSON and CSV formatters can now output binary data - it will be `hex`-encoded by default
- Hidden arguments and options are excluded from [the CLI reference](resources/cli-reference.md)
## Fixed
- JSON formatter now properly supports `Decimal` types
- Stabilized startup using connection to databases
  - Added HTTP middleware that wraps each request into a separate transaction 
  - Also added wrapping for some commands, in particular `kamu system generate-token`
  - The structure of services that required lazy access to databases was reorganized:
     - Extracted `PredefinedAccountsRegistrator` & `DatasetOwnershipServiceInMemoryStateInitializer` 
- Fixed potential crash when attempting to rollback a transaction if the connection fails to establish

## [0.185.1] - 2024-06-07
### Fixed
- Fixed support of `--force` mode for pull/push actions using Smart Transfer Protocol

## [0.185.0] - 2024-06-06
### Added
- New `--reset-derivatives-on-diverged-input` flag to `kamu pull` command, which will trigger
  compaction for derived dataset if transformation fails due to root dataset compaction and retry transformation
- Initial support for ingestion via file uploads, with local FS and S3-based storage for temporary files  
### Changed
- `AddPushSource` event may omit specifying a schema. In this case, the very first push ingestion invocation 
  would try to make a best-effort auto-inference of the data schema.
### Fixed
- Fixed issue with smart protocol transfer operations upon empty datasets  

## [0.184.0] - 2024-05-28
### Changed
- `InitiatorFilterInput` now accept `[AccountID]` instead of `AccountName`
  `AccountFlowFilters` now filter by `DatasetId` instead of `DatasetName`.
- Upgraded to `datafusion v38`
### Added
- Added a public image with [sqlx-cli](/images/sqlx-cli)
- Added a [configuration](/images/persistent-storage) of running a `kamu` API server along with a database,
  for persistent storage of data
- New `listFlowInitiators` api to fetch all initiators of flows
- New `allPaused` method in `AccountFlowConfigs` API

## [0.183.0] - 2024-05-22
### Added
- New `keep_metadata_only` flag to `HardCompacting` flow. Also extended `FlowState` with `ConfigSnapshot`
  and possibility to pass configuration during triggering a flow
### Fixed
- Added support of `--all` flag to the `kamu delete` command
- Made recursive deletion dataset with provided `%` pattern
### Changed
- `HardCompacting` configuration now is one of `Full` or `KeepMetadataOnly` variants. In case of 
  `KeepMetadataOnly` variant required to provide `recursive` value which will trigger downstream
  dependencies compacting

## [0.182.0] - 2024-05-20
### Added
- Loading database components relying on CLI config
### Fixed
- Panic when creating a workspace with an existing config

## [0.181.2] - 2024-05-20
### Fixed
- `kamu login --check` supports searching both by frontend and backend URL

## [0.181.1] - 2024-05-20
### Fixed
- Panic when resolving datasets in GraphQL API for unregistered accounts

## [0.181.0] - 2024-05-14
### Added
- Introduced MQTT protocol support (see [FetchStepMqtt](https://docs.kamu.dev/odf/reference/#fetchstepmqtt) and the new [`mqtt` example](/examples/mqtt))
- The `kamu system compact` command now accepts the `--keep-metadata-only` flag, which performs hard
  compaction of dataset(root or derived) without retaining `AddData` or `ExecuteTransform` blocks
### Fixed
- Panic while performing data ingesting in the derived datasets

## [0.180.0] - 2024-05-08
### Added
- GraphQL account flows endpoints:
  - List of flows by account(including filters `byDatasetName`, `byFlowType`, `byStatus`, `byInitiator`)
  - Pause all flows by account
  - Resume all flows by account
### Changed
- Correct JWT config creation for `kamu-node`
### Fixed
- `kamu repo alias rm` command regression crash. Changed accepted type and covered by integration test

## [0.179.1] - 2024-05-07
### Changed
- Adding derived traits needed for `kamu-node`

## [0.179.0] - 2024-05-06
### Changed
- Refactoring of authorization configuration data: separation into configuration models and logic for loading them from environment variables

## [0.178.0] - 2024-05-04
### Added
- Flow system: implemented persistent repositories (PostgreSQL, SQLite) for flow configuration events
- Support for persistent accounts:
  - supports Postgres, MySQL/MariaDB, SQLite database targets
  - accounts have a fully functional DID-identifier:
    - based on account name for CLI mode
    - auto-registered randomly on first GitHub login
  - account ID resolutions are no longer mocked
- REST API to login remotely using password and GitHub methods  
### Fixed
- Compacting datasets stored in an S3 bucket

## [0.177.0] - 2024-04-25
### Added
- REST data APIs and CLI commands now support different variations of JSON representation, including:
  - `Array-of-Structures` e.g. `[{"c1": 1, "c2": 2}, {"c1": 3, "c2": 4}]` (default)
  - `Structure-of-Arrays` e.g. `{"c1": [1, 3], "c2": [2, 4]}`
  - `Array-of-Arrays` e.g. `[[1, 2], [3, 4]]`
- REST data APIs now also return schema of the result (pass `?schema=false` to switch it off)
### Changed
- Upgraded to `datafusion` `v37.1.0`
- Split the Flow system crates
### Fixed
- `kamu system diagnose` command crashes when executed outside the workspace directory

## [0.176.3] - 2024-04-18
### Changed
- Updated KAMU_WEB_UI image to latest release 0.18.1

## [0.176.2] - 2024-04-16
### Fixed
- Fix the instant run of `ExecuteTransform` flow after the successful finish of `HardCompacting` flow 
- Extend `FlowFailed` error type to indicate when `ExecuteTransform` failed due to `HardCompacting` of root dataset

## [0.176.1] - 2024-04-16
### Fixed
- Split result for different(`setFlowConfigResult`, `setFlowBatchingConfigResult`, `setFlowCompactingConfigResult`) flow configuration mutations

## [0.176.0] - 2024-04-15
- New engine based on RisingWave streaming database ([repo](https://github.com/kamu-data/kamu-engine-risingwave)) that provides mature streaming alternative to Flink. See:
  - Updated [supported engines](https://docs.kamu.dev/cli/supported-engines/) documentation
  - New [top-n](https://docs.kamu.dev/cli/get-started/examples/leaderboard/) dataset example highlighting retractions
  - Updated `examples/covid` dataset where RisingWave replaced Flink in tumbling window aggregation

## [0.175.0] - 2024-04-15
### Added
- The `kamu ingest` command can now accept `--event-time` hint which is useful for snapshot-style data that doesn't have an event time column
- The `/ingest` REST API endpoint also supports event time hints via `odf-event-time` header
- New `--system-time` root parameter allows overriding time for all CLI commands
### Fixed
- CLI shows errors not only under TTY
- Removed `paused` from `setConfigCompacting` mutation
- Extended GraphQL `FlowDescriptionDatasetHardCompacting` empty result with a resulting message
- GraphQL Dataset Endpoints object: fixed the query endpoint

## [0.174.1] - 2024-04-12
### Fixed
- Set correct ODF push/pull websocket protocol

## [0.174.0] - 2024-04-12
### Added
- `HardCompacting` to flow system

## [0.173.0] - 2024-04-09
### Added
- OData API now supports querying by collection ID/key (e.g. `account/covid.cases(123)`)
### Fixed
- Handle broken pipe panic when process piping data into `kamu` exits with an error
- GraphQL Dataset Endpoints object: tenant-insensitive paths & updated REST API push endpoint

## [0.172.1] - 2024-04-08
### Fixed
- Add precondition flow checks
- Fix URLs for Get Data panel

## [0.172.0] - 2024-04-08
### Added
- Added persistence infrastructure prototype based on `sqlx` engine:
   - supports Postgres, MySQL/MariaDB, SQLite database targets
   - sketched simplistic Accounts domain (not-integrated yet)
   - converted Task System domain to use persistent repositories
   - added test infrastructure for database-specific features
   - automated and documented development flow procedures in database offline/online modes

## [0.171.0] - 2024-04-05
### Added
- Support `ArrowJson` schema output format in QGL API and CLI commands
- New `kamu system compact <dataset>` command that compacts dataslices for the given dataset
### Changed
- Case-insensitive comparisons of `dataset`s, `account`s and `repo`s

## [0.170.0] - 2024-03-29
### Added
- Added GraphQL Dataset Endpoints object
### Changed
- REST API: `/ingest` endpoint will return HTTP 400 error when data cannot be read correctly
- Improved API token generation command

## [0.169.0] - 2024-03-25
### Changed
- Updated embedded Web UI to `v0.17.0`
### Fixed
- S3 Repo: Ignore dataset entries without a valid alias and leave them to be cleaned up by GC
- Caching object repo: Ensure directory exists before writing objects

## [0.168.0] - 2024-03-23
### Changed
- FlightSQL: For expensive queries `GetFlightInfo` we will only prepare schemas and not compute results - this avoids doing double the work just to return `total_records` and `total_bytes` in `FlightInfo` before result is fetched via `DoGet`
- Optimized implementation of Datafusion catalog, scheme, and table providers that includes caching and maximally delays the metadata scanning

## [0.167.2] - 2024-03-23
### Fixed
- FlightSQL: Improved Python connectivity examples (ADBC, Sqlalchemy, DBAPI2, JDBC)
- FlightSQL: Fix invalid `location` info in `FlightInfo` that was causing errors in some client libraries

## [0.167.1] - 2024-03-20
### Fixed
- Bug when handle created during dataset creation had empty account name in a multi-tenant repo.

## [0.167.0] - 2024-03-19
### Added
- Implementation of `ObjectRepository` that can cache small objects on local file system (e.g. to avoid too many calls to S3 repo)
- Optional `S3RegistryCache` component that can cache the list of datasets under an S3 repo to avoid very expensive bucket prefix listing calls

## [0.166.1] - 2024-03-14
### Fixed
- Allow OData adapter to skip fields with unsupported data types instead of chasing

## [0.166.0] - 2024-03-14
### Added
- Experimental support for [OData](https://www.odata.org/) protocol
### Fixed
- Pulling datasets by account in multi-tenant workspace

## [0.165.0] - 2024-03-12
### Updated
- Extended flow history: 
   - start condition update event now holds a snapshot of the start condition
   - input dataset trigger now returns a queryable Dataset object instead of simply identifier
   - dependent dataset flows should not be launched after Up-To-Date input flow
### Fixed
- Zero value handling for `per_page` value in GraphQL
- Flow history: more corrections to show natural time of flow events and keep flow system testable
- Fixed metadata chain scanning regression

## [0.164.2] - 2024-03-07
### Changed
- Using `cargo udeps` to detect unused dependencies during linting
### Fixed
- Flow history no longer produces duplicate flow abortion events
- Flow history no longer shows initiation time that is earlier than the next event's time

## [0.164.1] - 2024-03-06
### Changed:
- Flow status `Cancelled` was finally replaced with `Aborted`, unifying cancellation types for simplicity
### Fixed
- Flow system now pauses flow configuration, even when cancelling an already completed flow

## [0.164.0] - 2024-03-06
### Added
- Added support of wildcard patterns for `kamu pull` and `kamu push` commands
- Added `{dataset}/tail` and `/query` REST API endpoints
### Changed
- Optimization of passes through metadata chain with API using Visitors

## [0.163.1] - 2024-03-01
### Fixed
- Fixed `mapboxgl` dependency issue in Jupyter image

## [0.163.0] - 2024-03-01
### Changed
- Simplified flow statuses within Flow System (no more Queued or Scheduled status)
- Extended flow start conditions with more debug information for UI needs
- Simplified flow cancellation API:
    - Cancelling in Waiting/Running states is accepted, and aborts the flow, and it's associated tasks
    - Cancelling in Waiting/Running states also automatically pauses flow configuration

## [0.162.1] - 2024-02-28
### Added
- `kamu system check-token` command for token debugging
### Fixed
- `kamu system api-server` startup failure

## [0.162.0] - 2024-02-28
### Added
- Flow system now fully supports batching conditions for derived datasets:
   - not launching excessive flows unless minimal number of input records is accumulated
   - not waiting on the batching condition over a limit of 24h, if at least something accumulated
### Fixed
- `kamu login` no longer requires workspace in `--user` scope (#525)
- Sync will correctly select smart ODF protocol when pushing/pulling via repository alias (#521)
- Fixed `kamu verify` crash under verbose logging (#524)
- Increased default number of results returned by `kamu search` command

## [0.161.0] - 2024-02-26
### Added
- `kamu search` command now works with ODF repositories

## [0.160.0] - 2024-02-26
### Changed
- Upgraded to latest `datafusion` `v36.0.0`
- Upgraded to latest `jupyter`
### Added
- New `kamu system generate-token` command useful for debugging node interactions
- New `--check` flag for `kamu login` command to validate token with the remote and exit

## [0.159.0] - 2024-02-16
### Added
- New `--exists-ok` flag for `kamu init` command
### Fixed
- Ignoring the trailing slash during inference of a dataset name from pull URL

## [0.158.0] - 2024-02-13
### Added
- Flows API now reports number of ingested/transformed blocks & records to improve UI informativity
- Support of `--recursive` flag for `kamu delete` and `kamu verify` commands
### Changed
- The state when all flows of the given dataset are paused should be queryable via GraphQL API
- Added caching of metadata chains to improve performance within transactions

## [0.157.0] - 2024-02-12
### Added
- Complete support for `arm64` architecture (including M-series Apple Silicon)
  - `kamu-cli` now depends on multi-platform Datafusion, Spark, Flink, and Jupyter images allowing you to run data processing at native CPU speeds
### Changed
- Spark engine is upgraded to latest version of Spark 3.5
- Spark engine is using [ANSI mode](https://spark.apache.org/docs/latest/sql-ref-ansi-compliance.html) by default which produces helpful errors instead of silently returning `null` in many built-in functions
### Fixed
- Modeling mistake in Smart Transfer Protocol that creates unexpected push/pull transfer path for metadata blocks

## [0.156.3] - 2024-02-09
### Added
- Native support for `arm64` architecture (including M-series Apple Silicon) in `kamu-cli` and `kamu-engine-datafusion`
  - Note: Flink and Spark engine images still don't provide `arm64` architecture and continue to require QEMU
### Changed
- Flow system scheduling rules improved to respect system-wide throttling setting and take last successful run into account when rescheduling a flow or after a restart

## [0.156.2] - 2024-02-07
### Changed
- Using unique container and network names to prevent collisions when running concurrent `kamu` processes
- Improved error handling for all subprocesses

## [0.156.1] - 2024-02-05
### Fixed
- Pausing dataset flow configuration via the dedicated API should have impact on the currently running flow

## [0.156.0] - 2024-02-03
### Added
- New type `DatasetRefPattern` which allows CLI command to accept global pattern
- New GraphQL APIs for quick pausing/resuming of dataset flow configs preserving the scheduling rules
- New GraphQL APIs for server-side filtering of flow listings (by type, by status, and by initiator)
### Changed
- `kamu deleted` and `kamu verify` now accepts global pattern expression
- Error handling for pipe subprocesses with file output
- Pagination implementation made more efficient for flows and tasks event stores

## [0.155.0] - 2024-01-25
### Added
- Datafusion-based interactive SQL shell
### Changed
- Datafusion is now the default engine for `kamu sql` command

## [0.154.2] - 2024-01-25
### Changed
- Use artificial control over time in `FlowService` tests to stabilize their behavior
- CRON expressions API should allow only classic 5-component syntax

## [0.154.1] - 2024-01-24
### Fixed
- Eliminated issue when launching transform flows for derived datasets after upstream dataset is updated.

## [0.154.0] - 2024-01-24
### Added
- `kamu logout` command accepts `--all` switch to drop all current server sessions
### Changed
- `kamu login` and `kamu logout` commands accept server URL as a positional argument, not as `-s` switch
- Improved output reporting of `kamu logout` command
### Fixed
- `kamu login` and `kamu logout` commands properly handle platform URLs without an explicit schema (`https://` attached by default)
- Flow configuration API no longer crashes on specific input combinations when interval expressed in smaller time units 
   exceed minimal boundary that forms a bigger time unit
- Fixed runtime crashes related to background execution of automatically scheduled tasks

## [0.153.0] - 2024-01-17 (**BREAKING**)
### Changed
- This release contains major breaking changes and will require you to re-create your workspace (sorry!)
- Changes primarily reflect the **major updates in ODF spec**:
  - schema harmonization and scanning performance (see https://github.com/open-data-fabric/open-data-fabric/pull/71)
  - and unified changelog schema to support **retractions and corrections** (see https://github.com/open-data-fabric/open-data-fabric/pull/72)
- Metadata
  - DIDs and hashes now use `base16` encoding (see [RFC-012](https://github.com/open-data-fabric/open-data-fabric/blob/master/rfcs/012-recommend-base16-encoding.md))
  - Enum representation in YAML manifests now favors `PascalCase` (see [RFC-013](https://github.com/open-data-fabric/open-data-fabric/blob/master/rfcs/013-yaml-enum-representation.md))
  - When defining transformation queries in `SetPollingSource`, `AddPushSource`, and `SetTransform` events, the output query is now considered to be the one without an alias
  - the `inputs` in `SetTransform` now use only two fields `datasetRef` (for reference or ID of a dataset) and `alias` for referring to the input in SQL queries
  - `Csv` reader format has been reduced to essential properties only
- Data
  - You will notice a new `op` column in all dataset which is used to signify **retractions and corrections** (see [RFC-015](https://github.com/open-data-fabric/open-data-fabric/blob/master/rfcs/015-unified-changelog-stream-schema.md))
  - `Snapshot` merge strategy will no longer produce `obsv` column but instead use the new unified retraction/correction mechanism via `op` column
- `tail` command now sorts events by `offset` in descending order
- `multiformats` were extracted into a separate crate
### Removed
- Pure Spark ingest has been removed
  - Datafusion ingest is now default option for polling and push sources
  - Spark and other engines can still be used for `preprocess` step to perform transformations which Datafusion does not yet support (e.g. GIS projection conversion)
- Dropped support for deprecated `JsonLines` format
### Added
- Engine protocol was extended with `execute_raw_query` operation
- Metadata chain added a lot more strict validation rules
- `setWatermark` mutation in GQL API

## [0.152.0] - 2024-01-17
### Added
- Initial support for local predefined Admin users
- New GraphQL APIs extending flows system capabilities:
   - ability to list summary information about flows
   - flow execution history function
- New command `kamu system diagnose` to run checks for correct system work
- Additional info about workspace and container version for `kamu system info` command
### Fixed
- Fixed bug in getting available dataset actions for a user, in case of `kamu ui`
- `kamu add`: corrected a link in help examples

## [0.151.0] - 2024-01-09
### Added
- New GraphQL APIs to manually schedule and cancel dataset flows
- Cron expression implementation for dataset flows
### Changed
- Automatically cancelling scheduled tasks if parent flow is cancelled or aborted
### Fixed
- Fixed initialization of datasets without dependencies causing UI breakage

## [0.150.1] - 2023-12-29
### Added
- New flag `--get-token` for `kamu system api-server` cli command which additionally prints
  JWT token in console
### Fixed
- Fixed async file flushing issues that could result in a race condition when using containerized ingest
- `kamu pull`: fixed containerized iterative ingestion

## [0.150.0] - 2023-12-27
### Added
- GraphQL API to configure automatic run of dataset flows:
  - a schedule for main flows, like ingest of root datasets
  - a batching condition for dependent flows, such as executing transforms
### Changed
- Changed logic in `SimpleTransferProtocol` now block data and checkpoint downloading/uploading
  in parallel. Default parallel tasks is 10, but it could be changed by changing 
  `SIMPLE_PROTOCOL_MAX_PARALLEL_TRANSFERS` environment variable

## [0.149.0] - 2023-12-23
### Added
- Added `KAMU_WORKSPACE` env var to handle custom workspace path if needed
- Added `event-bus` crate: a utility component based on Observer design pattern,
  which allows event producers and event consumers not to know about each other
- Applied `event-bus` component to inform consumers of dataset removal, dependency changes,
  task completions
- Added in-memory dataset dependency graph instead of continuous rescanning of all datasets:
   - the initial dependencies are computed on demand on first request 
   - using `petgraph` project to represent dataset dependencies in the form of directed acyclic graph
   - further events like new/removed dependency or dataset removal update the graph
   - simplified GraphQL APIs and dataset removal check using new dependency graph
- Added prototype of flow management system:
   - flows are automatically launched activities, which are either dataset related or represent system process
   - flows can have a schedule configuration, using time delta or CRON expressions
   - flows system manages activation of flows according to the dynamically changing configuration
   - flows system manages triggering of dependent dataset flows, when their inputs have events
   - derived flows may have throttling settings
### Changed
- Integrated latest `dill=0.8` version, which removes a need in registering simple dependency binds
- Using new `dill=0.8` to organize bindings of structs to implemented traits via declarative attributes

## [0.148.0] - 2023-12-20
### Added
- GQL `currentPushSources` endpoint
### Changed
- GQL `currentSource` endpoint was deprecated in favor of new `currentPollingSource` endpoint

## [0.147.2] - 2023-12-19
### Fixed
- Cargo.lock file update to address [RUSTSEC-2023-0074](https://rustsec.org/advisories/RUSTSEC-2023-0074)

## [0.147.1] - 2023-12-15
### Fixed
- Legacy Spark ingest was failing to start a container when fetch source is pointing at a local FS file with a relative path

## [0.147.0] - 2023-12-13
### Changed
- Updates to support open-data-fabric/open-data-fabric#63
- Metadata chain will complain about `AddData` or `ExecuteTransform` events if there is no `SetDataSchema` event
- Push ingest no longer piggy-backs on `SetPollingSource` - it requires `AddPushSource` event to be present
- `DatasetWriter` will now validate that schema of the new data block matches the schema in `SetDataSchema` to prevent schema drift
### Added
- Name of the push source can optionally be specified in CLI command and REST API

## [0.146.1] - 2023-11-27
### Added
- New dataset permission for UI: `canSchedule`
- Added `kamu ui` feature flag to control availability of datasets scheduling

## [0.146.0] - 2023-11-24
### Added
- New `kamu ingest` command allows you to push data into a root dataset, examples:
  - `kamu ingest my.dataset data-2023-*.json` - to push from files
  - `echo '{"city": "Vancouver", "population": 675218}' | kamu ingest cities --stdin`
- New `/:dataset/ingest` REST endpoint also allows you to push data via API, example:
  - Run API server and get JWT token: `kamu ui --http-port 8080 --get-token`
  - Push data: `echo '[{...}]' | curl -v -X POST http://localhost:8080/freezer/ingest -H 'Authorization:  Bearer <token>'`
- The `kamu ui` command now supports `--get-token` flag to print out the access token upon server start that you can use to experiment with API
### Changed
- Upgraded to `arrow v48`, `datafusion v33`, and latest AWS SDK

## [0.145.6] - 2023-10-30
### Fixed
- Jupyter image now correctly parses dataset aliases in multi-tenant repositories

## [0.145.5] - 2023-10-26
### Changed
- FlightSQL interface tweaks to simplify integration into `api-server`

## [0.145.4] - 2023-10-24
### Fixed
- `kamu ui` should run without specifying any auth secrets

## [0.145.3] - 2023-10-18
### Changed
- Demanding required env vars to be set before API server / Web UI server startup
- Custom error messages for non-valid session in GraphQL queries depending on the reason
### Fixed
- If access token points on unsupported login method, it's a client error (4xx), not (5xx)

## [0.145.2] - 2023-10-16
### Changed
- GitHub API results (login, token resolution, account queries) now have a runtime cache
  to avoid excessive number of external calls (and related call rate bans)

## [0.145.1] - 2023-10-13
### Changed
- GitHub Client ID now delivered as a part of runtime configuration for UI
### Fixed
- Crashes upon iterating multi-tenant local FS datasets with short dataset alias

## [0.145.0] - 2023-10-11
### Added
- Ability to login to a remote ODF server via CLI commands:
   - `kamu login` command opens platform's frontend login form and collects access token on success
   - `kamu logout` command drops previously saved access token
   - tokens can be stored both in local workspace as well as in user home folder
   - access tokens are attached as Bearer Authentication header in simple/smart protocol client requests
- ODF server handlers for simple/smart protocols correctly implement authentication & authorization checks
- ODF server URLs vary depending on multi-tenancy vs single-tenancy of dataset repository
### Changed
- Significantly reworked smart transfer protocol tests, support of multi-tenancy, authentication, authorization


## [0.144.1] - 2023-10-02
### Fixed
- Flight SQL + JDBC connector showing empty result for `GROUP BY` statements

## [0.144.0] - 2023-09-25
### Added
- New protocol adapter for [Arrow Flight SQL](https://arrow.apache.org/blog/2022/02/16/introducing-arrow-flight-sql/)
  - Using this adapter you can connect to `kamu` as JDBC data source from DBeaver, Tableau and other BI tools
  - To run Flight SQL server use `kamu sql server --flight-sql` command

## [0.143.0] - 2023-09-19
### Added
- Support for multi-tenant workspaces in Jupyter Notebook extension
- Support for GraphQL multi-tenant mode:
   - Added new endpoint for querying engine supported login methods
   - Added `AuthenticationService` and `AuthenticationProvider` concepts that implement login functionality
   - CLI authentication provider: login same as password with preconfigured accounts in `.kamucliconfig` files
   - Login issues and interprets Kamu-specific JWT tokens
   - GraphQL queries are expected to attach JWT tokens as Bearer authentication header
   - Modeling anonymous account sessions
   - Login guards in GraphQL write operations
   - Simple model for dataset permission queries
   - Login instructions and feature flags are sent as configuration in `kamu ui` mode
   - Implemented previously mocked account resolution API
### Fixed
- Failing transform operations in multi-tenant workspaces due to invalid propagation of dataset aliases
### Changed
- Updated WEB UI image to latest release 0.10.0
- GitHub OAuth functionality isolated in a separate component `kamu-adapter-oauth`
- GraphQL: filtering datasets based on logged account
- Unified and clarified namings in account-related data structures

## [0.142.1] - 2023-09-02
### Fixed
- `RecordsFormat` Utf8 issue when truncating strings
### Changed
- Updated `kamu-base:latest-with-data` image to use new DF-ingest-based datasets

## [0.142.0] - 2023-09-01
### Fixed
- Ignoring the downloads cache when `--fetch-uncacheable` flag is used
- Restored pre-sorting of events by `event_time` within one data slice in DataFusion-based ingest
- Performance degradation in local file copying due to async
- Race condition in Zip decompress step that caused file truncation

## [0.141.0] - 2023-08-28
### Fixed
- `datafusion` ingest will not crash on empty inputs when schema inference is enabled
### Added
- Added a warning when fetch cache is used to resume ingest: `Using cached data from X minutes ago (use kamu system gc to clear cache)`

## [0.140.0] - 2023-08-27
### Added
- **Experimental:** Data ingest using `DataFusion` engine
  - It's an entirely new implementation of data readers and merge strategies
  - It's often over **100x faster** than the `Spark`-based ingest as it has near-instant startup time (even avoids container overhead)
  - New merge strategies can work directly over S3 without downloading all data locally
  - It supports all existing data formats (Parquet, CSV, NdJson, GeoJson, Shapefile)
    - Some advanced CSV / Json reader options are not yet implemented, most notably `timestampFormat`
  - `Spark` is still used by default for compatibility. To start using `DataFusion` declare (a potentially no-op) `preprocess` step in your root dataset manifest ([see example](examples/currency_conversion/ca.bankofcanada.exchange-rates.daily.yaml))
  - `Spark`-based ingest will be removed in future versions with `DataFusion` becoming the default, however we are planning to support `Spark` and all other engines in the `preprocess` step, while `DataFusion` will still be handling the initial reading of data and merging of results
### Changed
- All examples where possible are now using `DataFusion` ingest

## [0.139.0] - 2023-08-17
### Added
- Prototyped authorization checks for CLI functionality based on OSO-framework:
   - for now the assumption is that all datasets are public
   - public datasets can be read by anyone, but written only by owner
   - authorization checks (Read, Write) integrated into every known CLI command or underlying service

## [0.138.0] - 2023-08-15
### Added
- GQL API now supports renaming and deleting datasets

## [0.137.0] - 2023-08-11
### Added
- CLI and GQL API now both support skipping N first records when querying data for the sake of pagination

## [0.136.0] - 2023-08-04
### Added
- Support multi-tenancy within S3-based dataset repository
### Changed
- Updated WEB UI image to latest release 0.8.0

## [0.135.0] - 2023-08-01
### Added
- New `kamu version` command that outputs detailed build information in JSON or YAML
  - `kamu --version` remains for compatibility and will be removed in future versions
- New `kamu system info` command that outputs detailed system information
  - Currently only contains build info but will be in future expanded with host environment info, docker/podman versions, and other things useful for diagnostics
- GQL API: New `updateReadme` mutation
### Changed
- GQL API: Moved dataset creation and event commit operations to `mutation`

## [0.134.0] - 2023-07-27
### Changed
- New engine I/O strategies allow ingest/transform to run over datasets in remote storage (e.g. S3) even when engine does not support remote inputs
- Improved credential reuse in S3-based dataset repository
- Simplified S3 tests

## [0.133.0] - 2023-07-17
### Changed
- Lots of internal improvements in how data is being passed to engines
- All engine inputs are now mounted as individual files and as read-only to tighten up security
- Using an updated Spark engine image

## [0.132.1] - 2023-07-13
### Fixed
- S3 ObjectStore is now properly initialized from standard AWS environment variables

## [0.132.0] - 2023-07-12
### Added
- Initial support for CLI-only local multi-tenant workspaces and resolving multi-tenant dataset references
### Changed
- Improved `--trace` feature to output detailed async task breakdown
### Fixed
- Data hashing will no longer stall the event main loop thread

## [0.131.1] - 2023-06-27
### Fixed
- Resolved wrong cache directory setting for ingest tasks

## [0.131.0] - 2023-06-23
### Changed
- Internal: isolated infra layer from direct access to WorkspaceLayout / DatasetLayout to support different layouts or non-local stores in future
- Workspace version #2: storing remote aliases configuration as a part of dataset info-repo

## [0.130.1] - 2023-06-19
### Added
- Improved tracing and error handling in the GQL API

## [0.130.0] - 2023-06-16
### Added
- New `knownEngines` GQL API for displaying a list of recommended engines in Web UI

## [0.129.0] - 2023-06-15
### Added
- Event-sourced implementation of the basic but functional task system
### Changed
- Upgraded to latest `datafusion`

## [0.128.5] - 2023-06-13
### Added
- Task system prototyping (in-memory backend + GQL API)
### Changed
- More tracing instrumentation for Query service, and ObjectStore builders
### Fixed
- Caught root cause of platform's S3 data querying issues

## [0.128.0] - 2023-05-31
### Added
- New `kamu --trace` flag will record the execution of the program and open [Perfetto UI](https://perfetto.dev/) in a browser, allowing to easily analyze async code execution and task performance. Perfetto support is still in early stages and needs more work to correctly display the concurrent tasks.
- Added a few common command aliases: `ls -> list`, `rm -> delete`, `mv -> rename`

## [0.127.1] - 2023-05-29 (**BREAKING**)
### Fixed
- Handle "Interrupted system call" error when waiting for container to spawn.

## [0.127.0] - 2023-05-29 (**BREAKING**)
### Changed
-  Upgraded to new `spark` engine image that better follows the ODF spec regarding the timestamp formats. This may cause schema harmonization issues when querying the history of old datasets.
### Added
- Experimental support for new [`datafusion` engine](https://github.com/kamu-data/kamu-engine-datafusion) based on [Apache Arrow DataFusion](https://github.com/apache/arrow-datafusion). Although it's a batch-oriented engine it can provide a massive performance boost for simple filter/map operations. See the [updated documentation](https://docs.kamu.dev/cli/supported-engines/) for details and current limitations.

## [0.126.2] - 2023-05-26
### Fixed
- AWS S3 object store is getting proper credentials from already resolved AWS SDK cache

## [0.126.1] - 2023-05-26
### Fixed
- Silent reaction on missing AWS environment variables when constructing S3 object store

## [0.126.0] - 2023-05-26
### Changed
- Refactoring of query service to support S3-based dataset repositories

## [0.125.1] - 2023-05-22
### Fixed
- Container will be considered ready only when reaching `running` status, not `created`

## [0.125.0] - 2023-05-22
### Changed
- Refactoring of container process handling to unify termination and cleanup procedure
### Added
- Containerized ingest will display fetch progress
### Fixed
- Spinners displayed by `pull`/`push` commands sometimes were not animating or refreshing too frequently

## [0.124.1] - 2023-05-17
### Changed
- Smart transfer protocol: improved resilience to web-socket idle timeouts during long push flows

## [0.124.0] - 2023-05-14
### Changed
- Limiting use of `curl` dependency to FTP
- FTP client is now an optional feature. It's still enabled in release but off by default in dev to speed up builds.

## [0.123.1] - 2023-05-14
### Changed
- Build improvements
- Excluding most of `openssl` from the build
- Removed `--pull-test-images` flag from `kamu init` command in favor of pulling images directly during tests

## [0.123.0] - 2023-05-12
### Fixed
- Verification of data through reproducibility should ignore differences in data and checkpoint sizes

## [0.122.0] - 2023-05-11
### Fixed
- `kamu add` command no longer fails to deduplicate existing datasets
- Tracing spans in logs no longer interfere with one another in concurrent code
### Changed
- Improved dataset creation logic to make it more resilient to various failures
- Improved `kamu add` command error handling

## [0.121.1] - 2023-05-06
### Fixed
- Preserving previous watermark upon fetch step returning no data

## [0.121.0] - 2023-05-05 (**BREAKING**)
### Changed
- Deprecated `.kamu/datasets/<dataset>/cache` directory - a workspace upgrade will be required (see below)
- Support ingest source state per [ODF RFC-009](https://github.com/open-data-fabric/open-data-fabric/blob/master/rfcs/009-ingest-source-state.md)
- Introduced workspace-wide cache in `.kamu/cache`
- Introduced workspace versioning and upgrade procedure via `kamu system upgrade-workspace` command
- Upgraded to latest `datafusion` and `arrow`
### Added
- New `kamu system gc` command to run garbage collector (currently only cleans up cache)

## [0.120.1] - 2023-05-01
### Fixed
- Improved recovery after aborting smart protocol push/pull operations

## [0.120.0] - 2023-04-20
### Added
- Smart Transfer Protocol now supports pushing into local filesystem workspace repository.
  It can be activated via:
   `kamu push <dataset_name> --to odf+http://<server-address>:<port>/<dataset_name>`.
  I.e., run API server in one Kamu workspace directory, where you intend to push `my-dataset`to:
   `kamu system api-server --http-port=35433`
  and push from the Kamu workspace directory, where `my-dataset` is stored:
   `kamu push my-dataset --to odf+http://localhost::35433/my-dataset`  
### Changed
- Upgraded to latest `datafusion` and `arrow`
- Updated to multi-tenant references and aliases in accordance with ODF spec
- New datasets no longer use staging area before `DatasetBuilder` finishes them

## [0.119.0] - 2023-04-10
### Added
- Smart Transfer Protocol: implemented Push flow for S3-based dataset repository only.
  Does not work with the local workspace yet.

## [0.118.0] - 2023-04-06
### Fixed
- Updated IPFS gateway status code handling after upstream fixes to correctly report "not found" status (#108)

## [0.117.0] - 2023-04-03
### Changed
- Revised workspace dependencies management:
  - Sharing single definition of common dependencies between modules
  - Using `cargo-deny` utility for dependencies linting
- Migrated to official S3 SDK (got rid of unmaintained `Rusoto` package)
- Moved developer's guide to this repository

## [0.116.0] - 2023-03-28
### Added
- Smart Transfer Protocol: implemented Pull flow based on web-sockets. It can be activated via:
   `kamu pull odf+http://<server-address>:<port>/<dataset_name>`.
  I.e., run API server in one Kamu workspace directory, where a `my-dataset` dataset is present:
   `kamu system api-server --http-port=35433`
  and pull from another Kamu workspace directory:
   `kamu pull odf+http://localhost::35433/my-dataset`
- S3-based dataset repository implementation
### Changed
- Improved status codes and error handling in API server's routes for Simple Transfer Protocol

## [0.115.0] - 2023-03-19
### Changed
- Updated to new `rustc`
- Updated to latest `datafusion` and `arrow`
- Improved release procedure

## [0.114.3] - 2023-03-18
### Changed
- Migrated engine images from Docker Hub to `ghcr.io`

## [0.114.2] - 2023-03-13
### Fixed
- Fixed JSON serialization of some datasets by enabling `chrono-tz` feature in `arrow` that became optional

## [0.114.1] - 2023-03-12
### Fixed
- `kamu pull` will not panic on root datasets that don't define a polling source and will consider them up-to-date

## [0.114.0] - 2023-03-12
### Added
- `kamu add` command now supports reading from STDIN

## [0.113.0] - 2023-03-11
### Changed
- Upgraded major dependencies

## [0.112.0] - 2023-02-19
### Added
- New GraphQL API for dataset creation and committing new blocks

## [0.111.0] - 2023-02-16
### Added
- GraphQL API exposes current vocabulary as a part of dataset's metadata

## [0.110.1] - 2023-02-10
### Fixed
- Fixed GraphQL API issues with TransformInput structures with the alias name that is different from dataset name

## [0.110.0] - 2023-02-09
### Changed
- Improved reaction of `kamu inspect schema` and `kamu tail` on datasets without schema yet
- GraphQL schema and corresponding schema/tail responses now assume there might not be a dataset schema yet
- Web-platform version upgraded after GraphQL API changes

## [0.109.0] - 2023-02-05
### Fixed
- Lineage and transform now respect names of datasets in the `SetTransform` metadata events, that may be different from names in a workspace

## [0.108.0] - 2023-01-30
### Fixed
- Upgrade to Flink engine prevents it from crashing on checkpoints over 5 MiB large

## [0.107.0] - 2023-01-25 (**BREAKING**)
### Changed
- Major upgrade of Apache Flink version
- No updates to existing datasets needed, but the verifiability of some datasets may be broken (since we don't yet implement engine versioning as per ODF spec)
### Added
- Flink now supports a much nicer temporal table join syntax:
  ```sql
  SELECT
    t.event_time,
    t.symbol,
    p.volume as volume,
    t.price as current_price,
    p.volume * t.price as current_value
  FROM tickers as t
  JOIN portfolio FOR SYSTEM_TIME AS OF t.event_time AS p
  WHERE t.symbol = p.symbol
  ```
- We recommend using `FOR SYSTEM_TIME AS OF` join syntax as replacement for old `LATERAL TABLE` joins 
- Determinism of Flink computation should be improved

## [0.106.0] - 2023-01-19
### Changed
- Upgrade to stable version of `arrow-datafusion`

## [0.105.0] - 2023-01-13
### Fixed
- Upgraded `sparkmagic` dependency and removed hacks to make it work with latest `pandas`
- Returning `[]` instead of empty string for no data in GQL
### Changed
- Improved testing utilities
- Refactored commit procedure

## [0.104.0] - 2022-12-28
### Added
- Installer script that can be used via `curl -s "https://get.kamu.dev" | sh`
- Unified table output allowing commands like `kamu list` to output in `json` and other formats

## [0.103.0] - 2022-12-23
### Changed
- Major upgrade to latest versions of `flatbuffers`, `arrow`, `datafusion`, and many more dependencies

## [0.102.2] - 2022-12-08
### Change
- Fixed Web UI server code to match `axum-0.6.1`

## [0.102.1] - 2022-12-08
### Changed
- Dependencies upgrade
- Demo environment synchronized

## [0.102.0] - 2022-11-18
### Changed
- Upgraded embedded Web UI to the latest version

## [0.101.0] - 2022-11-17
### Added
- Made core images configurable for customization and ease of experimentation
### Changed
- Updated to latest Jupyter image and all other dependencies

## [0.100.2] - 2022-11-17
### Fixed
- CLI parser crash on `kamu repo alias add/delete` subcommand

## [0.100.1] - 2022-11-17
### Fixed
- CLI parser crash on `kamu sql server --livy` subcommand

## [0.100.0] - 2022-11-14
### Added
- More elaborate SQL error messages propagated from DataFusion via GraphQL API
### Changed
- Upgraded rust toolchain to fix `thiserror` issues. Backtrace feature is now considered stable
- Fixed issues with `ringbuf` library updates
- Updates related to breaking changes in `clap`
- Utilized value parsing capabilities from `clap` to simplify argument conversions
### Fixed
- Field 'total_count' in pagination views of GraphQL API should be mandatory

## [0.99.0] - 2022-10-01
### Added
- Support custom headers when fetching data from a URL (e.g. HTTP `Authorization` header)

## [0.98.0] - 2022-09-05
### Added
- Progress indication when syncing datasets to and from remote repositories
### Changed
- Upgraded to new `rust` toolchain and latest dependencies

## [0.97.1] - 2022-08-19
### Fixed
- Output truncation in `kamu config *` commands

## [0.97.0] - 2022-08-05 (**BREAKING**)
### Added
- Metadata blocks now contain sequence number (breaking format change!)
- Optimized sync operations for diverged datasets using sequence number in blocks
### Fixed
- Panic when pulling a non-existing dataset

## [0.96.0] - 2022-07-23
### Added
- Support for ingesting Parquet format, a new kind of ReadStep in ODF protocol

## [0.95.0] - 2022-07-15
### Added
- New `kamu reset` command that reverts the dataset back to the specified state
- New `kamu push --force` switch to overwrite diverged remote dataset with a local version
- New `kamu pull --force` switch to overwrite diverged local dataset with a remote version
### Fixed
- Improved the `kamu log` command's performance on datasets with high block counts and introduced a `--limit` parameter

## [0.94.0] - 2022-06-22
### Added
- `kamu list --wide` now shows the number of blocks and the current watermarks
- Iterating on Web3 demo

## [0.93.1] - 2022-06-17
### Fixed
- Fixed `completions` command that panicked after we upgraded to new `clap` version

## [0.93.0] - 2022-06-16
### Added
- By default, we will resolve IPNS DNSLink URLs (e.g. `ipns://dataset.example.org`) using DNS query instead of delegating to the gateway. This is helpful when some gateway does not support IPNS (e.g. Infura) and in general should be a little faster and provides more information for possible debugging

## [0.92.0] - 2022-06-08
### Added
- `kamu system ipfs add` command that adds dataset to IPFS and returns the CID - it can be used to skip slow and unreliable IPNS publishing
### Fixed
- Engine runtime error when it was incorrectly using a `.crc` file instead of a parquet data file

## [0.91.0] - 2022-06-05
### Changed
- Clean up cached data files upon successful commit to save disk space
- Push `cache` directory of datasets to remote repositories
  - This is a temporary measure to allow resuming heavy-weight ingest actions from checkpoints

## [0.90.0] - 2022-06-04
### Added
- Experimental support for templating of ingest URLs with environment variables:
```yaml
fetch:
  kind: url
  url: "https://example.org/api/?apikey=${{ env.EXAMPLE_ORG_API_KEY }}"
```
- Experimental support for containerized fetch steps:
```yaml
fetch:
  kind: container
  image: "ghcr.io/kamu-data/example:0.1.0"
  env:
    - name: SOME_API_KEY
```
### Changed
- Flag `kamu pull --force-uncacehable` was renamed to `--fetch-uncacheable`

## [0.89.0] - 2022-05-22
### Added
- When pushing to IPNS execute `ipfs name publish` even when data is up-to-date to extend the lifetime of the record.

## [0.88.0] - 2022-05-19
### Added
- Support pushing datasets to IPFS via IPNS URLs `kamu push <dataset> ipns://<key_id>`

## [0.87.0] - 2022-05-16 (**BREAKING**)
### Changed
- We got rid of `.kamu.local` volume directory in favor of keeping all dataset data under `.kamu/datasets/<name>` folders. This unifies the directory structure of the local workspace with how datasets are stored in remote repositories, and makes it easier to sync datasets to and from.
### Added
- Support for `ipns://` URLs in `kamu pull`

## [0.86.0] - 2022-05-16 (**BREAKING**)
### Changed
- Implements [ODF RFC-006](https://github.com/open-data-fabric/open-data-fabric/blob/master/rfcs/006-checkpoints-as-files.md) to store checkpoints as files and reference them using physical hashes
- Data files are now named and stored according to their physical hashes, as per ODF spec
- Above changes also affect the repository format
- Upgraded to `rustc-1.62.0` and latest dependencies
- Improved error handling and reporting
### Added
- Support for [ODF: Simple Transfer Protocol](https://github.com/open-data-fabric/open-data-fabric/blob/2e43c39a484309b2726a015dc3c10e4cfb9fd590/rfcs/007-simple-transfer-protocol.md) for syncing datasets to/from remotes
- Support for URL-based remote references, e.g. `kamu pull http://my.repo.org/some/dataset --as my.dataset`
  - URLs are also allowed for pull/push aliases
- Auto-deriving local names from remote reference, e.g. `kamu pull http://my.repo.org/some/dataset` will pull into `dataset`
- Support for IPFS source (via HTTP Gateway), e.g. `kamu pull ipfs://bafy...aabbcc/some/dataset`
  - IPFS gateway is configurable
  - To use your local IPFS daemon as gateway do `kamu config --user set protocol.ipfs.httpGateway "http://localhost:8080"`
### Fixed
- Truncation of `kamu.log` in visual mode

## [0.85.1] - 2022-04-09
### Fixed
- Don't panic in `kamu ui` when there is no default browser set

## [0.85.0] - 2022-04-09
### Changed
- Updated to latest ODF schemas
- Unpacked dataset descriptions in GQL
- Updated Web UI
- Extended GQL metadata block type with mock author information

## [0.84.1] - 2022-04-08
### Added
- Web UI embedding into macOS build

## [0.84.0] - 2022-04-08
### Added
- Early Web UI prototype is now available via `kamu ui` command

## [0.83.0] - 2022-03-30
### Added
- Using code generation for GQL wrappers around ODF types
- Extended GQL API with root source metadata

## [0.82.0] - 2022-03-22
### Added
- Added more libraries into Jupyter image (including `xarray`, `netcdf4`, and `hvplot`).
- Improved examples and demo environment.

## [0.81.1] - 2022-03-16
### Fixed
- Upgrading Spark engine that fixes merge strategies producing unnecessary updates.
- Fixed `filesGlob` entering infinite loop when last file does not result in a commit (no new data to ingest).

## [0.81.0] - 2022-02-19
### Changed
- GQL `tail` query will now return `DataQueryResult` containing schema information instead of raw `DataSlice`.

## [0.80.0] - 2022-02-19
### Added
- GQL API now supports executing arbitrary SQL queries (using `datafusion` engine).
### Changed
- Removed use of default values from GQL schema.
- Upgraded to latest `arrow` and `datafusion`.

## [0.79.0] - 2022-02-08
### Added
- `kamu inspect schema` now supports JSON output.
### Changed
- Upgraded to `datafusion` version 6.

## [0.78.2] - 2022-01-27
### Added
- Added `currentPage` field to the GQL pagination info.

## [0.78.1] - 2022-01-24
### Changed
- Upgraded to latest version of `dill` and other dependencies.

## [0.78.0] - 2022-01-17
### Added
- Evolving the GraphQL API to support multiple `MetadataEvent` types.

## [0.77.1] - 2022-01-17
### Fixed
- CORS policy was too strict not allowing any headers.
- Small CLI parsing tweaks.

## [0.77.0] - 2022-01-16
### Added
- New crate `kamu-adapter-graphql` provides GraphQL interface for ODF repositories.
- New command `kamu system api-server` runs HTTP + GraphQL server over current Kamu workspace with built-in GQL Playground UI.
- New command `kamu system api-server gql-query` executes single GraphQL query and writes JSON output to stdout.
- New command `kamu system api-server gql-schema` dumps GraphQL API schema to stdout.

## [0.76.0] - 2022-01-14
### Changed
- Maintenance release - no user-facing changes.
- Migrated from explicit threading to `tokio` async.
- Better separation of architectural layers.
- Improved error handling.

## [0.75.1] - 2022-01-05
### Fixed
- Added more validation on events that appear in `DatasetSnapshot`s.
- Fix flag completion after `clap` crate upgrade.

## [0.75.0] - 2022-01-04 (**BREAKING**)
### Changed
- Implements [ODF RFC-004](https://github.com/open-data-fabric/open-data-fabric/blob/master/rfcs/004-metadata-extensibility.md).
- Workspaces will need to be re-created. This is the last major metadata format change - we will be working on stabilizing metadata now.
- Some manifest formats have changed and will need to be updated.
  - `DatasetSnapshot` needs to specify `kind` field (`root` or `derivative`)
  - `DatasetSnapshot.source` was replaced with `metadata` which is an array of metadata events

## [0.74.0] - 2021-12-28 (**BREAKING**)
### Changed
- Implements [ODF RFC-003](https://github.com/open-data-fabric/open-data-fabric/blob/master/rfcs/003-content-addressability.md).
- Workspaces will need to be re-created. Sorry again!
- Some manifest formats have changed and will need to be updated.
  - `Manifest.apiVersion` renamed to `version`
  - `DatasetSnapshot.id` renamed to `name`
  - `DatasetSourceDerivative.inputs` should now specify `id` (optional) and `name` (required)
  - `TemporalTable.id` renamed to `name`
- Datasets now have a globally unique identity.
  - IDs can be viewed using `kamu log -w`
- Metadata format switched to a much faster and compact `flatbuffers`.
  - You can still inspect it as YAML using `kamu log --output-format yaml`

## [0.73.0] - 2021-12-11 (**BREAKING**)
### Changed
- Implements [ODF RFC-002](https://github.com/open-data-fabric/open-data-fabric/blob/master/rfcs/002-logical-data-hashes.md).
- Engines are no longer responsible for data hashing - a stable hash algorithm is implemented in `kamu`
- Pending data part files and checkpoints will be stored in `cache` directory along with other ingest artifacts
### Added
- A fully working implementation of data integrity checks
- `kamu verify` command now accepts `--integrity` flag to only check data hashes without replaying transformations

## [0.72.0] - 2021-12-07 (**BREAKING**)
### Changed
- Implements [ODF RFC-001](https://github.com/open-data-fabric/open-data-fabric/blob/master/rfcs/001-record-offsets.md) that adds record offset system column.

## [0.71.0] - 2021-11-29
### Changed
- Made engine timeouts configurable
- Better error logging
- Upgrade `rustc` and dependencies

## [0.70.0] - 2021-11-07
### Changed
- Upgraded to latest `rustc`
- Upgraded to latest dependencies

## [0.69.0] - 2021-10-25
### Added
- The `verify` command now accepts root datasets and in future will perform data integrity check
### Fixed
- The `up-to-date` status reporting when pulling derivative datasets

## [0.68.0] - 2021-10-16
### Fixed
- `tail` command will truncate cells that are too long and mask binary types for human-friendly output
- Fetch overrides will no longer interfere with regular caching

## [0.67.0] - 2021-10-02
### Added
- Engine provisioning now support concurrency limit (via `engine.maxConcurrency` config option)
### Fixed
- When running in host networking mode (e.g. in container) the engine concurrency will be set to `1` to prevent engine instances from interfering with one another

## [0.66.0] - 2021-10-01
### Changed
- Major logging system improvements (switched from `slog` to `tracing`)

## [0.65.2] - 2021-09-29
### Fixed
- SQL shell does not use temp directory for shell init script to avoid extra mounts

## [0.65.1] - 2021-09-29
### Fixed
- Ingest errors will be correctly reported under `podman` where exit code was taking precedence over error specified in the engine response file

## [0.65.0] - 2021-09-29
### Changed
- Coordinator now communicates with engines via `gRPC` protocol as specified by ODF spec
- Above lets us display readable errors to the user without them needing to dig through log files

## [0.64.0] - 2021-09-11
### Changed
- Switched to BSL code license. See [License FAQ](docs/license_faq.md) for more information about this change.

## [0.63.0] - 2021-09-03
### Fixed
- Data exchange with the engines not uses `.kamu/run` directory, so on systems that run Docker in VMs (Linux, Windows) it's no longer necessary to add extra mounts for the temp directories

## [0.62.2] - 2021-08-30
### Fixed
- Adding few workarounds around bugs in Arrow / DataFusion related to working with DECIMAL and TIMESTAMP types

## [0.62.1] - 2021-08-28
### Fixed
- Allowing Flink engine to run under host network namespace, for the "podman-in-docker" scenario

## [0.62.0] - 2021-08-26
### Changed
- Some internal improvements

## [0.61.1] - 2021-08-25
### Added
- Some internal convenience commands for image manipulation

## [0.61.0] - 2021-08-25
### Added
- New `kamu inspect schema` command that can display the DDL-style schema and the underlying physical Parquet schema of a dataset

## [0.60.0] - 2021-08-24
### Added
- New `kamu tail` command allows to inspect last few records in a dataset
- The `kamu sql` command now supports experimental [DataFusion](https://github.com/apache/arrow-datafusion) engine that can execute SQL queries extremely fast. It doesn't have a shell yet so can only be used in `--command` mode, but we will be expanding its use in the future.

## [0.59.0] - 2021-08-18
### Added
- Ability to delete datasets in remote repositories via `kamu delete` command

## [0.58.1] - 2021-08-17
### Fixed
- Upgraded Spark engine brings better error handling for invalid event times

## [0.58.0] - 2021-08-17
### Added
- New `kamu search` command allows listing and searching for datasets in remote repositories

## [0.57.0] - 2021-08-16
### Added
- `kamu inspect lineage` now provides HTML output and can show lineage graph in a browser

## [0.56.0] - 2021-08-16
### Changed
- Upgrade to latest Spark and Livy
- Fixes some issues with geometry types in notebooks and SQL shell

## [0.55.0] - 2021-08-15
### Added
- New `kamu inspect query` command for derivative transform audit
- `kamu log` now supports Yaml output and filtering

## [0.54.0] - 2021-08-15
### Added
- New `kamu inspect lineage` command that shows dependency tree of a dataset
### Changed
- The `kamu list depgraph` command was removed in favor of a specialized lineage output type: `kamu inspect lineage --all -o dot`

## [0.53.0] - 2021-08-13
### Fixed
- Upgrading Spark engine with a workaround for upstream bug in Shapefile import
- Engine image pulling status freezes

## [0.52.0] - 2021-08-13
### Added
- New `kamu verify` command that can attest that data in the dataset matches what's declared in metadata
### Fixed
- Spark engines will not produce an empty block when there were no changes to data

## [0.51.0] - 2021-08-08
### Added
- `kamu pull` now supports `--fetch` argument that lets you override where data is ingested from, essentially allowing to push data into a dataset in addition to pulling from the source

## [0.50.0] - 2021-08-05
### Changed
- Renamed `remote` to `repo` / `repository` to be consistent with ODF spec

## [0.49.0] - 2021-08-05
### Added
- Datasets can now be associated with remote repositories for ease of pulling and pushing
- `push` and `pull` commands now allow renaming the remote or local datasets
### Fixed
- Improved error reporting of invalid remote credentials
- Ingest will not create a new block if neither data now watermark had changed

## [0.48.2] - 2021-07-31
### Fixed
- Dependency error in `remote` commands
- Remove incorrect `.gitignore` file generation

## [0.48.1] - 2021-07-26
### Fixed
- `sql` command failing on OSX

## [0.48.0] - 2021-07-23
### Added
- Terminal pagination in `log` command

## [0.47.0] - 2021-07-12
### Fixed
- Upgrading to newer Jupyter and Sparkmagic (fixes some issues in notebooks)
- Better error handling
### Added
- Environment variable completions

## [0.46.0] - 2021-07-11
### Changed
- Multiple internal improvements
- Support for host networking with `podman`
- Support for running standalone Livy for using `kamu` under JupyterHub

## [0.45.0] - 2021-06-26
### Fixed
- Updated Spark engine version to fix networking issue under `podman`
- Updated `rustc` and dependencies

## [0.44.0] - 2021-06-11
### Fixed
- Support for Zip files that cannot be decoded in a streaming fashion.
- Dependency upgrades.

## [0.43.1] - 2021-06-06
### Fixed
- Increased socket check timeout to prevent `kamu sql` trying to connect before Spark server is fully up.

## [0.43.0] - 2021-06-06
### Added
- New `kamu config` command group provides `git`-like configuration.
- Experimental support for `podman` container runtime - a daemon-less and root-less alternative to `docker` that fixes the permission escalation problem. To give it a try run `kamu config set --user engine.runtime podman`.
### Fixed
- The `kamu notebook` command no longer fails if `kamu` network in `docker` was not cleaned up.

## [0.42.0] - 2021-06-05
### Changed
- Upgraded Flink engine to latest `v1.13.1`
- Improved empty data block handling in metadata
- Improved some CLI output format

## [0.41.0] - 2021-05-08
### Added
- `zsh` completions support (via `bashcompinit`)
### Fixed
- Improved error handling of pipe preprocessing commands
### Changed
- Replaced `io.exchangeratesapi.daily.usd-cad` dataset in examples with `ca.bankofcanada.exchange-rates.daily` as it became for-profit.

## [0.40.1] - 2021-05-02
### Fixed
- Improved error handling when `kamu sql` is run in an empty workspace
### Changed
- Upgraded to latest dependencies

## [0.40.0] - 2021-04-29
### Added
- Implemented `sql server` command - now it's possible to run Thrift server on a specific address/port and connect to it remotely.

## [0.39.0] - 2021-04-25
### Added
- Added `--replace` flag to the `add` command allowing to delete and re-add a dataset in a single step.

## [0.38.3] - 2021-04-23
### Fixed
- An error in the `sql` command help message
- Release binaries will now be packaged as `kamu`, not `kamu-cli`

## [0.38.2] - 2021-04-18
### Added
- Detailed help and examples to all CLI commands
- Dependency bump

## [0.38.1] - 2021-04-08
### Changed
- Bumped Spark engine version

## [0.38.0] - 2021-03-28 (**BREAKING**)
### Changed
- Maintenance release
- Upgraded to latest rust toolchain and dependencies
- Updated `flatbuffers` version that includes support for optional fields - this changes binary layout making this new version incompatible with metadata generated by the previous ones
### Fixed
- Uncacheable message will no longer obscure the commit message

## [0.37.0] - 2020-12-30 (**BREAKING**)
### Changed
- Metadata restructuring means you'll need to re-create your datasets
- Data files as well as checkpoints are now named with the hash of the block they are associated with
- Protocol between coordinator and engines was modified to pass data files (in the right order) as well as checkpoints explicitly
- Intermediate checkpoints are now preserved (for faster validation and resets)
- Vocabulary has been incorporated into the metadata block (ODF `0.17.0`)
- Lazily computing dataset summaries
- Upgraded dependencies
- Happy New Year!

## [0.36.0] - 2020-11-16
### Changed
- Engine errors will not list all relevant log files
- UI improvements

## [0.35.0] - 2020-11-14
### Added
- Initial support for `S3` as a remote backend

## [0.34.0] - 2020-11-09
### Added
- Initial version of `remote` management
- Initial version of `push` / `pull` commands working with `remote`
- Local file system `remote` backend implementation

## [0.33.0] - 2020-11-01
### Changed
- Upgraded the Spark engine to Spark 3.0

## [0.32.0] - 2020-10-31
### Added
- Support for `flatbuffers` metadata encoding.
- Using `flatbuffers` format for achieving true stable hashes of metadata.
- Aligned metadata with ODF `v0.16.0`.

## [0.31.0] - 2020-10-08
### Added
- `pull` command now supports `--force-uncacheable` flag for refreshing uncacheable datasets.

## [0.30.1] - 2020-09-07
### Fixed
- Add back `.gitignore` file when creating local volume dir.

## [0.30.0] - 2020-09-05
### Changed
- This version is a complete re-write of the application from **Scala** into
  **Rust**. It is mostly on par with the functionality of the previous version
  but has many improvements. Most notably, all interactions not involving
  engines (which are still heavy and run in `docker`) are blazing fast.

## [0.23.0] - 2020-08-22
### Changed
- Updated to latest ODF schema

## [0.22.0] - 2020-07-15
### Added
- `#26`: Follow redirects when fetching data from URL
### Changed
- Follow ODF spec on metadata `refs`

## [0.21.0] - 2020-07-12
### Fixed
- Encoding issue in `DatasetSummary` manifest
### Changed
- Upgraded to use ODF resources

## [0.20.0] - 2020-06-30
### Added
- Windows is somewhat supported now

## [0.19.0] - 2020-06-28
### Changed
- Improving Windows support by removing Hadoop FS dependencies

## [0.18.2] - 2020-06-26
### Changed
- Upgraded Flink engine to `0.3.3`

## [0.18.1] - 2020-06-25
### Changed
- Upgraded Flink engine to `0.3.0`

## [0.18.0] - 2020-06-23
### Added
- Watermarking support

## [0.17.0] - 2020-06-14
### Added
- Added support for [Apache Flink](https://github.com/kamu-data/kamu-engine-flink) engine!

## [0.16.0] - 2020-05-25
### Changed
- Improve sort order of glob-based file sources
- Spark engine will persist events ordered by event time

## [0.15.0] - 2020-05-09
### Added
- `purge` command now supports `--recursive` flag
- Internal improvements and refactoring

## [0.14.0] - 2020-05-03
### Changed
- Consolidating more logic into `engine.spark`

## [0.13.0] - 2020-05-02
### Added
- New `log` command
### Changed
- Use `SHA-256` for dataset and metadata hashing
- The concept of `volume` was converted into `remote`
- Metadata refactoring to isolate engine-specific query parameters
- Metadata refactoring of root/derivative sources
- Moved most ingest logic into coordinator
- Moved transform batching logic into coordinator

## [0.12.1] - 2020-03-22
### Fixed
- Snapshot merge strategy was completely broken

## [0.12.0] - 2020-03-21
### Changed
- Use dataset caching for faster hash computation

## [0.11.0] - 2020-03-08
### Added
- Human-readable formatting support (e.g. in `list` command)

## [0.10.1] - 2020-03-08
### Fixed
- Some issues with `list` and `add` commands

## [0.10.0] - 2020-03-08
### Added
- `list` command now shows data size, number of records, and last pulled time
- `add` command now accounts for dataset dependency order

## [0.9.0] - 2020-03-08
### Changed
- Using new metadata chain prototype!

## [0.8.0] - 2020-01-12
### Added
- Experimental support for remote S3 volumes

## [0.7.1] - 2019-12-29
### Changed
- Bumped ingest version

## [0.7.0] - 2019-12-29
### Changed
- Using snake_case dataset vocabulary

## [0.6.0] - 2019-12-15
### Added
- Richer set of CSV reader options
### Fixed
- Recursive pull concurrency issues

## [0.5.0] - 2019-12-09
### Added
- New `fetchFilesGlob` data source that can load multiple data files at once
- Event time is now a core part of the datasets
### Fixed
- Snapshot merge strategy de-duplicates input rows now

## [0.4.0] - 2019-11-24
### Added
- Basic SQL templating feature
### Fixed
- The `purge` command will no longer delete the dateset

## [0.3.0] - 2019-11-21
### Added
- Command to generate `bash` completions
- Keeping a CHANGELOG<|MERGE_RESOLUTION|>--- conflicted
+++ resolved
@@ -9,12 +9,9 @@
 - New `EthereumLogs` polling source allows to stream and decode log data directly from any ETH-compatible blockchain node
   - See the updated `examples/reth-vs-snp500` example
   - See the new [`datafusion-ethers`](https://github.com/kamu-data/datafusion-ethers) crate for implementation details
-<<<<<<< HEAD
 - New repository `AccessTokenRepository` to work with new access tokens
-=======
 - Added E2E test infrastructure
   - Added necessary components for managed run -- for startup, operations, and shutdown
->>>>>>> fb7ed366
 ## Changed
 - Upgraded to `arrow 52` and `datafusion 39`
 - Improved binary data formatting in CLI table output - instead of the `<binary>` placeholder it will display an abbreviated hex values e.g. `c47cf6…7e3755`
