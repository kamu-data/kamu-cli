--- conflicted
+++ resolved
@@ -13,13 +13,10 @@
 
 ## [Unreleased]
 ### Added
-<<<<<<< HEAD
+- New `engine.datafusionEmbedded` config section allows to pass custom DataFusion settings when engine is used in igest, batch query, and compaction contexts.
+### Fixed
+- Multiple performance improvements in batch queries to avoid unnecessary metadata scanning.
 - New `PushIngestDataUseCase` and used in in Http `/ingest` handler and `ingest_command`
-=======
-- New `engine.datafusionEmbedded` config section allows to pass custom DataFusion settings when engine is used in igest, batch query, and compaction contexts.
-### Fixed
-- Multiple performance improvements in batch queries to avoid unnecessary metadata scanning.
->>>>>>> cf419417
 
 ## [0.231.0] - 2025-03-31
 ### Added
