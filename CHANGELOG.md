--- conflicted
+++ resolved
@@ -11,7 +11,6 @@
 - Fixed
 -->
 
-<<<<<<< HEAD
 ## [Molecule-specific]
 ### Added
 - GQL: `BigInt` scalar
@@ -19,11 +18,9 @@
 - GQL: `molecule` area: use `BigInt` for `ipnft_token_id` 
 - Allow `molecule` and `molecule.dev` accounts separation
 - GQL: `MoleculeMut::create_project()`: generate lowercase project account name.
-=======
 ## [0.253.1] - 2025-11-24
 ### Changed
 - GQL: `usage` section contains size measure unit
->>>>>>> 6592d2cd
 
 ## [0.253.0] - 2025-11-24
 ### Added
