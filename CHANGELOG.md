# Changelog
All notable changes to this project will be documented in this file.

The format is based on [Keep a Changelog](https://keepachangelog.com/en/1.0.0/),
and this project adheres to [Semantic Versioning](https://semver.org/spec/v2.0.0.html).

<!--
Recommendation: for ease of reading, use the following order:
- Added
- Changed
- Fixed
-->

## [Unreleased]
<<<<<<< HEAD
### Added
- Panic's now also log correct tracing message
=======
### Changed
- GQL: search also matches entries by account name
>>>>>>> fcac543a

## [0.239.0] - 2025-05-26
### Added
- Prototype of webhooks support:
   - webhooks are sent for dataset update events
   - GQL API to subscribe, update, pause/resume and remove subbscriptions
   - webhook events are recorded per business event via outbox bridge
   - webhook events that match enabled subscriptions get scheduled in the task system
   - webhooks are attempted with at most 10s timeout, but no retries are supported yet
   - webhook request and delivery headers and content are saved for future debug purposes
   - webhook messages are signed in the spirit of webhook signatures (RFC 9421) and content digests (RFC 9530)
### Changed
- Extended create dataset GQL results with isSuccess
- GQL: versioned files return `contentLength` field
### Fixed
- GQL: all dataset mutations require logged-in users

## [0.238.0] - 2025-05-22
### Added
- GQL: Added new scalars: `Email`, AccountPassword`.
- GQL: Added `AccountMut::delete()`.
- GQL: Collection API: Add `ExtraData` scalar to validate incoming data.
### Changed
- DB: Removed FK for `did_secret_keys.creator_id` 
- DB: Added missing triggers for deleting account rows (`ON DELETE CASCADE`) 
    for related tables (`accounts_passwords`, `access_tokens`, `dataset_entries`).
- GQL: `AccountMut::modifyPassword()`: no longer accepts the `accountName` argument.
- GQL: `AccountMuts::createAccount()`: method moved from `AccountMut`.
- Refactor:
  - Remove password logic from `AccountService` level.

## [0.237.0] - 2025-05-14
### Added
- GQL:
  - New `createAccount()` method to create a new account, method is available only for admins
      and user's with `can_provision_accounts` ReBAC properties.
  - New `modifyPassword()` method to change password for an existing account, method is available only for admins.
- New repository `DidSecretKeysRepository` where stored all encrypted private parts of created accounts and datasets.
### Fixed
- The dependency graph is less sensitive to requests that come too early, before the dataset node is created.

## [0.236.0] - 2025-05-09
### Added
- New REST endpoint `/system/info` and GQL endpoint `buildInfo` that return application version and build details
- New experimental "Versioned File" dataset archetype that simplifies using ODF datasets for storing versioned history of binary content
- New experimental "Collection" dataset archetype that allows organizing other ODF datasets into hierarchical collections similar to directory structure
### Changed
- Upgraded to `datafusion v47.0.0` and latest `arrow`, `object-store`, and `flatbuffers` versions
- Commands and APIs that query data are now more tolerant to the situation when dataset is empty and doesn't have a schema yet and will return results with empty rows and columns instead of returning errors
### Fixed
- Crash on push/pull over TLS connection (#1231)
- Patched `GQL DatasetFlowTriggers::all_paused` to use similar optimization as account flow views

## [0.235.0] - 2025-04-24
### Added
- `kamu-adapter-http`: Introduced the `from_catalog_n` macro for easier dependency extraction from the catalog.
### Changed
- More flows listing speedup:
  - Using batch query to count datasets with flows belonging to an account
  - Checking if all triggers of given list of datasets are paused via 1 SQL query
- Device Flow:
  - Summary: for interactive login, replace the Loopback Redirect Flow mechanism with Device Flow Authentication, 
      which enables operation in the most secure and restrictive browsers.
  - If the login link cannot be opened on the current device, you may copy it to any browser 
      and complete the interactive login on another device.
  - HTTP API: Added endpoints implementing [RFC 8628: OAuth 2.0 Device Authorization Grant](https://datatracker.ietf.org/doc/html/rfc8628):
    - `POST platform/token/device/authorization`;
    - `POST platform/token/device`.
- `kamu-adapter-http`: platform handlers moved to a separate folder.

## [0.234.0] - 2025-04-23
### Changed
- Pin version for `aws-sdk-s3` crate version, that includes breaking changes
- Update all minor versions of other crates
- Cleanup duplicate image
- Denormalization: `DatasetEntry` now contains a copy of owner's account name
   for faster dataset handle resolutions without extra round trip to database
- Speedup of account flow runs listing   

## [0.233.4] - 2025-04-22
### Changed
- Forcing warmup of dataset ids listing cache on startup

## [0.233.3] - 2025-04-21
### Fixed
- Reverted `sqlx` upgrade that was breaking the release build

## [0.233.2] - 2025-04-19
### Changed
- Updated `sqlx` crate to `0.8.5`
### Fixed
- Revert breaking build changes

## [0.233.1] - 2025-04-19
### Changed
- Outbox: Added new param in consumer metadata `initial_consumer_boundary` which allow new consumer to not process all messages, but start from latest one
### Fixed
- `kamu init`: in case of using `--pull-images` argument, fixed unclear error with not found file.
- CLI commands: Trigger `outbox_agent` method only for commands that require it.
- S3 get_stored_dataset_by_id operation takes advantage of in-memory datasets listing cache

## [0.233.0] - 2025-04-09
### Added
- Automatically indexing key dataset blocks in the database for quicker navigation:
   - indexing all previously stored datasets at startup
   - indexing new changes to datasets incrementally, whenever HEAD advances
- Metadata chain visiting algorithm can now use the key blocks cached in the database
   to efficiently implement iteration over key blocks, when data events are not needed
### Changed
- Upgraded to latest version of `dill=0.13`
### Fixed
- SQLite repository tests were excluded from "make test-fast" mode by a mistake

## [0.232.0] - 2025-04-07
### Added
- New `engine.datafusionEmbedded` config section allows to pass custom DataFusion settings when engine is used in ingest, batch query, and compaction contexts.
- GQL: `Datasets::role()`: returns the current user's role in relation to the dataset
- GQL: `DatasetsMut::create_empty()` & `DatasetsMut::create_from_snapshot()`: alias validation in multi-tenant mode.
### Changed
- GQL: `DatasetsMut::create_empty()` & `DatasetsMut::create_from_snapshot()`: `dataset_visibility` is now mandatory.
- `kamu push/pull` command with `--force` flag now does not allow overwriting of seed block
### Fixed
- Multiple performance improvements in batch queries to avoid unnecessary metadata scanning.
- New `PushIngestDataUseCase` and used it in Http `/ingest` handler and `ingest_command`.
- Semantic search will return empty result on empty prompt instead of error.
- Smart transfer protocol: show invalid Interval error instead internal error.

## [0.231.0] - 2025-03-31
### Added
- `kamu login {password,oauth}`:
  - Saving the repository is the same as in `kamu login` 
  - Add `--repo-name` & `--skip-add-repo` arguments to control the save settings of the remote repository
  - Trigger dependent dataset flows on Http `/ingest` and on smart transfer protocol dataset push
### Changed
- `DatasetSummary` files replaced with `DatasetStatistics` stored in the database
     and updated synchronously with the HEAD reference updates
- Statistics is automatically pre-computed for all existing datasets on first use
- `DatasetHandle` and `DatasetEntry` now contain dataset kind marker
- Provenance service and pull request planner fetch dependencies from the graph
- Implemented caching layer for `DatasetEntry` within the currently open transaction
- Private Datasets:
  - HTTP: Return 403 if the user does not have write permission while having read permission
  - GQL: `DatasetsMut::by_id()`: Return access error 
      if the user does not have write permission while having read permission
  - GQL: Operations on dataset environment variables require at least a maintainer role
  - `kamu search`: Private accessible datasets are included in the search results
- E2E: Removed `inmem` tests that almost duplicated `sqlite` tests
- E2E, `kamu-cli-e2e-repo-tests`: remove a `kamu-cli` dependency that did not cause the `kamu-cli` binary to be rebuilt
- Tests, DI: Check also for sqlite dependencies
### Fixed
- Flow GQL Api: 
  - Correctly returns batching rule with `0` value
  - Improved message for unknown description message

## [0.230.0] - 2025-03-25
### Added
- Private Datasets, access sharing:
  - ReBAC: there can be only one role between a subject (account) and an object (dataset)
  - ReBAC: Added `RebacDatasetRegistryFacade` to simplify work with authorization validation
  - GQL: CRUD Collaboration API
  - GQL: Implemented API for searching by account name
  - OSO: Added `maintain` & `own` permissions in addition to `read` & `write`
### Fixed
- Flow APIs: correctly returns response for dataset with cleaned blocks
- Private Datasets:
  - GQL: Correct processing of access permissions when viewing flows of another account

## [0.229.0] - 2025-03-24
### Added
- Experimental support for `ChangelogStream` and `UpsertStream` ODF merge strategies.

## [0.228.1] - 2025-03-23
### Added
- Semantic search:
  - More configuration options for indexing, allowing to skip datasets without descriptions or no data.
  - Overfetch is now configurable
  - Service will make repeated queries to the vector store to fill the requested results page size.
### Changed
- Flow: Updated the `BatchingRule` trigger to accept 0 for both properties(`min_records_to_await` and `max_batching_interval`), enabling dependency flow execution even when no data is added to the root dataset.
### Fixed
- HTTP & GQL API: Fixed internal error when query contains an unknown column

## [0.228.0] - 2025-03-19
### Added
- DB: utilities for working with bind parameter placeholders
- DB-backed dataset references: they are now stored in the database, supporting transactional updates.  
- Ensured short transaction length in ingest & transform updates and compaction tasks.  
- Dataset Reference indexing to build the initial state of the dataset references.  
- Implemented in-memory caching for dataset references that works within the current transaction
### Changed
- Replaced default GraphQL playground with better maintained `graphiql` (old playground is still available)
- Improved API server web console looks
- Upgraded to `datafusion v45` (#1146)
- CI: terminate tests after 5 minutes of execution
- GQL: cleaning up unnecessary `dummy` fields where it can be avoided
- GQL: improve performance by adding shared query state (for query and mutation requests)
- Cleaning up unnecessary `.map_err()` constructs
- DB: cleanup of unnecessary allocations during parameter bindings
- Various small refactorings extracting common methods (e.g. `PaginationOpts::from_page()`)
- Dependency graph updates are improved for transactional correctness.  
- Setting dataset references is now the responsibility of computation service callers. 
- Extracted ODF dataset builders for LFS and S3 to allow for custom implementations.  
- Improved tests for dataset use cases.  
### Fixed
- REST API: `GET /datasets/{id}` returns account data as it should 
- If dataset creation is interrupted before a dataset entry is written, 
   such a dataset is ignored and may be overwritten

## [0.227.1] - 2025-03-14
### Fixed
- Trigger activation during flow throttling correctly save next activation time

## [0.227.0] - 2025-03-13
### Added
- `kamu search` now supports `--local` flag which will use natural language search on datasets in the local workspace (#1136)
  - To use this feature you'll need to configure the OpenAI key in kamu config or set it via `OPENAI_API_KEY` env var
  - By default, uses [Qdrant](https://qdrant.tech/) vector database spawned per command in a container
### Fixed
- `kamu sql server` now works again inside containers (e.g. jupyter)

## [0.226.5] - 2025-03-10
### Fixed
- Prometheus metrics, S3: fixed `storage_url` label values

## [0.226.4] - 2025-03-07
### Changed
- Simple Transfer Protocol & Smart Transfer Protocol use `AppendDatasetMetadataBatchUseCase`
- SQLite: protection against database locking, in case of parallel execution of `kamu` commands.
  - Based on `journal_mode=WAL`
- GQL: speeding up work by reducing allocations
### Fixed
- API server correctly logs unknown routes
- GQL: `Search::query()`: fix regression resulting in unstable ordering of search results
- Fix JSON encoding of `BinaryView` and `Utf8View` data (#1127)


## [0.226.3] - 2025-02-27
### Changed
- `kamu login`: only one argument `--user` (root) is left, other arguments (from subcommands) are removed
### Fixed
- Demo Jupyter start-up failure

## [0.226.2] - 2025-02-26
### Added
- New `FlowSystemConfig` structure in `CLIConfig` which allows 
    to configure `flow_agent` and `task_agent` services 
    with next options `awaiting_step_secs` and `mandatory_throttling_period_secs`
### Fixed
- Single-tenant mode:
  - `kamu add`: public default visibility, unless otherwise specified
  - `kamu pull`: public new default visibility, unless otherwise specified
- Simple Transfer Protocol:
  - Respect the visibility option
  - Updating the dependency graph during block processing

## [0.226.1] - 2025-02-25
### Changed
- New Jupyter image 0.7.1, which can handle v6 workspace layout

## [0.226.0] - 2025-02-24
### Added
- Externally configurable Argon2 hashing mode (minimal settings to speedup e2e tests)
### Changed
- Unified dataset repository format:
  - both LFS and S3, regardless of tenancy config, now organize storage folders solely by dataset ID
  - workspace migration to new repository format (v6) is fully automatic
  - the role of "info/alias" file was reduced only for recovery purposes, 
      the dataset alias resolutions now happen in database only
  - ODF storage unit implementations (LFS, S3) only deal with dataset identifiers:
    - no more dependency on accounts or tenancy configuration
    - S3 cache now considers identifiers of stored datasets only
    - moved them to ODF crate
    - reading HEAD is a must for storage iteration
    - removing HEAD is a first step of dataset deletion
  - `kamu-datasets` domain now has own error and result structures layer, separate from ODF basics
  - Rename operation does not touch a storage unit, became solely a database operation
  - workspace version checking now takes startup job dependencies into account
### Fixed
- Less linear search in in-mem entry repository

## [0.225.3] - 2025-02-24
### Fixed
- E2E: `repo-tests` crate again contains the `kamu-cli` dependency, but as an optional one
  - This way we can correctly reuse the tests in the `kamu-node` repository without affecting the build time
  - It also fixes `make sqlx-prepate` developer command

## [0.225.2] - 2025-02-24
### Added
- Added prometheus metrics for AWS SDK S3 calls
### Changed
- E2E: make `repo-tests` crate independent from `kamu-cli` crate

## [0.225.1] - 2025-02-23
### Fixed
- Fixed arrow `BinaryView` incorrectly being treated as incompatible with `Binary` fields during dataset schema compatibility checks (#1096)

## [0.225.0] - 2025-02-20
### Added
- Added [common-macros](src/utils/common-macros) crate containing macros of general use
  - `kamu list`: display dataset visibility in multi-tenant
  - `kamu pull`: added `--visibility private|public` argument to specify the created dataset visibility
### Changed
- Improved/added trace for repositories & GQL to contain not only the method name but also the structure name
### Fixed
- Restoring OData API tolerance to trailing slashes
- OData API: fixed crash when accessing private dataset

## [0.224.0] - 2025-02-18
### Added
- The usage of local database (SQLite) is activated by default for all single tenant workspaces
### Fixed
- Improved error message for SQL parsing method for queries which includes invalid or reserved keywords
- Fixed false-positive panic ("There cannot be predefined users in a single-tenant workspace") 
    if a `kamu` subcommand that doesn't require workspace found a multiuser `.kamuconfig`
  - For example, before attempting to initialize a workspace or attempting to invoke autocomplete in shell 

## [0.223.0] - 2025-02-13
### Added
- Increased test coverage of the code responsible for access checks
### Changed
- Restructured responsibilities between core and dataset domains upon key dataset CRUD use cases:
  - 8 use cases moved from `core` to `kamu-datasets` domain
  - no longer using outbox for "Renamed" and "DependenciesUpdated" events in datasets, 
      these became internal aspect inside `kamu-datasets` domain
  - simplified creation and commit result structures as they no longer transport new dependencies
  - revised many integration tests:
    - flow system no longer uses real datasets
    - HTTP and GQL use real accounts and dataset entries
- Moved several account-related routines from `AuthenticationService` to `AccountService`, 
  the authentication services has focus only on JWT token and login flows
- Upgraded to `datafusion v45` (#1063)
### Fixed
- GQL metadata query now correctly returns dataset aliases for `SetTransform` event in multi-tenant mode
- Handle panic errors in `kamu inspect lineage -- browse` command
- Improved result messages for `kamu system diagnose` command

## [0.222.0] - 2025-02-06
### Added
- New `AccessTokenLifecycleMessage` outbox message which produced during access token creation
### Changed
- `kamu pull` command now can be called with passing `<remote_repo>/<dataset_name>` arg
  and pull url will be combined automatically 

## [0.221.1] - 2025-01-31
### Fixed
- Private Datasets:
  - Validation `SetTransform` event (input datasets): IDs are used for accessibility checks. 
      Aliases are used only to generate an error message.
  - `OsoDatasetAuthorizer`: readiness to handle duplicates when filtering

## [0.221.0] - 2025-01-29
### Added
- GQL support to query and update email on the currently logged account
- Account registration sends `AccountLifecycleEvent` to `Outbox`
### Changed
- Emails are mandatory for Kamu accounts now:
  - predefined users need to specify an email in config
  - predefined users are auto-synced at startup in case they existed before
  - GitHub users are queried for primary verified email, even if it is not public
  - migration code for the database existing users

## [0.220.0] - 2025-01-27
### Changed
- Private Datasets:
  - GQL, `DatasetFlowRunsMut::trigger_flow()`: added check of input datasets for accessibility for `ExecuteTransform`
  - GQL, `TransformInput::input_dataset()`: dataset may not be accessible
  - GQL, `MetadataChainMut::commit_event`: added check of dataset inputs for availability for `SetTransform`
  - HTTP: added access check for the dataset router (`DatasetAuthorizationMiddleware`), affected:
    - `POST /{dataset}/ingest`
    - `GET /{dataset}/metadata`
    - `GET /{dataset}/tail`
  - HTTP, `GET /datasets/{id}`: access check corrected
  - HTTP: replaced access errors with not found errors
  - CLI, `kamu pull`: replaced access errors with not found errors
- Continued work on use cases extracting:
  - `ViewDatasetUseCase`
  - `EditDatasetUseCase`
  - `GetDatasetDownstreamDependenciesUseCaseImpl`
  - `GetDatasetUpstreamDependenciesUseCaseImpl`

## [0.219.2] - 2025-01-24
### Added
- Reusable static database migrators 

## [0.219.1] - 2029-01-18
### Fixed
- Reverted unstable AWS API dependencies

## [0.219.0] - 2029-01-17
### Changed
- Massive crates restructuring around Open Data Fabric code:
  - `src/odf` concentrates large number of related crates now, preparing for future separation in different Git repo
  - old `opendatafabric` crate became `odf-metadata`
  - low-level repository implementations became `odf-storage[-...]` crates
  - specific storage technologies are gated via features (`lfs`, `s3`, `http`)
  - `DatasetFactory`, `Dataset`, `DatasetSummary`, `DatasetLayout`, `BlockRef`, 
      `MetadataChain` and visiting logic now are residents of `odf-dataset`
  - `kamu-data-utils` became `odf-data-utils`
  - multiple utility libraries introduced, shared both via ODF and main Kamu code 
    (`async-utils`, `file-utils`, `s3-utils`, `test-utils`)
  - `DatasetRepository` still stays in Kamu core, renamed to `DatasetStorageUnit` to better match it's current purpose
  - import statements pointing at ODF code have been cleaned all over the code base (use `odf` meta-crate only outside `src/odf`)


## [0.218.0] - 2029-01-17
### Changed
- Private Datasets:
  - OSO: using user actors / dateset resources that come from the database
    - Thus, any access check relies on real entities
  - GQL, added `Dataset.visibility()` to get the current visibility value
  - GQL, added `DatasetMut.setVisibility()` to be able to change the dataset visibility after it has been created
  - Deletion of previously created (and unused) ReBAC-properties and reindexing
  - OSO: updating the schema to use identifiers instead of names
  - OSO: added resource storage for access speed
  - E2E: Using the correct account in multi-tenant mode
    - And also the possibility of set it up
  - `DatasetOwnershipService`: moved to the `kamu-dataset` crate area & implemented via `DatasetEntryServiceImpl`
  - GQL, `DatasetMetadata.currentUpstreamDependencies`: indication if datasets not found/not accessed
  - GQL, `DatasetMetadata.currentDownstreamDependencies`: exclude datasets that cannot be accessed
  - E2E: added the ability to create an account using CLI

## [0.217.3] - 2025-01-14
### Fixed
- Fix crash on resolving dataset by non-existing account
- Minor improvements in event sourcing aggregation

## [0.217.2] - 2025-01-10
### Changed
- Updated to latest `datafusion` and `alloy` dependencies
- Performance improvements with batch loading of event sourcing aggregates

## [0.217.1] - 2025-01-09
### Changed
- Extended database config options with next fields: `maxConnections`, `maxLifeTimeSecs` and `acquireTimeoutSecs`

## [0.217.0] - 2025-01-08
### Changed
- GraphQL: flows are listed ordered by status and last event time
- Merged two methods(`saveEnvVariable` and `modifyEnvVariable`) from `DatasetEnvVarsMut` info one `upsertEnvVariable`
### Fixed
- GQL api flows queries now fetch dataset polling source only once per dataset(and only if Ingest flow type is here)
- Flow trigger status now become disable on flow fail

## [0.216.0] - 2024-12-30
### Changed
- Flight SQL protocol now supports anonymous and bearer token authentication
- The `kamu notebook` command now defaults to `DataFusion` engine for speed, but you can switch to Spark with `--engine spark` argument
- The `kamu notebook` command uses new image based on latest Jupyter and new [`kamu-client-python`](https://github.com/kamu-data/kamu-client-python) library
- The `kamu sql server` command now defaults to `DataFusion` engine with interface changed to use `--engine datafusion/spark`, removing the `--flight-sql` flag
- Examples in `examples/flightsql/python` were updated to new auth and showcasing `kamu` Python library
- Most notebooks in `examples/` directory are using `kamu` Python library with `DataFusion` engine, with Spark still in use for GIS extensions

## [0.215.1] - 2024-12-30
### Fixed
- GraphQL: in a multi-tenant workspace, `datasets.createEmpty` and `datasets.createFromSnapshot` mutations now return dataset aliases prefixed with account name.
- Fix DB transaction error in `/verify` REST endpoint (cherry-picked from `0.214.1`)

## [0.215.0] - 2024-12-27
### Added
- New entity `FlowTrigger` which is now responsible for flow activation and schedules
### Changed
- `DatasetFlowConfigsMut` now has only one method `setConfig` for all types of configurations

## [0.214.0] - 2024-12-23
### Added
- New `kamu system decode` command that can decode an arbitrary block file for debugging
- `export` command for bulk data exporting
### Changed
- `sql` command now allows to export query command results to file(s)
- FlightSQL session state management improvements

## [0.213.1] - 2024-12-18
### Fixed
- Removed all occurrences of `DataWriterMetadataState` from telemetry spans (too much pressure)

## [0.213.0] - 2024-12-18
### Added
- kamu-adapter-graphql: added macros (`from_catalog_n!()` & `unsafe_from_catalog_n!()`)
   that simplify the extraction of components from the DI catalog
- database-common: the logic for pagination of data processing is generalized in `EntityPageStreamer`
### Changed
- Speed up project build time by removing unused dependencies which were not detected by automated tools
- Extracted "planner" and "executor" for compacting, reset, set watermark, push ingest, partially polling ingest.
- Renamed long-running "executors" to "agents".
- Introduced `MetadataQueryService` to absorb simple queries that do not have to be defined at the level of metadata chian from the interface point of view.
### Fixed
- `DatasetEnvVar` entity now deletes during deleting `DatasetEntry` entity

## [0.212.0] - 2024-12-11
### Changed
- Upgraded to `datafusion v43`
### Fixed
- Ingest was sometimes producing Parquet files with non-sequential `offset` column which violated the ODF spec

## [0.211.0] - 2024-12-02
### Changed
- Dataset dependency graph is now backed with a database, removing need in dependency scanning at startup.

## [0.210.0] - 2024-11-28
### Added
- Console warning when deleting datasets which are out of sync with their push remotes
### Changed
- Separated Web UI runtime and UI configuration flags. UI configuration is now provided by API server too.
### Fixed
- Typo in feature flags (enableDatasetEnvVarsManagement)
                                                  ^

## [0.209.0] - 2024-11-25
### Changed
- Improved OpenAPI integration
- Replaced Swagger with Scalar for presenting OpenAPI spec
### Fixed
- `EXECUTE_TRANSFORM` flows now respect last success run time during config enabling and api-server restarting
- `kamu login`: add repo with `odf+` schema protocol

## [0.208.1] - 2024-11-22
### Fixed
- `kamu-base-with-data-mt` image building

## [0.208.0] - 2024-11-21
### Added
Introduced `DatasetRegistry` abstraction, encapsulating listing and resolution of datasets:
- Registry is backed by database-stored dataset entries, which are automatically maintained
- Scope for `DatasetRepository` is now limited to support `DatasetRegistry` and in-memory dataset dependency graph
- New concept of `ResolvedDataset`: a wrapper around `Arc<dyn Dataset>`, aware of dataset identity
- `DatasetRegistryRepoBridge` utility connects both abstractions in a simple way for testing needs
- Query and Dataset Search functions now consider only the datasets accessible for current user
- Core services now explicitly separate planning (transactional) and execution (non-transactional) processing phases
- Similar decomposition introduced in task system execution logic
- Revised implementation of core commands and services: `pull`, `push`, `reset`, `verify`, `compact`, setting watermark
- More parallelism from `pull` command, allowing to mix ingest/sync/transform operations of the same depth level
- Optimized `pull` flow, when a single non-recursive dataset is sent for processing
- Batched form for dataset authorization checks
- Ensuring correct transactionality for dataset lookup and authorization checks all over the code base
- Passing multi/single tenancy as an enum configuration instead of boolean
- Renamed outbox "durability" term to "delivery mechanism" to clarify the design intent
- Greatly reduced complexity and code duplication of many use case and service tests with `oop` macro for inheritance of harnesses

## [0.207.3] - 2024-11-21
### Changed
- Add version for `OutboxMessage` structure to prevent startup failures after breaking changes

## [0.207.2] - 2024-11-15
### Fixed
- E2E: revision of st/mt tests:
  - In cases where temporary workspaces are created,
     test variants for both single-tenant and multi-tenant have been added
  - New combinations activated
  - Certain duplicate tests have been removed
  - Some of the tests related to `kamu pull` only have been moved to the appropriate module
  - Activated missing tests for databases
- `kamu push`: crash in multi-tenant mode

## [0.207.1] - 2024-11-14
### Fixed
- `kamu pull`: crash in multi-tenant mode

## [0.207.0] - 2024-11-11
### Added
- E2E: reinforce test coverage
  - Covered all flow scenarios
  - Covered hot REST API endpoints
  - Reconfiguring test groups for a small speedup (10%)
  - Directory structure grooming
  - `KamuApiServerClientExt`: method grouping
- Dataset definition: added possibility to set defaults in templates:
  ```yaml
  fetch:
    kind: Container
    image: "ghcr.io/kamu-data/fetch-com.defillama:0.1.5"
    args:
      - --request-interval
      - '${{ env.request_interval || 2 }}'
  ```
### Changed
- HTTP API errors will now come in JSON format instead of plain text, for example:
  ```json
  { "message": "Incompatible client version" }
  ```
- GQL: The `DataQueryResultSuccess` type is extended to the optional `datasets` field,
   which contains information about the datasets participating in the query. Affected API:
  - `GQL DataQueries`: the field will be filled
  - `GQL DatasetData`: field will be empty because we already know which dataset is involved
### Fixed
- `kamu add` correctly handles snapshots with circular dependencies
- `kamu push` shows a human-readable error when trying to push to the non-existing repository
- Jupyter repository block documentation misleading

## [0.206.5] - 2024-10-29
### Changed
- Allow anonymous access to the content of recently uploaded files
- Updated to `arrow 53.2`, `datafusion 42.1`, `tower 0.6`, `opentelemetry 27` + minor updates

## [0.206.4] - 2024-10-28
### Fixed
- `kamu push` correctly handle `odf+` format repositories

## [0.206.3] - 2024-10-28
### Fixed
- Improved telemetry for dataset entry indexing process
- Corrected recent migration related to outbox consumptions of old dataset events

## [0.206.2] - 2024-10-26
### Changed
- GraphQL: Removed deprecated `JSON_LD` in favor of `ND_JSON` in `DataBatchFormat`
- GraphQL: In `DataBatchFormat` introduced `JSON_AOS` format to replace the now deprecated `JSON` in effort to harmonize format names with REST API
### Fixed
- GraphQL: Fixed invalid JSON encoding in `PARQUET_JSON` schema format when column names contain special characters (#746)

## [0.206.1] - 2024-10-24
### Changed
- `kamu repo list`: supports all types of output
- Tests: `sqlx + nextest` combination has been stabilized
- `DatasetEntryIndexer`: guarantee startup after `OutboxExecutor` for a more predictable initialization
  - Add `DatasetEntry`'is re-indexing migration
### Fixed
- `kamu push`: show correct error if server failed to store data

## [0.206.0] - 2024-10-22
### Added
- Introduced OpenAPI spec generation
  - `/openapi.json` endpoint now returns the generated spec
  - `/swagger` endpoint serves an embedded Swagger UI for viewing the spec directly in the running server
  - OpenAPI schema is available in the repo `resources/openapi.json` beside its multi-tenant version
- Added and expanded many E2E tests, improved test stability
- Added endpoint to read a recently uploaded file (`GET /platform/file/upload/{upload_token}`)
### Changed
- Removed support for deprecated V1 `/query` endpoint format
- The `/tail` endpoint was updated to better match V2 `/query` endpoint
### Fixed
- `kamu add`: fixed behavior when using `--stdin` and `--name` arguments

## [0.205.0] - 2024-10-15
### Changed
- `kamu push <dataset>` command now can be called without `--to` reference and Alias or Remote dataset repository will be used as destination
- `kamu login` command now will store repository to Repository registry. Name can be provided with `--repo-name` flag and to skip creating repo can be used `--skip-add-repo` flag

## [0.204.5] - 2024-10-08
### Added
- Postgres implementation for dataset entry and account Re-BAC repositories
### Changed
- `kamu repo alias list`: added JSON output alongside with other formats mentioned in the command's help
- Private Datasets, `DatasetEntry` integration that will allow us to build dataset indexing
  - Added `DatasetEntryService` for message processing
  - Added `DatasetEntryIndexer` for one-shot indexing
  - Extend `DatasetLifecycleMessageCreated` with `dataset_name` field
  - Introducing `DatasetLifecycleMessageRenamed`
- Simplified error handling code in repositories
- Hidden part of the test code behind the feature gate
- Updated our crate dependencies so they can be built in isolation
### Fixed
- `--yes / -y` flag: fixed when working from a TTY
- CI: Fixes `kamu-base-with-data-mt` image builds

## [0.204.4] - 2024-09-30
### Changed
- CLI command tweaks:
  - Make `--yes / -y` flag global
  - Add confirmation step to `system compact` command
  - Add support for patterns to `system compact` to process multiple datasets at once
  - Fixed argument parsing error in `kamu system compact` command
- Simplified organization of startup initialization code over different components
### Fixed
- Broken catalog issue for server and transactional modes
  - Added several E2E tests (happy paths) covering the Flows tab in the UI
- Corrected behavior of `MySqlAccountRepository::get_accounts_by_ids()`, for the case of empty IDs collection

## [0.204.3] - 2024-09-26
### Fixed
- Dataset creation with unique alias but with existing id for FS dataset storage mode
- `kamu init`: fixed regression in case of using `exists_ok` flag... finally

## [0.204.2] - 2024-09-26
### Fixed
- `kamu init`: fixed regression in case of using `exists_ok` flag

## [0.204.1] - 2024-09-25
### Fixed
- Fixed build regression, in case `web-ui` feature flag is used

## [0.204.0] - 2024-09-25
### Changed
- If not explicitly configured, a SQLite database is used for a multi-tenant workspace
- If a SQLite database is used, built-in migrations are automatically applied
- Start processing added Outbox messages after successful command execution
- DI: `ServerCatalog` added, to split dependencies

## [0.203.1] - 2024-09-24
### Added
- Added database migration & scripting to create an application user with restricted permissions
- `kamu delete` command will respect dependency graph ordering allowing to delete multiple datasets without encountering dangling reference

## [0.203.0] - 2024-09-22
### Added
- Support `List` and `Struct` arrow types in `json` and `json-aoa` encodings

## [0.202.1] - 2024-09-20
### Fixed
- Open Telemetry integration fixes

## [0.202.0] - 2024-09-20
### Changed
- Major dependency upgrades:
  - DataFusion 42
  - HTTP stack v.1
  - Axum 0.7
  - latest AWS SDK
  - latest versions of all remaining libs we depend on
- Outbox refactoring towards true parallelism via Tokio spaned tasks instead of futures
### Fixed
- Failed flows should still propagate `finishedAt` time
- Eliminate `span.enter`, replaced with instrument everywhere

## [0.201.0] - 2024-09-18
### Added
- REST API: New `/verify` endpoint allows verification of query commitment as per [documentation](https://docs.kamu.dev/node/commitments/#dispute-resolution) (#831)
### Changed
- Outbox main loop was revised to minimize the number of transactions:
    - split outbox into planner and consumption jobs components
    - planner analyzes current state and loads a bunch of unprocessed messages within a 1 transaction only
    - consumption jobs invoke consumers and detect their failures
- Detecting concurrent modifications in flow and task event stores
- Improved and cleaned handling of flow abortions at different stages of processing
- Revised implementation of flow scheduling to avoid in-memory time wheel:
    - recording `FlowEventScheduledForActivation` event (previously, placement moment into the time wheel)
    - replaced binary heap based time wheel operations with event store queries
    - Postgres/SQLite event stores additionally track activation time for the waiting flows
    - in-memory event store keeps prepared map-based lookup structures for activation time

## [0.200.0] - 2024-09-13
### Added
- Added first integration of Prometheus metrics starting with Outbox
- Added `--metrics` CLI flag that will dump metrics into a file after command execution
### Changed
- Telemetry improvements:
   - Improved data collected around transactional code
   - Revised associating span objects with large JSON structures such as messages
   - Suppressed several noisy, but not very useful events
- Improved Outbox stability when message consumers fail
- Similarly, Task Executor keeps executing next tasks in case running a task results in an internal error

## [0.199.3] - 2024-09-11
### Fixed
- Associating correct input dataset that was hard compacted with the error during transformation of derived dataset

## [0.199.2] - 2024-09-09
### Added
- REST API: The `/query` endpoint now supports response proofs via reproducibility and signing (#816)
- REST API: New `/{dataset}/metadata` endpoint for retrieving schema, description, attachments etc. (#816)
### Fixed
- Fixed unguaranteed ordering of events when restoring event sourcing aggregates
- Enqueuing and cancelling future flows should be done with transactions taken into account (via Outbox)

## [0.199.1] - 2024-09-06
### Fixed
- Fixed crash when a derived dataset is manually forced to update while an existing flow
  for this dataset is already waiting for a batching condition

## [0.199.0] - 2024-09-06
### Added
- Persistency has been enabled for Task and Flow domains.
  Both `TaskExecutor` and `FlowExecutor` now fully support transactional processing mode,
  and save state in Postgres or Sqlite database.
- Tasks now support attaching metadata properties. Storing task->flow association as this type of metadata.
- Flows and Tasks now properly recover the unfinished requests after server restart
### Changed
- Simplified database schema for flow configurations and minimized number of migrations
   (breaking change of the database schema)
- Introduced `pre_run()` phase in flow executor, task executor & outbox processor to avoid startup races
- Explicit in-memory task queue has been eliminated and replaced with event store queries
- Get Data Panel: use SmTP for pull & push links
- GQL api method `setConfigCompaction` allows to set `metadataOnly` configuration for both root and derived datasets
- GQL api `triggerFlow` allows to trigger `HARD_COMPACTION` flow in `metadataOnly` mode for both root and derived datasets

## [0.198.2] - 2024-08-30
### Added
- Container sources allow string interpolation in env vars and command
- Private Datasets, changes related to Smart Transfer Protocol:
  - `kamu push`: added `--visibility private|public` argument to specify the created dataset visibility
  - Send the visibility attribute in the initial request of the push flow
### Changed
- Schema propagation improvements:
  - Dataset schema will be defined upon first ingest, even if no records were returned by the source
  - Schema will also be defined for derivative datasets even if no records produced by the transformation
  - Above ensures that datasets that for a long time don't produce any data will not block data pipelines
- Smart Transfer Protocol:
  - Use `CreateDatasetUseCase` in case of creation at the time of the dataset pulling
  - Now requires the `x-odf-smtp-version` header, which is used to compare client and server versions to prevent issues with outdated clients

## [0.198.1] - 2024-08-28
### Added
- Private Datasets, ReBAC integration:
  - ReBAC properties update based on `DatasetLifecycleMessage`'s:
  - `kamu add`: added hidden `--visibility private|public` argument, assumed to be used in multi-tenant case
  - GQL: `DatasetsMut`:
    - `createEmpty()`: added optional `datasetVisibility` argument
    - `createFromSnapshot()`: added optional `datasetVisibility` argument

## [0.198.0] - 2024-08-27
### Changed
- If a polling/push source does not declare a `read` schema or a `preprocess` step (which is the case when ingesting data from a file upload) we apply the following new inference rules:
  - If `event_time` column is present - we will try to coerce it into a timestamp:
    - strings will be parsed as RFC3339 date-times
    - integers will be treated as UNIX timestamps in seconds
  - Columns with names that conflict with system columns will get renamed
- All tests related to databases use the `database_transactional_test` macro
- Some skipped tests will now also be run
- Access token with duplicate names can be created if such name exists but was revoked (now for MySQL as well)
- Updated `sqlx` crate to address [RUSTSEC-2024-0363](https://rustsec.org/advisories/RUSTSEC-2024-0363)
### Fixed
- Derivative transform crash when input datasets have `AddData` events but don't have any Parquet files yet

## [0.197.0] - 2024-08-22
### Changed
- **Breaking:** Using DataFusion's [`enable_ident_normalization = false`](https://datafusion.apache.org/user-guide/configs.html) setting to work with upper case identifiers without needing to put quotes everywhere. This may impact your root and derivative datasets.
- Datafusion transform engine was updated to latest version and includes JSON extensions
- **Breaking:** Push ingest from `csv` format will default to `header: true` in case schema was not explicitly provided
- Access token with duplicate names can be created if such name exists but was revoked
- Many examples were simplified due to ident normalization changes
### Fixed
- Crash in `kamu login` command on 5XX server responses
- The push smart protocol now delivers internal errors to the client
### Added
- HTTP sources now include `User-Agent` header that defaults to `kamu-cli/{major}.{minor}.{patch}`
- Externalized configuration of HTTP source parameters like timeouts and redirects
- CI: build `sqlx-cli` image if it is missing

## [0.196.0] - 2024-08-19
### Added
- The `/ingest` endpoint will try to infer the media type of file by extension if not specified explicitly during upload.
   This resolves the problem with `415 Unsupported Media Type` errors when uploading `.ndjson` files from the Web UI.
- Private Datasets, preparation work:
  - Added SQLite-specific implementation of ReBAC repository
  - Added SQLite-specific implementation of `DatasetEntryRepository`
- `internal-error` crate:
  - Added `InternalError::reason()` to get the cause of an error
  - Added methods to `ResultIntoInternal`:
    - `map_int_err()` - shortcut for `result.int_err().map_err(...)` combination
    - `context_int_err()` - ability to add a context message to an error
- Added macro `database_transactional_test!()` to minimize boilerplate code
### Changed
- Upgraded `sqlx` crate to v0.8
- Renamed `setConfigSchedule` GQL api to `setConfigIngest`. Also extended
  `setConfigIngest` with new field `fetchUncacheable` which indicates to ignore cache
  during ingest step

## [0.195.1] - 2024-08-16
### Fixed
- Add `reset` ENUM variant to `dataset_flow_type` in postgres migration

## [0.195.0] - 2024-08-16
### Added
- Reliable transaction-based internal cross-domain message passing component (`MessageOutbox`), replacing `EventBus`
  - Metadata-driven producer/consumer annotations
  - Immediate and transaction-backed message delivery
  - Background transactional message processor, respecting client idempotence
- Persistent storage for flow configuration events
### Changed
- Upgraded to `datafusion v41` (#713)
- Introduced use case layer, encapsulating authorization checks and action validations, for first 6 basic dataset scenarios
   (creating, creating from snapshot, deleting, renaming, committing an event, syncing a batch of events),
- Separated `DatasetRepository` on read-only and read-write parts
- Isolated `time-source` library
### Fixed
- E2E: added additional force off colors to exclude sometimes occurring ANSI color sequences
- E2E: modify a workaround for MySQL tests

## [0.194.1] - 2024-08-14
### Fixed
- Add `recursive` field to `Reset` flow configurations in GQL Api which triggers `HardCompaction` in `KeepMetadataOnly` mode flow for each owned downstream dependency

## [0.194.0] - 2024-08-13
### Changed
- Change `mode` argument for `DatasetEnvVarsConfig` to `enabled: Option<bool>`
### Added
- New `Reset` flow in GQL Api which can be triggered manually for `Root` and `Derivative` datasets
- Private Datasets, preparation work:
  - Added in-mem implementation of ReBAC repository
  - Added in-mem implementation of `DatasetEntryRepository`

## [0.193.1] - 2024-08-09
### Fixed
- Panic for `EXECUTE_TRANSFORM` flow without dataset env vars enabled feature

## [0.193.0] - 2024-08-07
### Added
- `kamu add` command accepts optional `--name` argument to add a snapshot under a different name

## [0.192.0] - 2024-08-07
### Added
- `kamu --no-color` to disable color output in the terminal.
### Changed
- New recursive flag for `CompactionConditionFull` input to trigger
  Hard compaction with keep metadata only mode for each derived dataset
- E2E: Reorganized work with tests that call `kamu-cli`:
  - Added `kamu-cli-puppet` crate to allow `kamu-cli` to be run as a separate process from tests
  - Removed past `kamu-cli` wrapper that ran in-process.
  - Some of `kamu-cli` tests that are inherently E2E are moved and adapted to E2E scope (in-mem area)
  - For convenience, the test run macros are now procedural
  - Various Windows-related tweaks & fixes
### Fixed
- Return `RootDatasetCompacted` error for manual triggered `EXECUTE_TRANSFROM` flows
- Using new Spark image that fixes serialization errors when working with large GIS datasets
- Fixed container runtime for systems using SELinux

## [0.191.5] - 2024-07-30
### Fixed
- Ingest flow panic with database api mode

## [0.191.4] - 2024-07-22
### Fixed
- Parsing passwords includes specific symbols in database common crate

## [0.191.3] - 2024-07-22
### Fixed
- Script for api server database migration issue with passwords includes
  specific symbols

## [0.191.2] - 2024-07-18
### Fixed
- Panic for `DatasetEnvVars` API with wrong configuration
- Moved `DATASET_ENV_VAR_ENCRYPTION_KEY`from env to config

## [0.191.1] - 2024-07-16
### Fixed
- `opendatafabric` crate was not compiling without `sqlx` feature

## [0.191.0] - 2024-07-16
### Fixed
- Obscure error during push duplicate dataset with different aliases
- Get Data Panel: fixed `base_url_rest` calculation  in case the API server is started on a random port
- Minor corrections to references in generated code documentation
### Changed
- Upgraded `rustc` version and some dependencies
- E2E: unblocked parallel run for tests

## [0.190.1] - 2024-07-10
### Fixed
- `DatasetEnvVars` inmem deleting

## [0.190.0] - 2024-07-09
### Added
- New repository `DatasetEnvVars` to work with dataset secrets
- Now is possible to set new `DatasetEnvVars` configuration to `storage`
  and manage it via GQL api
- New Gql APIs to manage dataset env vars
  - `listEnvVariables` to fetch list of env vars by dataset
  - `exposedValue` to get secret value of env var by id
  - `saveEnvVariable` to store new dataset env var
  - `deleteEnvVariable` to delete dataset env var
  - `modifyEnvVariable` to modify dataset env var

## [0.189.7] - 2024-07-04
### Added
- Added Kamu access token E2E test
- SmTP: added E2E test group to cover the pushing and pulling of datasets
### Changed
- Wrapping only necessary, not all HTTP requests in a transaction
- Respect the `--quiet` option for:
  - `kamu add`
  - `kamu ingest`
  - `kamu push`
### Fixed
- Fixed SmTP working together with transactions

## [0.189.6] - 2024-07-03
### Fixed
- GQL API regression where unparsable SQL was ending up in internal error
- REST API `/query` endpoint will return `400 Bad Request` in case of unparsable SQL
- Bug fixed in database IAM token authentication method (redundant session token request)

## [0.189.4] - 2024-07-02
### Fixed
- GQL access token list pagination

## [0.189.3] - 2024-07-02
### Fixed
- SQLX images now include scripts and programs necessary to fetch database credentials from AWS secrets manager

## [0.189.2] - 2024-07-01
### Fixed
- AWS secret stores both user name and password, so database username should be a secret too.

## [0.189.1] - 2024-06-28
### Fixed
- Modify revoke access token GQL response according to design

## [0.189.0] - 2024-06-28
### Added
- Support multiple methods to access database:
  - via raw password
  - via password stored as AWS secret
  - via generated AWS IAM authentication tokens
- Support periodic database password rotation with configurable period

## [0.188.6] - 2024-06-27
### Fixed
- Added missed field to create access token result API

## [0.188.5] - 2024-06-26
### Added
- `kamu system api-server`: Added the option of overriding the base URL in the API with `--external-address`.
  Can be handy when launching inside a container

## [0.188.4] - 2024-06-25
### Changed
- Renamed all places compacting -> compacting

## [0.188.3] - 2024-06-24
### Fixed
- Fixed support of  ingestion via file upload in `kamu ui` mode
  and `kamu system api-server` mode with custom HTTP port
- Fixed launching `kamu ui` mode (related to transactions management)

## [0.188.2] - 2024-06-20
### Added
- Added an E2E test group for REST API
### Changed
- MySQL E2E tests are turned off
- The `<owner/dataset>/tail` REST API endpoint will:
  - return `404 Not Found` on not found datasets
  - return `202 No Content` on empty datasets
### Fixed
- Stabilized query handling in case of database usage; affected:
  - The `<owner/dataset>/tail` REST API
  - The `/query` REST API
  - `kamu system tail` command
  - `kamu sql` command
- Fixed memory leak when working with DataFusion

## [0.188.1] - 2024-06-17
### Changed
- The `/query` REST API endpoint will:
  - return `404 Not Found` on not found datasets
  - return `400 Bad Request` on invalid SQL
  - return `422 Unprocessable Content` on unrecognized request body fields

## [0.188.0] - 2024-06-14
### Added
- New repository `AccessTokenRepository` to work with new access tokens
- Middleware now accept new token format `Bearer ka_*`
- New Gql APIs to manage new access tokens
  - `listAccessTokens` to fetch access tokens by account
  - `createAccessToken` to create new access token for account
  - `revokeAccessToken` to revoke existing access token

## [0.187.0] - 2024-06-14
### Added
- The `/query` REST API endpoint now supports:
  - POST requests with all parameters being passed via body
  - Specifying schema format
  - Specifying `aliases` to associate table names with specific dataset IDs
  - Returning and providing state information to achieve full reproducibility of queries

## [0.186.0] - 2024-06-13
### Added
- New `EthereumLogs` polling source allows to stream and decode log data directly from any ETH-compatible blockchain node
  - See the updated `examples/reth-vs-snp500` example
  - See the new [`datafusion-ethers`](https://github.com/kamu-data/datafusion-ethers) crate for implementation details
- Added E2E test infrastructure
  - Added necessary components for managed run -- for startup, operations, and shutdown
### Changed
- Upgraded to `arrow 52` and `datafusion 39`
- Improved binary data formatting in CLI table output - instead of the `<binary>` placeholder it will display an abbreviated hex values e.g. `c47cf6…7e3755`
- JSON and CSV formatters can now output binary data - it will be `hex`-encoded by default
- Hidden arguments and options are excluded from [the CLI reference](resources/cli-reference.md)
### Fixed
- JSON formatter now properly supports `Decimal` types
- Stabilized startup using connection to databases
  - Added HTTP middleware that wraps each request into a separate transaction
  - Also added wrapping for some commands, in particular `kamu system generate-token`
  - The structure of services that required lazy access to databases was reorganized:
     - Extracted `PredefinedAccountsRegistrator` & `DatasetOwnershipServiceInMemoryStateInitializer`
- Fixed potential crash when attempting to rollback a transaction if the connection fails to establish

## [0.185.1] - 2024-06-07
### Fixed
- Fixed support of `--force` mode for pull/push actions using Smart Transfer Protocol

## [0.185.0] - 2024-06-06
### Added
- New `--reset-derivatives-on-diverged-input` flag to `kamu pull` command, which will trigger
  compaction for derived dataset if transformation fails due to root dataset compaction and retry transformation
- Initial support for ingestion via file uploads, with local FS and S3-based storage for temporary files
### Changed
- `AddPushSource` event may omit specifying a schema. In this case, the very first push ingestion invocation
  would try to make a best-effort auto-inference of the data schema.
### Fixed
- Fixed issue with smart protocol transfer operations upon empty datasets

## [0.184.0] - 2024-05-28
### Changed
- `InitiatorFilterInput` now accept `[AccountID]` instead of `AccountName`
  `AccountFlowFilters` now filter by `DatasetId` instead of `DatasetName`.
- Upgraded to `datafusion v38`
### Added
- Added a public image with [sqlx-cli](/images/sqlx-cli)
- Added a [configuration](/images/persistent-storage) of running a `kamu` API server along with a database,
  for persistent storage of data
- New `listFlowInitiators` api to fetch all initiators of flows
- New `allPaused` method in `AccountFlowConfigs` API

## [0.183.0] - 2024-05-22
### Added
- New `keep_metadata_only` flag to `HardCompaction` flow. Also extended `FlowState` with `ConfigSnapshot`
  and possibility to pass configuration during triggering a flow
### Fixed
- Added support of `--all` flag to the `kamu delete` command
- Made recursive deletion dataset with provided `%` pattern
### Changed
- `HardCompaction` configuration now is one of `Full` or `KeepMetadataOnly` variants. In case of
  `KeepMetadataOnly` variant required to provide `recursive` value which will trigger downstream
  dependencies compaction

## [0.182.0] - 2024-05-20
### Added
- Loading database components relying on CLI config
### Fixed
- Panic when creating a workspace with an existing config

## [0.181.2] - 2024-05-20
### Fixed
- `kamu login --check` supports searching both by frontend and backend URL

## [0.181.1] - 2024-05-20
### Fixed
- Panic when resolving datasets in GraphQL API for unregistered accounts

## [0.181.0] - 2024-05-14
### Added
- Introduced MQTT protocol support (see [FetchStepMqtt](https://docs.kamu.dev/odf/reference/#fetchstepmqtt) and the new [`mqtt` example](/examples/mqtt))
- The `kamu system compact` command now accepts the `--keep-metadata-only` flag, which performs hard
  compaction of dataset(root or derived) without retaining `AddData` or `ExecuteTransform` blocks
### Fixed
- Panic while performing data ingesting in the derived datasets

## [0.180.0] - 2024-05-08
### Added
- GraphQL account flows endpoints:
  - List of flows by account(including filters `byDatasetName`, `byFlowType`, `byStatus`, `byInitiator`)
  - Pause all flows by account
  - Resume all flows by account
### Changed
- Correct JWT config creation for `kamu-node`
### Fixed
- `kamu repo alias rm` command regression crash. Changed accepted type and covered by integration test

## [0.179.1] - 2024-05-07
### Changed
- Adding derived traits needed for `kamu-node`

## [0.179.0] - 2024-05-06
### Changed
- Refactoring of authorization configuration data: separation into configuration models and logic for loading them from environment variables

## [0.178.0] - 2024-05-04
### Added
- Flow system: implemented persistent repositories (PostgreSQL, SQLite) for flow configuration events
- Support for persistent accounts:
  - supports Postgres, MySQL/MariaDB, SQLite database targets
  - accounts have a fully functional DID-identifier:
    - based on account name for CLI mode
    - auto-registered randomly on first GitHub login
  - account ID resolutions are no longer mocked
- REST API to login remotely using password and GitHub methods
### Fixed
- Compaction datasets stored in an S3 bucket

## [0.177.0] - 2024-04-25
### Added
- REST data APIs and CLI commands now support different variations of JSON representation, including:
  - `Array-of-Structures` e.g. `[{"c1": 1, "c2": 2}, {"c1": 3, "c2": 4}]` (default)
  - `Structure-of-Arrays` e.g. `{"c1": [1, 3], "c2": [2, 4]}`
  - `Array-of-Arrays` e.g. `[[1, 2], [3, 4]]`
- REST data APIs now also return schema of the result (pass `?schema=false` to switch it off)
### Changed
- Upgraded to `datafusion` `v37.1.0`
- Split the Flow system crates
### Fixed
- `kamu system diagnose` command crashes when executed outside the workspace directory

## [0.176.3] - 2024-04-18
### Changed
- Updated KAMU_WEB_UI image to latest release 0.18.1

## [0.176.2] - 2024-04-16
### Fixed
- Fix the instant run of `ExecuteTransform` flow after the successful finish of `HardCompaction` flow
- Extend `FlowFailed` error type to indicate when `ExecuteTransform` failed due to `HardCompaction` of root dataset

## [0.176.1] - 2024-04-16
### Fixed
- Split result for different(`setFlowConfigResult`, `setFlowBatchingConfigResult`, `setFlowCompactionConfigResult`) flow configuration mutations

## [0.176.0] - 2024-04-15
- New engine based on RisingWave streaming database ([repo](https://github.com/kamu-data/kamu-engine-risingwave)) that provides mature streaming alternative to Flink. See:
  - Updated [supported engines](https://docs.kamu.dev/cli/supported-engines/) documentation
  - New [top-n](https://docs.kamu.dev/cli/get-started/examples/leaderboard/) dataset example highlighting retractions
  - Updated `examples/covid` dataset where RisingWave replaced Flink in tumbling window aggregation

## [0.175.0] - 2024-04-15
### Added
- The `kamu ingest` command can now accept `--event-time` hint which is useful for snapshot-style data that doesn't have an event time column
- The `/ingest` REST API endpoint also supports event time hints via `odf-event-time` header
- New `--system-time` root parameter allows overriding time for all CLI commands
### Fixed
- CLI shows errors not only under TTY
- Removed `paused` from `setConfigCompaction` mutation
- Extended GraphQL `FlowDescriptionDatasetHardCompaction` empty result with a resulting message
- GraphQL Dataset Endpoints object: fixed the query endpoint

## [0.174.1] - 2024-04-12
### Fixed
- Set correct ODF push/pull websocket protocol

## [0.174.0] - 2024-04-12
### Added
- `HardCompaction` to flow system

## [0.173.0] - 2024-04-09
### Added
- OData API now supports querying by collection ID/key (e.g. `account/covid.cases(123)`)
### Fixed
- Handle broken pipe panic when process piping data into `kamu` exits with an error
- GraphQL Dataset Endpoints object: tenant-insensitive paths & updated REST API push endpoint

## [0.172.1] - 2024-04-08
### Fixed
- Add precondition flow checks
- Fix URLs for Get Data panel

## [0.172.0] - 2024-04-08
### Added
- Added persistence infrastructure prototype based on `sqlx` engine:
   - supports Postgres, MySQL/MariaDB, SQLite database targets
   - sketched simplistic Accounts domain (not-integrated yet)
   - converted Task System domain to use persistent repositories
   - added test infrastructure for database-specific features
   - automated and documented development flow procedures in database offline/online modes

## [0.171.0] - 2024-04-05
### Added
- Support `ArrowJson` schema output format in QGL API and CLI commands
- New `kamu system compact <dataset>` command that compacts dataslices for the given dataset
### Changed
- Case-insensitive comparisons of `dataset`s, `account`s and `repo`s

## [0.170.0] - 2024-03-29
### Added
- Added GraphQL Dataset Endpoints object
### Changed
- REST API: `/ingest` endpoint will return HTTP 400 error when data cannot be read correctly
- Improved API token generation command

## [0.169.0] - 2024-03-25
### Changed
- Updated embedded Web UI to `v0.17.0`
### Fixed
- S3 Repo: Ignore dataset entries without a valid alias and leave them to be cleaned up by GC
- Caching object repo: Ensure directory exists before writing objects

## [0.168.0] - 2024-03-23
### Changed
- FlightSQL: For expensive queries `GetFlightInfo` we will only prepare schemas and not compute results - this avoids doing double the work just to return `total_records` and `total_bytes` in `FlightInfo` before result is fetched via `DoGet`
- Optimized implementation of Datafusion catalog, scheme, and table providers that includes caching and maximally delays the metadata scanning

## [0.167.2] - 2024-03-23
### Fixed
- FlightSQL: Improved Python connectivity examples (ADBC, Sqlalchemy, DBAPI2, JDBC)
- FlightSQL: Fix invalid `location` info in `FlightInfo` that was causing errors in some client libraries

## [0.167.1] - 2024-03-20
### Fixed
- Bug when handle created during dataset creation had empty account name in a multi-tenant repo.

## [0.167.0] - 2024-03-19
### Added
- Implementation of `ObjectRepository` that can cache small objects on local file system (e.g. to avoid too many calls to S3 repo)
- Optional `S3RegistryCache` component that can cache the list of datasets under an S3 repo to avoid very expensive bucket prefix listing calls

## [0.166.1] - 2024-03-14
### Fixed
- Allow OData adapter to skip fields with unsupported data types instead of chasing

## [0.166.0] - 2024-03-14
### Added
- Experimental support for [OData](https://www.odata.org/) protocol
### Fixed
- Pulling datasets by account in multi-tenant workspace

## [0.165.0] - 2024-03-12
### Updated
- Extended flow history:
   - start condition update event now holds a snapshot of the start condition
   - input dataset trigger now returns a queryable Dataset object instead of simply identifier
   - dependent dataset flows should not be launched after Up-To-Date input flow
### Fixed
- Zero value handling for `per_page` value in GraphQL
- Flow history: more corrections to show natural time of flow events and keep flow system testable
- Fixed metadata chain scanning regression

## [0.164.2] - 2024-03-07
### Changed
- Using `cargo udeps` to detect unused dependencies during linting
### Fixed
- Flow history no longer produces duplicate flow abortion events
- Flow history no longer shows initiation time that is earlier than the next event's time

## [0.164.1] - 2024-03-06
### Changed:
- Flow status `Cancelled` was finally replaced with `Aborted`, unifying cancellation types for simplicity
### Fixed
- Flow system now pauses flow configuration, even when cancelling an already completed flow

## [0.164.0] - 2024-03-06
### Added
- Added support of wildcard patterns for `kamu pull` and `kamu push` commands
- Added `{dataset}/tail` and `/query` REST API endpoints
### Changed
- Optimization of passes through metadata chain with API using Visitors

## [0.163.1] - 2024-03-01
### Fixed
- Fixed `mapboxgl` dependency issue in Jupyter image

## [0.163.0] - 2024-03-01
### Changed
- Simplified flow statuses within Flow System (no more Queued or Scheduled status)
- Extended flow start conditions with more debug information for UI needs
- Simplified flow cancellation API:
    - Cancelling in Waiting/Running states is accepted, and aborts the flow, and it's associated tasks
    - Cancelling in Waiting/Running states also automatically pauses flow configuration

## [0.162.1] - 2024-02-28
### Added
- `kamu system check-token` command for token debugging
### Fixed
- `kamu system api-server` startup failure

## [0.162.0] - 2024-02-28
### Added
- Flow system now fully supports batching conditions for derived datasets:
   - not launching excessive flows unless minimal number of input records is accumulated
   - not waiting on the batching condition over a limit of 24h, if at least something accumulated
### Fixed
- `kamu login` no longer requires workspace in `--user` scope (#525)
- Sync will correctly select smart ODF protocol when pushing/pulling via repository alias (#521)
- Fixed `kamu verify` crash under verbose logging (#524)
- Increased default number of results returned by `kamu search` command

## [0.161.0] - 2024-02-26
### Added
- `kamu search` command now works with ODF repositories

## [0.160.0] - 2024-02-26
### Changed
- Upgraded to latest `datafusion` `v36.0.0`
- Upgraded to latest `jupyter`
### Added
- New `kamu system generate-token` command useful for debugging node interactions
- New `--check` flag for `kamu login` command to validate token with the remote and exit

## [0.159.0] - 2024-02-16
### Added
- New `--exists-ok` flag for `kamu init` command
### Fixed
- Ignoring the trailing slash during inference of a dataset name from pull URL

## [0.158.0] - 2024-02-13
### Added
- Flows API now reports number of ingested/transformed blocks & records to improve UI informativity
- Support of `--recursive` flag for `kamu delete` and `kamu verify` commands
### Changed
- The state when all flows of the given dataset are paused should be queryable via GraphQL API
- Added caching of metadata chains to improve performance within transactions

## [0.157.0] - 2024-02-12
### Added
- Complete support for `arm64` architecture (including M-series Apple Silicon)
  - `kamu-cli` now depends on multi-platform Datafusion, Spark, Flink, and Jupyter images allowing you to run data processing at native CPU speeds
### Changed
- Spark engine is upgraded to latest version of Spark 3.5
- Spark engine is using [ANSI mode](https://spark.apache.org/docs/latest/sql-ref-ansi-compliance.html) by default which produces helpful errors instead of silently returning `null` in many built-in functions
### Fixed
- Modeling mistake in Smart Transfer Protocol that creates unexpected push/pull transfer path for metadata blocks

## [0.156.3] - 2024-02-09
### Added
- Native support for `arm64` architecture (including M-series Apple Silicon) in `kamu-cli` and `kamu-engine-datafusion`
  - Note: Flink and Spark engine images still don't provide `arm64` architecture and continue to require QEMU
### Changed
- Flow system scheduling rules improved to respect system-wide throttling setting and take last successful run into account when rescheduling a flow or after a restart

## [0.156.2] - 2024-02-07
### Changed
- Using unique container and network names to prevent collisions when running concurrent `kamu` processes
- Improved error handling for all subprocesses

## [0.156.1] - 2024-02-05
### Fixed
- Pausing dataset flow configuration via the dedicated API should have impact on the currently running flow

## [0.156.0] - 2024-02-03
### Added
- New type `DatasetRefPattern` which allows CLI command to accept global pattern
- New GraphQL APIs for quick pausing/resuming of dataset flow configs preserving the scheduling rules
- New GraphQL APIs for server-side filtering of flow listings (by type, by status, and by initiator)
### Changed
- `kamu deleted` and `kamu verify` now accepts global pattern expression
- Error handling for pipe subprocesses with file output
- Pagination implementation made more efficient for flows and tasks event stores

## [0.155.0] - 2024-01-25
### Added
- Datafusion-based interactive SQL shell
### Changed
- Datafusion is now the default engine for `kamu sql` command

## [0.154.2] - 2024-01-25
### Changed
- Use artificial control over time in `FlowService` tests to stabilize their behavior
- CRON expressions API should allow only classic 5-component syntax

## [0.154.1] - 2024-01-24
### Fixed
- Eliminated issue when launching transform flows for derived datasets after upstream dataset is updated.

## [0.154.0] - 2024-01-24
### Added
- `kamu logout` command accepts `--all` switch to drop all current server sessions
### Changed
- `kamu login` and `kamu logout` commands accept server URL as a positional argument, not as `-s` switch
- Improved output reporting of `kamu logout` command
### Fixed
- `kamu login` and `kamu logout` commands properly handle platform URLs without an explicit schema (`https://` attached by default)
- Flow configuration API no longer crashes on specific input combinations when interval expressed in smaller time units
   exceed minimal boundary that forms a bigger time unit
- Fixed runtime crashes related to background execution of automatically scheduled tasks

## [0.153.0] - 2024-01-17 (**BREAKING**)
### Changed
- This release contains major breaking changes and will require you to re-create your workspace (sorry!)
- Changes primarily reflect the **major updates in ODF spec**:
  - schema harmonization and scanning performance (see https://github.com/open-data-fabric/open-data-fabric/pull/71)
  - and unified changelog schema to support **retractions and corrections** (see https://github.com/open-data-fabric/open-data-fabric/pull/72)
- Metadata
  - DIDs and hashes now use `base16` encoding (see [RFC-012](https://github.com/open-data-fabric/open-data-fabric/blob/master/rfcs/012-recommend-base16-encoding.md))
  - Enum representation in YAML manifests now favors `PascalCase` (see [RFC-013](https://github.com/open-data-fabric/open-data-fabric/blob/master/rfcs/013-yaml-enum-representation.md))
  - When defining transformation queries in `SetPollingSource`, `AddPushSource`, and `SetTransform` events, the output query is now considered to be the one without an alias
  - the `inputs` in `SetTransform` now use only two fields `datasetRef` (for reference or ID of a dataset) and `alias` for referring to the input in SQL queries
  - `Csv` reader format has been reduced to essential properties only
- Data
  - You will notice a new `op` column in all dataset which is used to signify **retractions and corrections** (see [RFC-015](https://github.com/open-data-fabric/open-data-fabric/blob/master/rfcs/015-unified-changelog-stream-schema.md))
  - `Snapshot` merge strategy will no longer produce `obsv` column but instead use the new unified retraction/correction mechanism via `op` column
- `tail` command now sorts events by `offset` in descending order
- `multiformats` were extracted into a separate crate
### Removed
- Pure Spark ingest has been removed
  - Datafusion ingest is now default option for polling and push sources
  - Spark and other engines can still be used for `preprocess` step to perform transformations which Datafusion does not yet support (e.g. GIS projection conversion)
- Dropped support for deprecated `JsonLines` format
### Added
- Engine protocol was extended with `execute_raw_query` operation
- Metadata chain added a lot more strict validation rules
- `setWatermark` mutation in GQL API

## [0.152.0] - 2024-01-17
### Added
- Initial support for local predefined Admin users
- New GraphQL APIs extending flows system capabilities:
   - ability to list summary information about flows
   - flow execution history function
- New command `kamu system diagnose` to run checks for correct system work
- Additional info about workspace and container version for `kamu system info` command
### Fixed
- Fixed bug in getting available dataset actions for a user, in case of `kamu ui`
- `kamu add`: corrected a link in help examples

## [0.151.0] - 2024-01-09
### Added
- New GraphQL APIs to manually schedule and cancel dataset flows
- Cron expression implementation for dataset flows
### Changed
- Automatically cancelling scheduled tasks if parent flow is cancelled or aborted
### Fixed
- Fixed initialization of datasets without dependencies causing UI breakage

## [0.150.1] - 2023-12-29
### Added
- New flag `--get-token` for `kamu system api-server` cli command which additionally prints
  JWT token in console
### Fixed
- Fixed async file flushing issues that could result in a race condition when using containerized ingest
- `kamu pull`: fixed containerized iterative ingestion

## [0.150.0] - 2023-12-27
### Added
- GraphQL API to configure automatic run of dataset flows:
  - a schedule for main flows, like ingest of root datasets
  - a batching condition for dependent flows, such as executing transforms
### Changed
- Changed logic in `SimpleTransferProtocol` now block data and checkpoint downloading/uploading
  in parallel. Default parallel tasks is 10, but it could be changed by changing
  `SIMPLE_PROTOCOL_MAX_PARALLEL_TRANSFERS` environment variable

## [0.149.0] - 2023-12-23
### Added
- Added `KAMU_WORKSPACE` env var to handle custom workspace path if needed
- Added `event-bus` crate: a utility component based on Observer design pattern,
  which allows event producers and event consumers not to know about each other
- Applied `event-bus` component to inform consumers of dataset removal, dependency changes,
  task completions
- Added in-memory dataset dependency graph instead of continuous rescanning of all datasets:
   - the initial dependencies are computed on demand on first request
   - using `petgraph` project to represent dataset dependencies in the form of directed acyclic graph
   - further events like new/removed dependency or dataset removal update the graph
   - simplified GraphQL APIs and dataset removal check using new dependency graph
- Added prototype of flow management system:
   - flows are automatically launched activities, which are either dataset related or represent system process
   - flows can have a schedule configuration, using time delta or CRON expressions
   - flows system manages activation of flows according to the dynamically changing configuration
   - flows system manages triggering of dependent dataset flows, when their inputs have events
   - derived flows may have throttling settings
### Changed
- Integrated latest `dill=0.8` version, which removes a need in registering simple dependency binds
- Using new `dill=0.8` to organize bindings of structs to implemented traits via declarative attributes

## [0.148.0] - 2023-12-20
### Added
- GQL `currentPushSources` endpoint
### Changed
- GQL `currentSource` endpoint was deprecated in favor of new `currentPollingSource` endpoint

## [0.147.2] - 2023-12-19
### Fixed
- Cargo.lock file update to address [RUSTSEC-2023-0074](https://rustsec.org/advisories/RUSTSEC-2023-0074)

## [0.147.1] - 2023-12-15
### Fixed
- Legacy Spark ingest was failing to start a container when fetch source is pointing at a local FS file with a relative path

## [0.147.0] - 2023-12-13
### Changed
- Updates to support open-data-fabric/open-data-fabric#63
- Metadata chain will complain about `AddData` or `ExecuteTransform` events if there is no `SetDataSchema` event
- Push ingest no longer piggy-backs on `SetPollingSource` - it requires `AddPushSource` event to be present
- `DatasetWriter` will now validate that schema of the new data block matches the schema in `SetDataSchema` to prevent schema drift
### Added
- Name of the push source can optionally be specified in CLI command and REST API

## [0.146.1] - 2023-11-27
### Added
- New dataset permission for UI: `canSchedule`
- Added `kamu ui` feature flag to control availability of datasets scheduling

## [0.146.0] - 2023-11-24
### Added
- New `kamu ingest` command allows you to push data into a root dataset, examples:
  - `kamu ingest my.dataset data-2023-*.json` - to push from files
  - `echo '{"city": "Vancouver", "population": 675218}' | kamu ingest cities --stdin`
- New `/{dataset}/ingest` REST endpoint also allows you to push data via API, example:
  - Run API server and get JWT token: `kamu ui --http-port 8080 --get-token`
  - Push data: `echo '[{...}]' | curl -v -X POST http://localhost:8080/freezer/ingest -H 'Authorization:  Bearer <token>'`
- The `kamu ui` command now supports `--get-token` flag to print out the access token upon server start that you can use to experiment with API
### Changed
- Upgraded to `arrow v48`, `datafusion v33`, and latest AWS SDK

## [0.145.6] - 2023-10-30
### Fixed
- Jupyter image now correctly parses dataset aliases in multi-tenant repositories

## [0.145.5] - 2023-10-26
### Changed
- FlightSQL interface tweaks to simplify integration into `api-server`

## [0.145.4] - 2023-10-24
### Fixed
- `kamu ui` should run without specifying any auth secrets

## [0.145.3] - 2023-10-18
### Changed
- Demanding required env vars to be set before API server / Web UI server startup
- Custom error messages for non-valid session in GraphQL queries depending on the reason
### Fixed
- If access token points on unsupported login method, it's a client error (4xx), not (5xx)

## [0.145.2] - 2023-10-16
### Changed
- GitHub API results (login, token resolution, account queries) now have a runtime cache
  to avoid excessive number of external calls (and related call rate bans)

## [0.145.1] - 2023-10-13
### Changed
- GitHub Client ID now delivered as a part of runtime configuration for UI
### Fixed
- Crashes upon iterating multi-tenant local FS datasets with short dataset alias

## [0.145.0] - 2023-10-11
### Added
- Ability to login to a remote ODF server via CLI commands:
   - `kamu login` command opens platform's frontend login form and collects access token on success
   - `kamu logout` command drops previously saved access token
   - tokens can be stored both in local workspace as well as in user home folder
   - access tokens are attached as Bearer Authentication header in simple/smart protocol client requests
- ODF server handlers for simple/smart protocols correctly implement authentication & authorization checks
- ODF server URLs vary depending on multi-tenancy vs single-tenancy of dataset repository
### Changed
- Significantly reworked smart transfer protocol tests, support of multi-tenancy, authentication, authorization


## [0.144.1] - 2023-10-02
### Fixed
- Flight SQL + JDBC connector showing empty result for `GROUP BY` statements

## [0.144.0] - 2023-09-25
### Added
- New protocol adapter for [Arrow Flight SQL](https://arrow.apache.org/blog/2022/02/16/introducing-arrow-flight-sql/)
  - Using this adapter you can connect to `kamu` as JDBC data source from DBeaver, Tableau and other BI tools
  - To run Flight SQL server use `kamu sql server --flight-sql` command

## [0.143.0] - 2023-09-19
### Added
- Support for multi-tenant workspaces in Jupyter Notebook extension
- Support for GraphQL multi-tenant mode:
   - Added new endpoint for querying engine supported login methods
   - Added `AuthenticationService` and `AuthenticationProvider` concepts that implement login functionality
   - CLI authentication provider: login same as password with preconfigured accounts in `.kamucliconfig` files
   - Login issues and interprets Kamu-specific JWT tokens
   - GraphQL queries are expected to attach JWT tokens as Bearer authentication header
   - Modeling anonymous account sessions
   - Login guards in GraphQL write operations
   - Simple model for dataset permission queries
   - Login instructions and feature flags are sent as configuration in `kamu ui` mode
   - Implemented previously mocked account resolution API
### Fixed
- Failing transform operations in multi-tenant workspaces due to invalid propagation of dataset aliases
### Changed
- Updated WEB UI image to latest release 0.10.0
- GitHub OAuth functionality isolated in a separate component `kamu-adapter-oauth`
- GraphQL: filtering datasets based on logged account
- Unified and clarified namings in account-related data structures

## [0.142.1] - 2023-09-02
### Fixed
- `RecordsFormat` Utf8 issue when truncating strings
### Changed
- Updated `kamu-base:latest-with-data` image to use new DF-ingest-based datasets

## [0.142.0] - 2023-09-01
### Fixed
- Ignoring the downloads cache when `--fetch-uncacheable` flag is used
- Restored pre-sorting of events by `event_time` within one data slice in DataFusion-based ingest
- Performance degradation in local file copying due to async
- Race condition in Zip decompress step that caused file truncation

## [0.141.0] - 2023-08-28
### Fixed
- `datafusion` ingest will not crash on empty inputs when schema inference is enabled
### Added
- Added a warning when fetch cache is used to resume ingest: `Using cached data from X minutes ago (use kamu system gc to clear cache)`

## [0.140.0] - 2023-08-27
### Added
- **Experimental:** Data ingest using `DataFusion` engine
  - It's an entirely new implementation of data readers and merge strategies
  - It's often over **100x faster** than the `Spark`-based ingest as it has near-instant startup time (even avoids container overhead)
  - New merge strategies can work directly over S3 without downloading all data locally
  - It supports all existing data formats (Parquet, CSV, NdJson, GeoJson, Shapefile)
    - Some advanced CSV / Json reader options are not yet implemented, most notably `timestampFormat`
  - `Spark` is still used by default for compatibility. To start using `DataFusion` declare (a potentially no-op) `preprocess` step in your root dataset manifest ([see example](examples/currency_conversion/ca.bankofcanada.exchange-rates.daily.yaml))
  - `Spark`-based ingest will be removed in future versions with `DataFusion` becoming the default, however we are planning to support `Spark` and all other engines in the `preprocess` step, while `DataFusion` will still be handling the initial reading of data and merging of results
### Changed
- All examples where possible are now using `DataFusion` ingest

## [0.139.0] - 2023-08-17
### Added
- Prototyped authorization checks for CLI functionality based on OSO-framework:
   - for now the assumption is that all datasets are public
   - public datasets can be read by anyone, but written only by owner
   - authorization checks (Read, Write) integrated into every known CLI command or underlying service

## [0.138.0] - 2023-08-15
### Added
- GQL API now supports renaming and deleting datasets

## [0.137.0] - 2023-08-11
### Added
- CLI and GQL API now both support skipping N first records when querying data for the sake of pagination

## [0.136.0] - 2023-08-04
### Added
- Support multi-tenancy within S3-based dataset repository
### Changed
- Updated WEB UI image to latest release 0.8.0

## [0.135.0] - 2023-08-01
### Added
- New `kamu version` command that outputs detailed build information in JSON or YAML
  - `kamu --version` remains for compatibility and will be removed in future versions
- New `kamu system info` command that outputs detailed system information
  - Currently only contains build info but will be in future expanded with host environment info, docker/podman versions, and other things useful for diagnostics
- GQL API: New `updateReadme` mutation
### Changed
- GQL API: Moved dataset creation and event commit operations to `mutation`

## [0.134.0] - 2023-07-27
### Changed
- New engine I/O strategies allow ingest/transform to run over datasets in remote storage (e.g. S3) even when engine does not support remote inputs
- Improved credential reuse in S3-based dataset repository
- Simplified S3 tests

## [0.133.0] - 2023-07-17
### Changed
- Lots of internal improvements in how data is being passed to engines
- All engine inputs are now mounted as individual files and as read-only to tighten up security
- Using an updated Spark engine image

## [0.132.1] - 2023-07-13
### Fixed
- S3 ObjectStore is now properly initialized from standard AWS environment variables

## [0.132.0] - 2023-07-12
### Added
- Initial support for CLI-only local multi-tenant workspaces and resolving multi-tenant dataset references
### Changed
- Improved `--trace` feature to output detailed async task breakdown
### Fixed
- Data hashing will no longer stall the event main loop thread

## [0.131.1] - 2023-06-27
### Fixed
- Resolved wrong cache directory setting for ingest tasks

## [0.131.0] - 2023-06-23
### Changed
- Internal: isolated infra layer from direct access to WorkspaceLayout / DatasetLayout to support different layouts or non-local stores in future
- Workspace version #2: storing remote aliases configuration as a part of dataset info-repo

## [0.130.1] - 2023-06-19
### Added
- Improved tracing and error handling in the GQL API

## [0.130.0] - 2023-06-16
### Added
- New `knownEngines` GQL API for displaying a list of recommended engines in Web UI

## [0.129.0] - 2023-06-15
### Added
- Event-sourced implementation of the basic but functional task system
### Changed
- Upgraded to latest `datafusion`

## [0.128.5] - 2023-06-13
### Added
- Task system prototyping (in-memory backend + GQL API)
### Changed
- More tracing instrumentation for Query service, and ObjectStore builders
### Fixed
- Caught root cause of platform's S3 data querying issues

## [0.128.0] - 2023-05-31
### Added
- New `kamu --trace` flag will record the execution of the program and open [Perfetto UI](https://perfetto.dev/) in a browser, allowing to easily analyze async code execution and task performance. Perfetto support is still in early stages and needs more work to correctly display the concurrent tasks.
- Added a few common command aliases: `ls -> list`, `rm -> delete`, `mv -> rename`

## [0.127.1] - 2023-05-29 (**BREAKING**)
### Fixed
- Handle "Interrupted system call" error when waiting for container to spawn.

## [0.127.0] - 2023-05-29 (**BREAKING**)
### Changed
-  Upgraded to new `spark` engine image that better follows the ODF spec regarding the timestamp formats. This may cause schema harmonization issues when querying the history of old datasets.
### Added
- Experimental support for new [`datafusion` engine](https://github.com/kamu-data/kamu-engine-datafusion) based on [Apache Arrow DataFusion](https://github.com/apache/arrow-datafusion). Although it's a batch-oriented engine it can provide a massive performance boost for simple filter/map operations. See the [updated documentation](https://docs.kamu.dev/cli/supported-engines/) for details and current limitations.

## [0.126.2] - 2023-05-26
### Fixed
- AWS S3 object store is getting proper credentials from already resolved AWS SDK cache

## [0.126.1] - 2023-05-26
### Fixed
- Silent reaction on missing AWS environment variables when constructing S3 object store

## [0.126.0] - 2023-05-26
### Changed
- Refactoring of query service to support S3-based dataset repositories

## [0.125.1] - 2023-05-22
### Fixed
- Container will be considered ready only when reaching `running` status, not `created`

## [0.125.0] - 2023-05-22
### Changed
- Refactoring of container process handling to unify termination and cleanup procedure
### Added
- Containerized ingest will display fetch progress
### Fixed
- Spinners displayed by `pull`/`push` commands sometimes were not animating or refreshing too frequently

## [0.124.1] - 2023-05-17
### Changed
- Smart transfer protocol: improved resilience to web-socket idle timeouts during long push flows

## [0.124.0] - 2023-05-14
### Changed
- Limiting use of `curl` dependency to FTP
- FTP client is now an optional feature. It's still enabled in release but off by default in dev to speed up builds.

## [0.123.1] - 2023-05-14
### Changed
- Build improvements
- Excluding most of `openssl` from the build
- Removed `--pull-test-images` flag from `kamu init` command in favor of pulling images directly during tests

## [0.123.0] - 2023-05-12
### Fixed
- Verification of data through reproducibility should ignore differences in data and checkpoint sizes

## [0.122.0] - 2023-05-11
### Fixed
- `kamu add` command no longer fails to deduplicate existing datasets
- Tracing spans in logs no longer interfere with one another in concurrent code
### Changed
- Improved dataset creation logic to make it more resilient to various failures
- Improved `kamu add` command error handling

## [0.121.1] - 2023-05-06
### Fixed
- Preserving previous watermark upon fetch step returning no data

## [0.121.0] - 2023-05-05 (**BREAKING**)
### Changed
- Deprecated `.kamu/datasets/<dataset>/cache` directory - a workspace upgrade will be required (see below)
- Support ingest source state per [ODF RFC-009](https://github.com/open-data-fabric/open-data-fabric/blob/master/rfcs/009-ingest-source-state.md)
- Introduced workspace-wide cache in `.kamu/cache`
- Introduced workspace versioning and upgrade procedure via `kamu system upgrade-workspace` command
- Upgraded to latest `datafusion` and `arrow`
### Added
- New `kamu system gc` command to run garbage collector (currently only cleans up cache)

## [0.120.1] - 2023-05-01
### Fixed
- Improved recovery after aborting smart protocol push/pull operations

## [0.120.0] - 2023-04-20
### Added
- Smart Transfer Protocol now supports pushing into local filesystem workspace repository.
  It can be activated via:
   `kamu push <dataset_name> --to odf+http://<server-address>:<port>/<dataset_name>`.
  I.e., run API server in one Kamu workspace directory, where you intend to push `my-dataset`to:
   `kamu system api-server --http-port=35433`
  and push from the Kamu workspace directory, where `my-dataset` is stored:
   `kamu push my-dataset --to odf+http://localhost::35433/my-dataset`
### Changed
- Upgraded to latest `datafusion` and `arrow`
- Updated to multi-tenant references and aliases in accordance with ODF spec
- New datasets no longer use staging area before `DatasetBuilder` finishes them

## [0.119.0] - 2023-04-10
### Added
- Smart Transfer Protocol: implemented Push flow for S3-based dataset repository only.
  Does not work with the local workspace yet.

## [0.118.0] - 2023-04-06
### Fixed
- Updated IPFS gateway status code handling after upstream fixes to correctly report "not found" status (#108)

## [0.117.0] - 2023-04-03
### Changed
- Revised workspace dependencies management:
  - Sharing single definition of common dependencies between modules
  - Using `cargo-deny` utility for dependencies linting
- Migrated to official S3 SDK (got rid of unmaintained `Rusoto` package)
- Moved developer's guide to this repository

## [0.116.0] - 2023-03-28
### Added
- Smart Transfer Protocol: implemented Pull flow based on web-sockets. It can be activated via:
   `kamu pull odf+http://<server-address>:<port>/<dataset_name>`.
  I.e., run API server in one Kamu workspace directory, where a `my-dataset` dataset is present:
   `kamu system api-server --http-port=35433`
  and pull from another Kamu workspace directory:
   `kamu pull odf+http://localhost::35433/my-dataset`
- S3-based dataset repository implementation
### Changed
- Improved status codes and error handling in API server's routes for Simple Transfer Protocol

## [0.115.0] - 2023-03-19
### Changed
- Updated to new `rustc`
- Updated to latest `datafusion` and `arrow`
- Improved release procedure

## [0.114.3] - 2023-03-18
### Changed
- Migrated engine images from Docker Hub to `ghcr.io`

## [0.114.2] - 2023-03-13
### Fixed
- Fixed JSON serialization of some datasets by enabling `chrono-tz` feature in `arrow` that became optional

## [0.114.1] - 2023-03-12
### Fixed
- `kamu pull` will not panic on root datasets that don't define a polling source and will consider them up-to-date

## [0.114.0] - 2023-03-12
### Added
- `kamu add` command now supports reading from STDIN

## [0.113.0] - 2023-03-11
### Changed
- Upgraded major dependencies

## [0.112.0] - 2023-02-19
### Added
- New GraphQL API for dataset creation and committing new blocks

## [0.111.0] - 2023-02-16
### Added
- GraphQL API exposes current vocabulary as a part of dataset's metadata

## [0.110.1] - 2023-02-10
### Fixed
- Fixed GraphQL API issues with TransformInput structures with the alias name that is different from dataset name

## [0.110.0] - 2023-02-09
### Changed
- Improved reaction of `kamu inspect schema` and `kamu tail` on datasets without schema yet
- GraphQL schema and corresponding schema/tail responses now assume there might not be a dataset schema yet
- Web-platform version upgraded after GraphQL API changes

## [0.109.0] - 2023-02-05
### Fixed
- Lineage and transform now respect names of datasets in the `SetTransform` metadata events, that may be different from names in a workspace

## [0.108.0] - 2023-01-30
### Fixed
- Upgrade to Flink engine prevents it from crashing on checkpoints over 5 MiB large

## [0.107.0] - 2023-01-25 (**BREAKING**)
### Changed
- Major upgrade of Apache Flink version
- No updates to existing datasets needed, but the verifiability of some datasets may be broken (since we don't yet implement engine versioning as per ODF spec)
### Added
- Flink now supports a much nicer temporal table join syntax:
  ```sql
  SELECT
    t.event_time,
    t.symbol,
    p.volume as volume,
    t.price as current_price,
    p.volume * t.price as current_value
  FROM tickers as t
  JOIN portfolio FOR SYSTEM_TIME AS OF t.event_time AS p
  WHERE t.symbol = p.symbol
  ```
- We recommend using `FOR SYSTEM_TIME AS OF` join syntax as replacement for old `LATERAL TABLE` joins
- Determinism of Flink computation should be improved

## [0.106.0] - 2023-01-19
### Changed
- Upgrade to stable version of `arrow-datafusion`

## [0.105.0] - 2023-01-13
### Fixed
- Upgraded `sparkmagic` dependency and removed hacks to make it work with latest `pandas`
- Returning `[]` instead of empty string for no data in GQL
### Changed
- Improved testing utilities
- Refactored commit procedure

## [0.104.0] - 2022-12-28
### Added
- Installer script that can be used via `curl -s "https://get.kamu.dev" | sh`
- Unified table output allowing commands like `kamu list` to output in `json` and other formats

## [0.103.0] - 2022-12-23
### Changed
- Major upgrade to latest versions of `flatbuffers`, `arrow`, `datafusion`, and many more dependencies

## [0.102.2] - 2022-12-08
### Change
- Fixed Web UI server code to match `axum-0.6.1`

## [0.102.1] - 2022-12-08
### Changed
- Dependencies upgrade
- Demo environment synchronized

## [0.102.0] - 2022-11-18
### Changed
- Upgraded embedded Web UI to the latest version

## [0.101.0] - 2022-11-17
### Added
- Made core images configurable for customization and ease of experimentation
### Changed
- Updated to latest Jupyter image and all other dependencies

## [0.100.2] - 2022-11-17
### Fixed
- CLI parser crash on `kamu repo alias add/delete` subcommand

## [0.100.1] - 2022-11-17
### Fixed
- CLI parser crash on `kamu sql server --livy` subcommand

## [0.100.0] - 2022-11-14
### Added
- More elaborate SQL error messages propagated from DataFusion via GraphQL API
### Changed
- Upgraded rust toolchain to fix `thiserror` issues. Backtrace feature is now considered stable
- Fixed issues with `ringbuf` library updates
- Updates related to breaking changes in `clap`
- Utilized value parsing capabilities from `clap` to simplify argument conversions
### Fixed
- Field 'total_count' in pagination views of GraphQL API should be mandatory

## [0.99.0] - 2022-10-01
### Added
- Support custom headers when fetching data from a URL (e.g. HTTP `Authorization` header)

## [0.98.0] - 2022-09-05
### Added
- Progress indication when syncing datasets to and from remote repositories
### Changed
- Upgraded to new `rust` toolchain and latest dependencies

## [0.97.1] - 2022-08-19
### Fixed
- Output truncation in `kamu config *` commands

## [0.97.0] - 2022-08-05 (**BREAKING**)
### Added
- Metadata blocks now contain sequence number (breaking format change!)
- Optimized sync operations for diverged datasets using sequence number in blocks
### Fixed
- Panic when pulling a non-existing dataset

## [0.96.0] - 2022-07-23
### Added
- Support for ingesting Parquet format, a new kind of ReadStep in ODF protocol

## [0.95.0] - 2022-07-15
### Added
- New `kamu reset` command that reverts the dataset back to the specified state
- New `kamu push --force` switch to overwrite diverged remote dataset with a local version
- New `kamu pull --force` switch to overwrite diverged local dataset with a remote version
### Fixed
- Improved the `kamu log` command's performance on datasets with high block counts and introduced a `--limit` parameter

## [0.94.0] - 2022-06-22
### Added
- `kamu list --wide` now shows the number of blocks and the current watermarks
- Iterating on Web3 demo

## [0.93.1] - 2022-06-17
### Fixed
- Fixed `completions` command that panicked after we upgraded to new `clap` version

## [0.93.0] - 2022-06-16
### Added
- By default, we will resolve IPNS DNSLink URLs (e.g. `ipns://dataset.example.org`) using DNS query instead of delegating to the gateway. This is helpful when some gateway does not support IPNS (e.g. Infura) and in general should be a little faster and provides more information for possible debugging

## [0.92.0] - 2022-06-08
### Added
- `kamu system ipfs add` command that adds dataset to IPFS and returns the CID - it can be used to skip slow and unreliable IPNS publishing
### Fixed
- Engine runtime error when it was incorrectly using a `.crc` file instead of a parquet data file

## [0.91.0] - 2022-06-05
### Changed
- Clean up cached data files upon successful commit to save disk space
- Push `cache` directory of datasets to remote repositories
  - This is a temporary measure to allow resuming heavy-weight ingest actions from checkpoints

## [0.90.0] - 2022-06-04
### Added
- Experimental support for templating of ingest URLs with environment variables:
```yaml
fetch:
  kind: url
  url: "https://example.org/api/?apikey=${{ env.EXAMPLE_ORG_API_KEY }}"
```
- Experimental support for containerized fetch steps:
```yaml
fetch:
  kind: container
  image: "ghcr.io/kamu-data/example:0.1.0"
  env:
    - name: SOME_API_KEY
```
### Changed
- Flag `kamu pull --force-uncacehable` was renamed to `--fetch-uncacheable`

## [0.89.0] - 2022-05-22
### Added
- When pushing to IPNS execute `ipfs name publish` even when data is up-to-date to extend the lifetime of the record.

## [0.88.0] - 2022-05-19
### Added
- Support pushing datasets to IPFS via IPNS URLs `kamu push <dataset> ipns://<key_id>`

## [0.87.0] - 2022-05-16 (**BREAKING**)
### Changed
- We got rid of `.kamu.local` volume directory in favor of keeping all dataset data under `.kamu/datasets/<name>` folders. This unifies the directory structure of the local workspace with how datasets are stored in remote repositories, and makes it easier to sync datasets to and from.
### Added
- Support for `ipns://` URLs in `kamu pull`

## [0.86.0] - 2022-05-16 (**BREAKING**)
### Changed
- Implements [ODF RFC-006](https://github.com/open-data-fabric/open-data-fabric/blob/master/rfcs/006-checkpoints-as-files.md) to store checkpoints as files and reference them using physical hashes
- Data files are now named and stored according to their physical hashes, as per ODF spec
- Above changes also affect the repository format
- Upgraded to `rustc-1.62.0` and latest dependencies
- Improved error handling and reporting
### Added
- Support for [ODF: Simple Transfer Protocol](https://github.com/open-data-fabric/open-data-fabric/blob/2e43c39a484309b2726a015dc3c10e4cfb9fd590/rfcs/007-simple-transfer-protocol.md) for syncing datasets to/from remotes
- Support for URL-based remote references, e.g. `kamu pull http://my.repo.org/some/dataset --as my.dataset`
  - URLs are also allowed for pull/push aliases
- Auto-deriving local names from remote reference, e.g. `kamu pull http://my.repo.org/some/dataset` will pull into `dataset`
- Support for IPFS source (via HTTP Gateway), e.g. `kamu pull ipfs://bafy...aabbcc/some/dataset`
  - IPFS gateway is configurable
  - To use your local IPFS daemon as gateway do `kamu config --user set protocol.ipfs.httpGateway "http://localhost:8080"`
### Fixed
- Truncation of `kamu.log` in visual mode

## [0.85.1] - 2022-04-09
### Fixed
- Don't panic in `kamu ui` when there is no default browser set

## [0.85.0] - 2022-04-09
### Changed
- Updated to latest ODF schemas
- Unpacked dataset descriptions in GQL
- Updated Web UI
- Extended GQL metadata block type with mock author information

## [0.84.1] - 2022-04-08
### Added
- Web UI embedding into macOS build

## [0.84.0] - 2022-04-08
### Added
- Early Web UI prototype is now available via `kamu ui` command

## [0.83.0] - 2022-03-30
### Added
- Using code generation for GQL wrappers around ODF types
- Extended GQL API with root source metadata

## [0.82.0] - 2022-03-22
### Added
- Added more libraries into Jupyter image (including `xarray`, `netcdf4`, and `hvplot`).
- Improved examples and demo environment.

## [0.81.1] - 2022-03-16
### Fixed
- Upgrading Spark engine that fixes merge strategies producing unnecessary updates.
- Fixed `filesGlob` entering infinite loop when last file does not result in a commit (no new data to ingest).

## [0.81.0] - 2022-02-19
### Changed
- GQL `tail` query will now return `DataQueryResult` containing schema information instead of raw `DataSlice`.

## [0.80.0] - 2022-02-19
### Added
- GQL API now supports executing arbitrary SQL queries (using `datafusion` engine).
### Changed
- Removed use of default values from GQL schema.
- Upgraded to latest `arrow` and `datafusion`.

## [0.79.0] - 2022-02-08
### Added
- `kamu inspect schema` now supports JSON output.
### Changed
- Upgraded to `datafusion` version 6.

## [0.78.2] - 2022-01-27
### Added
- Added `currentPage` field to the GQL pagination info.

## [0.78.1] - 2022-01-24
### Changed
- Upgraded to latest version of `dill` and other dependencies.

## [0.78.0] - 2022-01-17
### Added
- Evolving the GraphQL API to support multiple `MetadataEvent` types.

## [0.77.1] - 2022-01-17
### Fixed
- CORS policy was too strict not allowing any headers.
- Small CLI parsing tweaks.

## [0.77.0] - 2022-01-16
### Added
- New crate `kamu-adapter-graphql` provides GraphQL interface for ODF repositories.
- New command `kamu system api-server` runs HTTP + GraphQL server over current Kamu workspace with built-in GQL Playground UI.
- New command `kamu system api-server gql-query` executes single GraphQL query and writes JSON output to stdout.
- New command `kamu system api-server gql-schema` dumps GraphQL API schema to stdout.

## [0.76.0] - 2022-01-14
### Changed
- Maintenance release - no user-facing changes.
- Migrated from explicit threading to `tokio` async.
- Better separation of architectural layers.
- Improved error handling.

## [0.75.1] - 2022-01-05
### Fixed
- Added more validation on events that appear in `DatasetSnapshot`s.
- Fix flag completion after `clap` crate upgrade.

## [0.75.0] - 2022-01-04 (**BREAKING**)
### Changed
- Implements [ODF RFC-004](https://github.com/open-data-fabric/open-data-fabric/blob/master/rfcs/004-metadata-extensibility.md).
- Workspaces will need to be re-created. This is the last major metadata format change - we will be working on stabilizing metadata now.
- Some manifest formats have changed and will need to be updated.
  - `DatasetSnapshot` needs to specify `kind` field (`root` or `derivative`)
  - `DatasetSnapshot.source` was replaced with `metadata` which is an array of metadata events

## [0.74.0] - 2021-12-28 (**BREAKING**)
### Changed
- Implements [ODF RFC-003](https://github.com/open-data-fabric/open-data-fabric/blob/master/rfcs/003-content-addressability.md).
- Workspaces will need to be re-created. Sorry again!
- Some manifest formats have changed and will need to be updated.
  - `Manifest.apiVersion` renamed to `version`
  - `DatasetSnapshot.id` renamed to `name`
  - `DatasetSourceDerivative.inputs` should now specify `id` (optional) and `name` (required)
  - `TemporalTable.id` renamed to `name`
- Datasets now have a globally unique identity.
  - IDs can be viewed using `kamu log -w`
- Metadata format switched to a much faster and compact `flatbuffers`.
  - You can still inspect it as YAML using `kamu log --output-format yaml`

## [0.73.0] - 2021-12-11 (**BREAKING**)
### Changed
- Implements [ODF RFC-002](https://github.com/open-data-fabric/open-data-fabric/blob/master/rfcs/002-logical-data-hashes.md).
- Engines are no longer responsible for data hashing - a stable hash algorithm is implemented in `kamu`
- Pending data part files and checkpoints will be stored in `cache` directory along with other ingest artifacts
### Added
- A fully working implementation of data integrity checks
- `kamu verify` command now accepts `--integrity` flag to only check data hashes without replaying transformations

## [0.72.0] - 2021-12-07 (**BREAKING**)
### Changed
- Implements [ODF RFC-001](https://github.com/open-data-fabric/open-data-fabric/blob/master/rfcs/001-record-offsets.md) that adds record offset system column.

## [0.71.0] - 2021-11-29
### Changed
- Made engine timeouts configurable
- Better error logging
- Upgrade `rustc` and dependencies

## [0.70.0] - 2021-11-07
### Changed
- Upgraded to latest `rustc`
- Upgraded to latest dependencies

## [0.69.0] - 2021-10-25
### Added
- The `verify` command now accepts root datasets and in future will perform data integrity check
### Fixed
- The `up-to-date` status reporting when pulling derivative datasets

## [0.68.0] - 2021-10-16
### Fixed
- `tail` command will truncate cells that are too long and mask binary types for human-friendly output
- Fetch overrides will no longer interfere with regular caching

## [0.67.0] - 2021-10-02
### Added
- Engine provisioning now support concurrency limit (via `engine.maxConcurrency` config option)
### Fixed
- When running in host networking mode (e.g. in container) the engine concurrency will be set to `1` to prevent engine instances from interfering with one another

## [0.66.0] - 2021-10-01
### Changed
- Major logging system improvements (switched from `slog` to `tracing`)

## [0.65.2] - 2021-09-29
### Fixed
- SQL shell does not use temp directory for shell init script to avoid extra mounts

## [0.65.1] - 2021-09-29
### Fixed
- Ingest errors will be correctly reported under `podman` where exit code was taking precedence over error specified in the engine response file

## [0.65.0] - 2021-09-29
### Changed
- Coordinator now communicates with engines via `gRPC` protocol as specified by ODF spec
- Above lets us display readable errors to the user without them needing to dig through log files

## [0.64.0] - 2021-09-11
### Changed
- Switched to BSL code license. See [License FAQ](docs/license_faq.md) for more information about this change.

## [0.63.0] - 2021-09-03
### Fixed
- Data exchange with the engines not uses `.kamu/run` directory, so on systems that run Docker in VMs (Linux, Windows) it's no longer necessary to add extra mounts for the temp directories

## [0.62.2] - 2021-08-30
### Fixed
- Adding few workarounds around bugs in Arrow / DataFusion related to working with DECIMAL and TIMESTAMP types

## [0.62.1] - 2021-08-28
### Fixed
- Allowing Flink engine to run under host network namespace, for the "podman-in-docker" scenario

## [0.62.0] - 2021-08-26
### Changed
- Some internal improvements

## [0.61.1] - 2021-08-25
### Added
- Some internal convenience commands for image manipulation

## [0.61.0] - 2021-08-25
### Added
- New `kamu inspect schema` command that can display the DDL-style schema and the underlying physical Parquet schema of a dataset

## [0.60.0] - 2021-08-24
### Added
- New `kamu tail` command allows to inspect last few records in a dataset
- The `kamu sql` command now supports experimental [DataFusion](https://github.com/apache/arrow-datafusion) engine that can execute SQL queries extremely fast. It doesn't have a shell yet so can only be used in `--command` mode, but we will be expanding its use in the future.

## [0.59.0] - 2021-08-18
### Added
- Ability to delete datasets in remote repositories via `kamu delete` command

## [0.58.1] - 2021-08-17
### Fixed
- Upgraded Spark engine brings better error handling for invalid event times

## [0.58.0] - 2021-08-17
### Added
- New `kamu search` command allows listing and searching for datasets in remote repositories

## [0.57.0] - 2021-08-16
### Added
- `kamu inspect lineage` now provides HTML output and can show lineage graph in a browser

## [0.56.0] - 2021-08-16
### Changed
- Upgrade to latest Spark and Livy
- Fixes some issues with geometry types in notebooks and SQL shell

## [0.55.0] - 2021-08-15
### Added
- New `kamu inspect query` command for derivative transform audit
- `kamu log` now supports Yaml output and filtering

## [0.54.0] - 2021-08-15
### Added
- New `kamu inspect lineage` command that shows dependency tree of a dataset
### Changed
- The `kamu list depgraph` command was removed in favor of a specialized lineage output type: `kamu inspect lineage --all -o dot`

## [0.53.0] - 2021-08-13
### Fixed
- Upgrading Spark engine with a workaround for upstream bug in Shapefile import
- Engine image pulling status freezes

## [0.52.0] - 2021-08-13
### Added
- New `kamu verify` command that can attest that data in the dataset matches what's declared in metadata
### Fixed
- Spark engines will not produce an empty block when there were no changes to data

## [0.51.0] - 2021-08-08
### Added
- `kamu pull` now supports `--fetch` argument that lets you override where data is ingested from, essentially allowing to push data into a dataset in addition to pulling from the source

## [0.50.0] - 2021-08-05
### Changed
- Renamed `remote` to `repo` / `repository` to be consistent with ODF spec

## [0.49.0] - 2021-08-05
### Added
- Datasets can now be associated with remote repositories for ease of pulling and pushing
- `push` and `pull` commands now allow renaming the remote or local datasets
### Fixed
- Improved error reporting of invalid remote credentials
- Ingest will not create a new block if neither data now watermark had changed

## [0.48.2] - 2021-07-31
### Fixed
- Dependency error in `remote` commands
- Remove incorrect `.gitignore` file generation

## [0.48.1] - 2021-07-26
### Fixed
- `sql` command failing on OSX

## [0.48.0] - 2021-07-23
### Added
- Terminal pagination in `log` command

## [0.47.0] - 2021-07-12
### Fixed
- Upgrading to newer Jupyter and Sparkmagic (fixes some issues in notebooks)
- Better error handling
### Added
- Environment variable completions

## [0.46.0] - 2021-07-11
### Changed
- Multiple internal improvements
- Support for host networking with `podman`
- Support for running standalone Livy for using `kamu` under JupyterHub

## [0.45.0] - 2021-06-26
### Fixed
- Updated Spark engine version to fix networking issue under `podman`
- Updated `rustc` and dependencies

## [0.44.0] - 2021-06-11
### Fixed
- Support for Zip files that cannot be decoded in a streaming fashion.
- Dependency upgrades.

## [0.43.1] - 2021-06-06
### Fixed
- Increased socket check timeout to prevent `kamu sql` trying to connect before Spark server is fully up.

## [0.43.0] - 2021-06-06
### Added
- New `kamu config` command group provides `git`-like configuration.
- Experimental support for `podman` container runtime - a daemon-less and root-less alternative to `docker` that fixes the permission escalation problem. To give it a try run `kamu config set --user engine.runtime podman`.
### Fixed
- The `kamu notebook` command no longer fails if `kamu` network in `docker` was not cleaned up.

## [0.42.0] - 2021-06-05
### Changed
- Upgraded Flink engine to latest `v1.13.1`
- Improved empty data block handling in metadata
- Improved some CLI output format

## [0.41.0] - 2021-05-08
### Added
- `zsh` completions support (via `bashcompinit`)
### Fixed
- Improved error handling of pipe preprocessing commands
### Changed
- Replaced `io.exchangeratesapi.daily.usd-cad` dataset in examples with `ca.bankofcanada.exchange-rates.daily` as it became for-profit.

## [0.40.1] - 2021-05-02
### Fixed
- Improved error handling when `kamu sql` is run in an empty workspace
### Changed
- Upgraded to latest dependencies

## [0.40.0] - 2021-04-29
### Added
- Implemented `sql server` command - now it's possible to run Thrift server on a specific address/port and connect to it remotely.

## [0.39.0] - 2021-04-25
### Added
- Added `--replace` flag to the `add` command allowing to delete and re-add a dataset in a single step.

## [0.38.3] - 2021-04-23
### Fixed
- An error in the `sql` command help message
- Release binaries will now be packaged as `kamu`, not `kamu-cli`

## [0.38.2] - 2021-04-18
### Added
- Detailed help and examples to all CLI commands
- Dependency bump

## [0.38.1] - 2021-04-08
### Changed
- Bumped Spark engine version

## [0.38.0] - 2021-03-28 (**BREAKING**)
### Changed
- Maintenance release
- Upgraded to latest rust toolchain and dependencies
- Updated `flatbuffers` version that includes support for optional fields - this changes binary layout making this new version incompatible with metadata generated by the previous ones
### Fixed
- Uncacheable message will no longer obscure the commit message

## [0.37.0] - 2020-12-30 (**BREAKING**)
### Changed
- Metadata restructuring means you'll need to re-create your datasets
- Data files as well as checkpoints are now named with the hash of the block they are associated with
- Protocol between coordinator and engines was modified to pass data files (in the right order) as well as checkpoints explicitly
- Intermediate checkpoints are now preserved (for faster validation and resets)
- Vocabulary has been incorporated into the metadata block (ODF `0.17.0`)
- Lazily computing dataset summaries
- Upgraded dependencies
- Happy New Year!

## [0.36.0] - 2020-11-16
### Changed
- Engine errors will not list all relevant log files
- UI improvements

## [0.35.0] - 2020-11-14
### Added
- Initial support for `S3` as a remote backend

## [0.34.0] - 2020-11-09
### Added
- Initial version of `remote` management
- Initial version of `push` / `pull` commands working with `remote`
- Local file system `remote` backend implementation

## [0.33.0] - 2020-11-01
### Changed
- Upgraded the Spark engine to Spark 3.0

## [0.32.0] - 2020-10-31
### Added
- Support for `flatbuffers` metadata encoding.
- Using `flatbuffers` format for achieving true stable hashes of metadata.
- Aligned metadata with ODF `v0.16.0`.

## [0.31.0] - 2020-10-08
### Added
- `pull` command now supports `--force-uncacheable` flag for refreshing uncacheable datasets.

## [0.30.1] - 2020-09-07
### Fixed
- Add back `.gitignore` file when creating local volume dir.

## [0.30.0] - 2020-09-05
### Changed
- This version is a complete re-write of the application from **Scala** into
  **Rust**. It is mostly on par with the functionality of the previous version
  but has many improvements. Most notably, all interactions not involving
  engines (which are still heavy and run in `docker`) are blazing fast.

## [0.23.0] - 2020-08-22
### Changed
- Updated to latest ODF schema

## [0.22.0] - 2020-07-15
### Added
- `#26`: Follow redirects when fetching data from URL
### Changed
- Follow ODF spec on metadata `refs`

## [0.21.0] - 2020-07-12
### Fixed
- Encoding issue in `DatasetSummary` manifest
### Changed
- Upgraded to use ODF resources

## [0.20.0] - 2020-06-30
### Added
- Windows is somewhat supported now

## [0.19.0] - 2020-06-28
### Changed
- Improving Windows support by removing Hadoop FS dependencies

## [0.18.2] - 2020-06-26
### Changed
- Upgraded Flink engine to `0.3.3`

## [0.18.1] - 2020-06-25
### Changed
- Upgraded Flink engine to `0.3.0`

## [0.18.0] - 2020-06-23
### Added
- Watermarking support

## [0.17.0] - 2020-06-14
### Added
- Added support for [Apache Flink](https://github.com/kamu-data/kamu-engine-flink) engine!

## [0.16.0] - 2020-05-25
### Changed
- Improve sort order of glob-based file sources
- Spark engine will persist events ordered by event time

## [0.15.0] - 2020-05-09
### Added
- `purge` command now supports `--recursive` flag
- Internal improvements and refactoring

## [0.14.0] - 2020-05-03
### Changed
- Consolidating more logic into `engine.spark`

## [0.13.0] - 2020-05-02
### Added
- New `log` command
### Changed
- Use `SHA-256` for dataset and metadata hashing
- The concept of `volume` was converted into `remote`
- Metadata refactoring to isolate engine-specific query parameters
- Metadata refactoring of root/derivative sources
- Moved most ingest logic into coordinator
- Moved transform batching logic into coordinator

## [0.12.1] - 2020-03-22
### Fixed
- Snapshot merge strategy was completely broken

## [0.12.0] - 2020-03-21
### Changed
- Use dataset caching for faster hash computation

## [0.11.0] - 2020-03-08
### Added
- Human-readable formatting support (e.g. in `list` command)

## [0.10.1] - 2020-03-08
### Fixed
- Some issues with `list` and `add` commands

## [0.10.0] - 2020-03-08
### Added
- `list` command now shows data size, number of records, and last pulled time
- `add` command now accounts for dataset dependency order

## [0.9.0] - 2020-03-08
### Changed
- Using new metadata chain prototype!

## [0.8.0] - 2020-01-12
### Added
- Experimental support for remote S3 volumes

## [0.7.1] - 2019-12-29
### Changed
- Bumped ingest version

## [0.7.0] - 2019-12-29
### Changed
- Using snake_case dataset vocabulary

## [0.6.0] - 2019-12-15
### Added
- Richer set of CSV reader options
### Fixed
- Recursive pull concurrency issues

## [0.5.0] - 2019-12-09
### Added
- New `fetchFilesGlob` data source that can load multiple data files at once
- Event time is now a core part of the datasets
### Fixed
- Snapshot merge strategy de-duplicates input rows now

## [0.4.0] - 2019-11-24
### Added
- Basic SQL templating feature
### Fixed
- The `purge` command will no longer delete the dateset

## [0.3.0] - 2019-11-21
### Added
- Command to generate `bash` completions
- Keeping a CHANGELOG<|MERGE_RESOLUTION|>--- conflicted
+++ resolved
@@ -12,13 +12,10 @@
 -->
 
 ## [Unreleased]
-<<<<<<< HEAD
 ### Added
 - Panic's now also log correct tracing message
-=======
 ### Changed
 - GQL: search also matches entries by account name
->>>>>>> fcac543a
 
 ## [0.239.0] - 2025-05-26
 ### Added
