# Changelog
All notable changes to this project will be documented in this file.

The format is based on [Keep a Changelog](https://keepachangelog.com/en/1.0.0/),
and this project adheres to [Semantic Versioning](https://semver.org/spec/v2.0.0.html).

<!--
Recommendation: for ease of reading, use the following order:
- Added
- Changed
- Fixed
-->

## [Unreleased]
### Added
- `kamu login {password,oauth}`:
  - Saving the repository is the same as in `kamu login` 
  - Add `--repo-name` & `--skip-add-repo` arguments to control the save settings of the remote repository
### Changed
- `DatasetSummary` files replaced with `DatasetStatistics` stored in the database
     and updated synchronously with the HEAD reference updates
- Statistics is automatically pre-computed for all existing datasets on first use
- `DatasetHandle` and `DatasetEntry` now contain dataset kind marker
- Provenance service and pull request planner fetch dependencies from the graph
- Implemented caching layer for `DatasetEntry` within the currently open transaction
- Private Datasets:
  - HTTP: Return 403 if the user does not have write permission while having read permission
  - GQL: `DatasetsMut::by_id()`: Return access error 
      if the user does not have write permission while having read permission
  - GQL: Operations on dataset environment variables require at least a maintainer role
  - `kamu search`: Private accessible datasets are included in the search results
<<<<<<< HEAD
- E2E: Removed `inmem` tests that almost duplicated `sqlite` tests
- E2E, `kamu-cli-e2e-repo-tests`: remove a `kamu-cli` dependency that did not cause the `kamu-cli` binary to be rebuilt
- Tests, DI: Check also for sqlite dependencies
=======
### Fixed
- Flow GQL Api: 
  - Correctly returns batching rule with `0` value
  - Improved message for unknown description message

>>>>>>> 65f47751

## [0.230.0] - 2025-03-25
### Added
- Private Datasets, access sharing:
  - ReBAC: there can be only one role between a subject (account) and an object (dataset)
  - ReBAC: Added `RebacDatasetRegistryFacade` to simplify work with authorization validation
  - GQL: CRUD Collaboration API
  - GQL: Implemented API for searching by account name
  - OSO: Added `maintain` & `own` permissions in addition to `read` & `write`
### Fixed
- Flow APIs: correctly returns response for dataset with cleaned blocks
- Private Datasets:
  - GQL: Correct processing of access permissions when viewing flows of another account

## [0.229.0] - 2025-03-24
### Added
- Experimental support for `ChangelogStream` and `UpsertStream` ODF merge strategies.

## [0.228.1] - 2025-03-23
### Added
- Semantic search:
  - More configuration options for indexing, allowing to skip datasets without descriptions or no data.
  - Overfetch is now configurable
  - Service will make repeated queries to the vector store to fill the requested results page size.
### Changed
- Flow: Updated the `BatchingRule` trigger to accept 0 for both properties(`min_records_to_await` and `max_batching_interval`), enabling dependency flow execution even when no data is added to the root dataset.
### Fixed
- HTTP & GQL API: Fixed internal error when query contains an unknown column

## [0.228.0] - 2025-03-19
### Added
- DB: utilities for working with bind parameter placeholders
- DB-backed dataset references: they are now stored in the database, supporting transactional updates.  
- Ensured short transaction length in ingest & transform updates and compaction tasks.  
- Dataset Reference indexing to build the initial state of the dataset references.  
- Implemented in-memory caching for dataset references that works within the current transaction
### Changed
- Replaced default GraphQL playground with better maintained `graphiql` (old playground is still available)
- Improved API server web console looks
- Upgraded to `datafusion v45` (#1146)
- CI: terminate tests after 5 minutes of execution
- GQL: cleaning up unnecessary `dummy` fields where it can be avoided
- GQL: improve performance by adding shared query state (for query and mutation requests)
- Cleaning up unnecessary `.map_err()` constructs
- DB: cleanup of unnecessary allocations during parameter bindings
- Various small refactorings extracting common methods (e.g. `PaginationOpts::from_page()`)
- Dependency graph updates are improved for transactional correctness.  
- Setting dataset references is now the responsibility of computation service callers. 
- Extracted ODF dataset builders for LFS and S3 to allow for custom implementations.  
- Improved tests for dataset use cases.  
### Fixed
- REST API: `GET /datasets/{id}` returns account data as it should 
- If dataset creation is interrupted before a dataset entry is written, 
   such a dataset is ignored and may be overwritten

## [0.227.1] - 2025-03-14
### Fixed
- Trigger activation during flow throttling correctly save next activation time

## [0.227.0] - 2025-03-13
### Added
- `kamu search` now supports `--local` flag which will use natural language search on datasets in the local workspace (#1136)
  - To use this feature you'll need to configure the OpenAI key in kamu config or set it via `OPENAI_API_KEY` env var
  - By default, uses [Qdrant](https://qdrant.tech/) vector database spawned per command in a container
### Fixed
- `kamu sql server` now works again inside containers (e.g. jupyter)

## [0.226.5] - 2025-03-10
### Fixed
- Prometheus metrics, S3: fixed `storage_url` label values

## [0.226.4] - 2025-03-07
### Changed
- Simple Transfer Protocol & Smart Transfer Protocol use `AppendDatasetMetadataBatchUseCase`
- SQLite: protection against database locking, in case of parallel execution of `kamu` commands.
  - Based on `journal_mode=WAL`
- GQL: speeding up work by reducing allocations
### Fixed
- API server correctly logs unknown routes
- GQL: `Search::query()`: fix regression resulting in unstable ordering of search results
- Fix JSON encoding of `BinaryView` and `Utf8View` data (#1127)


## [0.226.3] - 2025-02-27
### Changed
- `kamu login`: only one argument `--user` (root) is left, other arguments (from subcommands) are removed
### Fixed
- Demo Jupyter start-up failure

## [0.226.2] - 2025-02-26
### Added
- New `FlowSystemConfig` structure in `CLIConfig` which allows 
    to configure `flow_agent` and `task_agent` services 
    with next options `awaiting_step_secs` and `mandatory_throttling_period_secs`
### Fixed
- Single-tenant mode:
  - `kamu add`: public default visibility, unless otherwise specified
  - `kamu pull`: public new default visibility, unless otherwise specified
- Simple Transfer Protocol:
  - Respect the visibility option
  - Updating the dependency graph during block processing

## [0.226.1] - 2025-02-25
### Changed
- New Jupyter image 0.7.1, which can handle v6 workspace layout

## [0.226.0] - 2025-02-24
### Added
- Externally configurable Argon2 hashing mode (minimal settings to speedup e2e tests)
### Changed
- Unified dataset repository format:
  - both LFS and S3, regardless of tenancy config, now organize storage folders solely by dataset ID
  - workspace migration to new repository format (v6) is fully automatic
  - the role of "info/alias" file was reduced only for recovery purposes, 
      the dataset alias resolutions now happen in database only
  - ODF storage unit implementations (LFS, S3) only deal with dataset identifiers:
    - no more dependency on accounts or tenancy configuration
    - S3 cache now considers identifiers of stored datasets only
    - moved them to ODF crate
    - reading HEAD is a must for storage iteration
    - removing HEAD is a first step of dataset deletion
  - `kamu-datasets` domain now has own error and result structures layer, separate from ODF basics
  - Rename operation does not touch a storage unit, became solely a database operation
  - workspace version checking now takes startup job dependencies into account
### Fixed
- Less linear search in in-mem entry repository

## [0.225.3] - 2025-02-24
### Fixed
- E2E: `repo-tests` crate again contains the `kamu-cli` dependency, but as an optional one
  - This way we can correctly reuse the tests in the `kamu-node` repository without affecting the build time
  - It also fixes `make sqlx-prepate` developer command

## [0.225.2] - 2025-02-24
### Added
- Added prometheus metrics for AWS SDK S3 calls
### Changed
- E2E: make `repo-tests` crate independent from `kamu-cli` crate

## [0.225.1] - 2025-02-23
### Fixed
- Fixed arrow `BinaryView` incorrectly being treated as incompatible with `Binary` fields during dataset schema compatibility checks (#1096)

## [0.225.0] - 2025-02-20
### Added
- Added [common-macros](src/utils/common-macros) crate containing macros of general use
  - `kamu list`: display dataset visibility in multi-tenant
  - `kamu pull`: added `--visibility private|public` argument to specify the created dataset visibility
### Changed
- Improved/added trace for repositories & GQL to contain not only the method name but also the structure name
### Fixed
- Restoring OData API tolerance to trailing slashes
- OData API: fixed crash when accessing private dataset

## [0.224.0] - 2025-02-18
### Added
- The usage of local database (SQLite) is activated by default for all single tenant workspaces
### Fixed
- Improved error message for SQL parsing method for queries which includes invalid or reserved keywords
- Fixed false-positive panic ("There cannot be predefined users in a single-tenant workspace") 
    if a `kamu` subcommand that doesn't require workspace found a multiuser `.kamuconfig`
  - For example, before attempting to initialize a workspace or attempting to invoke autocomplete in shell 

## [0.223.0] - 2025-02-13
### Added
- Increased test coverage of the code responsible for access checks
### Changed
- Restructured responsibilities between core and dataset domains upon key dataset CRUD use cases:
  - 8 use cases moved from `core` to `kamu-datasets` domain
  - no longer using outbox for "Renamed" and "DependenciesUpdated" events in datasets, 
      these became internal aspect inside `kamu-datasets` domain
  - simplified creation and commit result structures as they no longer transport new dependencies
  - revised many integration tests:
    - flow system no longer uses real datasets
    - HTTP and GQL use real accounts and dataset entries
- Moved several account-related routines from `AuthenticationService` to `AccountService`, 
  the authentication services has focus only on JWT token and login flows
- Upgraded to `datafusion v45` (#1063)
### Fixed
- GQL metadata query now correctly returns dataset aliases for `SetTransform` event in multi-tenant mode
- Handle panic errors in `kamu inspect lineage -- browse` command
- Improved result messages for `kamu system diagnose` command

## [0.222.0] - 2025-02-06
### Added
- New `AccessTokenLifecycleMessage` outbox message which produced during access token creation
### Changed
- `kamu pull` command now can be called with passing `<remote_repo>/<dataset_name>` arg
  and pull url will be combined automatically 

## [0.221.1] - 2025-01-31
### Fixed
- Private Datasets:
  - Validation `SetTransform` event (input datasets): IDs are used for accessibility checks. 
      Aliases are used only to generate an error message.
  - `OsoDatasetAuthorizer`: readiness to handle duplicates when filtering

## [0.221.0] - 2025-01-29
### Added
- GQL support to query and update email on the currently logged account
- Account registration sends `AccountLifecycleEvent` to `Outbox`
### Changed
- Emails are mandatory for Kamu accounts now:
  - predefined users need to specify an email in config
  - predefined users are auto-synced at startup in case they existed before
  - GitHub users are queried for primary verified email, even if it is not public
  - migration code for the database existing users

## [0.220.0] - 2025-01-27
### Changed
- Private Datasets:
  - GQL, `DatasetFlowRunsMut::trigger_flow()`: added check of input datasets for accessibility for `ExecuteTransform`
  - GQL, `TransformInput::input_dataset()`: dataset may not be accessible
  - GQL, `MetadataChainMut::commit_event`: added check of dataset inputs for availability for `SetTransform`
  - HTTP: added access check for the dataset router (`DatasetAuthorizationMiddleware`), affected:
    - `POST /{dataset}/ingest`
    - `GET /{dataset}/metadata`
    - `GET /{dataset}/tail`
  - HTTP, `GET /datasets/{id}`: access check corrected
  - HTTP: replaced access errors with not found errors
  - CLI, `kamu pull`: replaced access errors with not found errors
- Continued work on use cases extracting:
  - `ViewDatasetUseCase`
  - `EditDatasetUseCase`
  - `GetDatasetDownstreamDependenciesUseCaseImpl`
  - `GetDatasetUpstreamDependenciesUseCaseImpl`

## [0.219.2] - 2025-01-24
### Added
- Reusable static database migrators 

## [0.219.1] - 2029-01-18
### Fixed
- Reverted unstable AWS API dependencies

## [0.219.0] - 2029-01-17
### Changed
- Massive crates restructuring around Open Data Fabric code:
  - `src/odf` concentrates large number of related crates now, preparing for future separation in different Git repo
  - old `opendatafabric` crate became `odf-metadata`
  - low-level repository implementations became `odf-storage[-...]` crates
  - specific storage technologies are gated via features (`lfs`, `s3`, `http`)
  - `DatasetFactory`, `Dataset`, `DatasetSummary`, `DatasetLayout`, `BlockRef`, 
      `MetadataChain` and visiting logic now are residents of `odf-dataset`
  - `kamu-data-utils` became `odf-data-utils`
  - multiple utility libraries introduced, shared both via ODF and main Kamu code 
    (`async-utils`, `file-utils`, `s3-utils`, `test-utils`)
  - `DatasetRepository` still stays in Kamu core, renamed to `DatasetStorageUnit` to better match it's current purpose
  - import statements pointing at ODF code have been cleaned all over the code base (use `odf` meta-crate only outside `src/odf`)


## [0.218.0] - 2029-01-17
### Changed
- Private Datasets:
  - OSO: using user actors / dateset resources that come from the database
    - Thus, any access check relies on real entities
  - GQL, added `Dataset.visibility()` to get the current visibility value
  - GQL, added `DatasetMut.setVisibility()` to be able to change the dataset visibility after it has been created
  - Deletion of previously created (and unused) ReBAC-properties and reindexing
  - OSO: updating the schema to use identifiers instead of names
  - OSO: added resource storage for access speed
  - E2E: Using the correct account in multi-tenant mode
    - And also the possibility of set it up
  - `DatasetOwnershipService`: moved to the `kamu-dataset` crate area & implemented via `DatasetEntryServiceImpl`
  - GQL, `DatasetMetadata.currentUpstreamDependencies`: indication if datasets not found/not accessed
  - GQL, `DatasetMetadata.currentDownstreamDependencies`: exclude datasets that cannot be accessed
  - E2E: added the ability to create an account using CLI

## [0.217.3] - 2025-01-14
### Fixed
- Fix crash on resolving dataset by non-existing account
- Minor improvements in event sourcing aggregation

## [0.217.2] - 2025-01-10
### Changed
- Updated to latest `datafusion` and `alloy` dependencies
- Performance improvements with batch loading of event sourcing aggregates

## [0.217.1] - 2025-01-09
### Changed
- Extended database config options with next fields: `maxConnections`, `maxLifeTimeSecs` and `acquireTimeoutSecs`

## [0.217.0] - 2025-01-08
### Changed
- GraphQL: flows are listed ordered by status and last event time
- Merged two methods(`saveEnvVariable` and `modifyEnvVariable`) from `DatasetEnvVarsMut` info one `upsertEnvVariable`
### Fixed
- GQL api flows queries now fetch dataset polling source only once per dataset(and only if Ingest flow type is here)
- Flow trigger status now become disable on flow fail

## [0.216.0] - 2024-12-30
### Changed
- Flight SQL protocol now supports anonymous and bearer token authentication
- The `kamu notebook` command now defaults to `DataFusion` engine for speed, but you can switch to Spark with `--engine spark` argument
- The `kamu notebook` command uses new image based on latest Jupyter and new [`kamu-client-python`](https://github.com/kamu-data/kamu-client-python) library
- The `kamu sql server` command now defaults to `DataFusion` engine with interface changed to use `--engine datafusion/spark`, removing the `--flight-sql` flag
- Examples in `examples/flightsql/python` were updated to new auth and showcasing `kamu` Python library
- Most notebooks in `examples/` directory are using `kamu` Python library with `DataFusion` engine, with Spark still in use for GIS extensions

## [0.215.1] - 2024-12-30
### Fixed
- GraphQL: in a multi-tenant workspace, `datasets.createEmpty` and `datasets.createFromSnapshot` mutations now return dataset aliases prefixed with account name.
- Fix DB transaction error in `/verify` REST endpoint (cherry-picked from `0.214.1`)

## [0.215.0] - 2024-12-27
### Added
- New entity `FlowTrigger` which is now responsible for flow activation and schedules
### Changed
- `DatasetFlowConfigsMut` now has only one method `setConfig` for all types of configurations

## [0.214.0] - 2024-12-23
### Added
- New `kamu system decode` command that can decode an arbitrary block file for debugging
- `export` command for bulk data exporting
### Changed
- `sql` command now allows to export query command results to file(s)
- FlightSQL session state management improvements

## [0.213.1] - 2024-12-18
### Fixed
- Removed all occurrences of `DataWriterMetadataState` from telemetry spans (too much pressure)

## [0.213.0] - 2024-12-18
### Added
- kamu-adapter-graphql: added macros (`from_catalog_n!()` & `unsafe_from_catalog_n!()`)
   that simplify the extraction of components from the DI catalog
- database-common: the logic for pagination of data processing is generalized in `EntityPageStreamer`
### Changed
- Speed up project build time by removing unused dependencies which were not detected by automated tools
- Extracted "planner" and "executor" for compacting, reset, set watermark, push ingest, partially polling ingest.
- Renamed long-running "executors" to "agents".
- Introduced `MetadataQueryService` to absorb simple queries that do not have to be defined at the level of metadata chian from the interface point of view.
### Fixed
- `DatasetEnvVar` entity now deletes during deleting `DatasetEntry` entity

## [0.212.0] - 2024-12-11
### Changed
- Upgraded to `datafusion v43`
### Fixed
- Ingest was sometimes producing Parquet files with non-sequential `offset` column which violated the ODF spec

## [0.211.0] - 2024-12-02
### Changed
- Dataset dependency graph is now backed with a database, removing need in dependency scanning at startup.

## [0.210.0] - 2024-11-28
### Added
- Console warning when deleting datasets which are out of sync with their push remotes
### Changed
- Separated Web UI runtime and UI configuration flags. UI configuration is now provided by API server too.
### Fixed
- Typo in feature flags (enableDatasetEnvVarsManagement)
                                                  ^

## [0.209.0] - 2024-11-25
### Changed
- Improved OpenAPI integration
- Replaced Swagger with Scalar for presenting OpenAPI spec
### Fixed
- `EXECUTE_TRANSFORM` flows now respect last success run time during config enabling and api-server restarting
- `kamu login`: add repo with `odf+` schema protocol

## [0.208.1] - 2024-11-22
### Fixed
- `kamu-base-with-data-mt` image building

## [0.208.0] - 2024-11-21
### Added
Introduced `DatasetRegistry` abstraction, encapsulating listing and resolution of datasets:
- Registry is backed by database-stored dataset entries, which are automatically maintained
- Scope for `DatasetRepository` is now limited to support `DatasetRegistry` and in-memory dataset dependency graph
- New concept of `ResolvedDataset`: a wrapper around `Arc<dyn Dataset>`, aware of dataset identity
- `DatasetRegistryRepoBridge` utility connects both abstractions in a simple way for testing needs
- Query and Dataset Search functions now consider only the datasets accessible for current user
- Core services now explicitly separate planning (transactional) and execution (non-transactional) processing phases
- Similar decomposition introduced in task system execution logic
- Revised implementation of core commands and services: `pull`, `push`, `reset`, `verify`, `compact`, setting watermark
- More parallelism from `pull` command, allowing to mix ingest/sync/transform operations of the same depth level
- Optimized `pull` flow, when a single non-recursive dataset is sent for processing
- Batched form for dataset authorization checks
- Ensuring correct transactionality for dataset lookup and authorization checks all over the code base
- Passing multi/single tenancy as an enum configuration instead of boolean
- Renamed outbox "durability" term to "delivery mechanism" to clarify the design intent
- Greatly reduced complexity and code duplication of many use case and service tests with `oop` macro for inheritance of harnesses

## [0.207.3] - 2024-11-21
### Changed
- Add version for `OutboxMessage` structure to prevent startup failures after breaking changes

## [0.207.2] - 2024-11-15
### Fixed
- E2E: revision of st/mt tests:
  - In cases where temporary workspaces are created,
     test variants for both single-tenant and multi-tenant have been added
  - New combinations activated
  - Certain duplicate tests have been removed
  - Some of the tests related to `kamu pull` only have been moved to the appropriate module
  - Activated missing tests for databases
- `kamu push`: crash in multi-tenant mode

## [0.207.1] - 2024-11-14
### Fixed
- `kamu pull`: crash in multi-tenant mode

## [0.207.0] - 2024-11-11
### Added
- E2E: reinforce test coverage
  - Covered all flow scenarios
  - Covered hot REST API endpoints
  - Reconfiguring test groups for a small speedup (10%)
  - Directory structure grooming
  - `KamuApiServerClientExt`: method grouping
- Dataset definition: added possibility to set defaults in templates:
  ```yaml
  fetch:
    kind: Container
    image: "ghcr.io/kamu-data/fetch-com.defillama:0.1.5"
    args:
      - --request-interval
      - '${{ env.request_interval || 2 }}'
  ```
### Changed
- HTTP API errors will now come in JSON format instead of plain text, for example:
  ```json
  { "message": "Incompatible client version" }
  ```
- GQL: The `DataQueryResultSuccess` type is extended to the optional `datasets` field,
   which contains information about the datasets participating in the query. Affected API:
  - `GQL DataQueries`: the field will be filled
  - `GQL DatasetData`: field will be empty because we already know which dataset is involved
### Fixed
- `kamu add` correctly handles snapshots with circular dependencies
- `kamu push` shows a human-readable error when trying to push to the non-existing repository
- Jupyter repository block documentation misleading

## [0.206.5] - 2024-10-29
### Changed
- Allow anonymous access to the content of recently uploaded files
- Updated to `arrow 53.2`, `datafusion 42.1`, `tower 0.6`, `opentelemetry 27` + minor updates

## [0.206.4] - 2024-10-28
### Fixed
- `kamu push` correctly handle `odf+` format repositories

## [0.206.3] - 2024-10-28
### Fixed
- Improved telemetry for dataset entry indexing process
- Corrected recent migration related to outbox consumptions of old dataset events

## [0.206.2] - 2024-10-26
### Changed
- GraphQL: Removed deprecated `JSON_LD` in favor of `ND_JSON` in `DataBatchFormat`
- GraphQL: In `DataBatchFormat` introduced `JSON_AOS` format to replace the now deprecated `JSON` in effort to harmonize format names with REST API
### Fixed
- GraphQL: Fixed invalid JSON encoding in `PARQUET_JSON` schema format when column names contain special characters (#746)

## [0.206.1] - 2024-10-24
### Changed
- `kamu repo list`: supports all types of output
- Tests: `sqlx + nextest` combination has been stabilized
- `DatasetEntryIndexer`: guarantee startup after `OutboxExecutor` for a more predictable initialization
  - Add `DatasetEntry`'is re-indexing migration
### Fixed
- `kamu push`: show correct error if server failed to store data

## [0.206.0] - 2024-10-22
### Added
- Introduced OpenAPI spec generation
  - `/openapi.json` endpoint now returns the generated spec
  - `/swagger` endpoint serves an embedded Swagger UI for viewing the spec directly in the running server
  - OpenAPI schema is available in the repo `resources/openapi.json` beside its multi-tenant version
- Added and expanded many E2E tests, improved test stability
- Added endpoint to read a recently uploaded file (`GET /platform/file/upload/{upload_token}`)
### Changed
- Removed support for deprecated V1 `/query` endpoint format
- The `/tail` endpoint was updated to better match V2 `/query` endpoint
### Fixed
- `kamu add`: fixed behavior when using `--stdin` and `--name` arguments

## [0.205.0] - 2024-10-15
### Changed
- `kamu push <dataset>` command now can be called without `--to` reference and Alias or Remote dataset repository will be used as destination
- `kamu login` command now will store repository to Repository registry. Name can be provided with `--repo-name` flag and to skip creating repo can be used `--skip-add-repo` flag

## [0.204.5] - 2024-10-08
### Added
- Postgres implementation for dataset entry and account Re-BAC repositories
### Changed
- `kamu repo alias list`: added JSON output alongside with other formats mentioned in the command's help
- Private Datasets, `DatasetEntry` integration that will allow us to build dataset indexing
  - Added `DatasetEntryService` for message processing
  - Added `DatasetEntryIndexer` for one-shot indexing
  - Extend `DatasetLifecycleMessageCreated` with `dataset_name` field
  - Introducing `DatasetLifecycleMessageRenamed`
- Simplified error handling code in repositories
- Hidden part of the test code behind the feature gate
- Updated our crate dependencies so they can be built in isolation
### Fixed
- `--yes / -y` flag: fixed when working from a TTY
- CI: Fixes `kamu-base-with-data-mt` image builds

## [0.204.4] - 2024-09-30
### Changed
- CLI command tweaks:
  - Make `--yes / -y` flag global
  - Add confirmation step to `system compact` command
  - Add support for patterns to `system compact` to process multiple datasets at once
  - Fixed argument parsing error in `kamu system compact` command
- Simplified organization of startup initialization code over different components
### Fixed
- Broken catalog issue for server and transactional modes
  - Added several E2E tests (happy paths) covering the Flows tab in the UI
- Corrected behavior of `MySqlAccountRepository::get_accounts_by_ids()`, for the case of empty IDs collection

## [0.204.3] - 2024-09-26
### Fixed
- Dataset creation with unique alias but with existing id for FS dataset storage mode
- `kamu init`: fixed regression in case of using `exists_ok` flag... finally

## [0.204.2] - 2024-09-26
### Fixed
- `kamu init`: fixed regression in case of using `exists_ok` flag

## [0.204.1] - 2024-09-25
### Fixed
- Fixed build regression, in case `web-ui` feature flag is used

## [0.204.0] - 2024-09-25
### Changed
- If not explicitly configured, a SQLite database is used for a multi-tenant workspace
- If a SQLite database is used, built-in migrations are automatically applied
- Start processing added Outbox messages after successful command execution
- DI: `ServerCatalog` added, to split dependencies

## [0.203.1] - 2024-09-24
### Added
- Added database migration & scripting to create an application user with restricted permissions
- `kamu delete` command will respect dependency graph ordering allowing to delete multiple datasets without encountering dangling reference

## [0.203.0] - 2024-09-22
### Added
- Support `List` and `Struct` arrow types in `json` and `json-aoa` encodings

## [0.202.1] - 2024-09-20
### Fixed
- Open Telemetry integration fixes

## [0.202.0] - 2024-09-20
### Changed
- Major dependency upgrades:
  - DataFusion 42
  - HTTP stack v.1
  - Axum 0.7
  - latest AWS SDK
  - latest versions of all remaining libs we depend on
- Outbox refactoring towards true parallelism via Tokio spaned tasks instead of futures
### Fixed
- Failed flows should still propagate `finishedAt` time
- Eliminate `span.enter`, replaced with instrument everywhere

## [0.201.0] - 2024-09-18
### Added
- REST API: New `/verify` endpoint allows verification of query commitment as per [documentation](https://docs.kamu.dev/node/commitments/#dispute-resolution) (#831)
### Changed
- Outbox main loop was revised to minimize the number of transactions:
    - split outbox into planner and consumption jobs components
    - planner analyzes current state and loads a bunch of unprocessed messages within a 1 transaction only
    - consumption jobs invoke consumers and detect their failures
- Detecting concurrent modifications in flow and task event stores
- Improved and cleaned handling of flow abortions at different stages of processing
- Revised implementation of flow scheduling to avoid in-memory time wheel:
    - recording `FlowEventScheduledForActivation` event (previously, placement moment into the time wheel)
    - replaced binary heap based time wheel operations with event store queries
    - Postgres/SQLite event stores additionally track activation time for the waiting flows
    - in-memory event store keeps prepared map-based lookup structures for activation time

## [0.200.0] - 2024-09-13
### Added
- Added first integration of Prometheus metrics starting with Outbox
- Added `--metrics` CLI flag that will dump metrics into a file after command execution
### Changed
- Telemetry improvements:
   - Improved data collected around transactional code
   - Revised associating span objects with large JSON structures such as messages
   - Suppressed several noisy, but not very useful events
- Improved Outbox stability when message consumers fail
- Similarly, Task Executor keeps executing next tasks in case running a task results in an internal error

## [0.199.3] - 2024-09-11
### Fixed
- Associating correct input dataset that was hard compacted with the error during transformation of derived dataset

## [0.199.2] - 2024-09-09
### Added
- REST API: The `/query` endpoint now supports response proofs via reproducibility and signing (#816)
- REST API: New `/{dataset}/metadata` endpoint for retrieving schema, description, attachments etc. (#816)
### Fixed
- Fixed unguaranteed ordering of events when restoring event sourcing aggregates
- Enqueuing and cancelling future flows should be done with transactions taken into account (via Outbox)

## [0.199.1] - 2024-09-06
### Fixed
- Fixed crash when a derived dataset is manually forced to update while an existing flow
  for this dataset is already waiting for a batching condition

## [0.199.0] - 2024-09-06
### Added
- Persistency has been enabled for Task and Flow domains.
  Both `TaskExecutor` and `FlowExecutor` now fully support transactional processing mode,
  and save state in Postgres or Sqlite database.
- Tasks now support attaching metadata properties. Storing task->flow association as this type of metadata.
- Flows and Tasks now properly recover the unfinished requests after server restart
### Changed
- Simplified database schema for flow configurations and minimized number of migrations
   (breaking change of the database schema)
- Introduced `pre_run()` phase in flow executor, task executor & outbox processor to avoid startup races
- Explicit in-memory task queue has been eliminated and replaced with event store queries
- Get Data Panel: use SmTP for pull & push links
- GQL api method `setConfigCompaction` allows to set `metadataOnly` configuration for both root and derived datasets
- GQL api `triggerFlow` allows to trigger `HARD_COMPACTION` flow in `metadataOnly` mode for both root and derived datasets

## [0.198.2] - 2024-08-30
### Added
- Container sources allow string interpolation in env vars and command
- Private Datasets, changes related to Smart Transfer Protocol:
  - `kamu push`: added `--visibility private|public` argument to specify the created dataset visibility
  - Send the visibility attribute in the initial request of the push flow
### Changed
- Schema propagation improvements:
  - Dataset schema will be defined upon first ingest, even if no records were returned by the source
  - Schema will also be defined for derivative datasets even if no records produced by the transformation
  - Above ensures that datasets that for a long time don't produce any data will not block data pipelines
- Smart Transfer Protocol:
  - Use `CreateDatasetUseCase` in case of creation at the time of the dataset pulling
  - Now requires the `x-odf-smtp-version` header, which is used to compare client and server versions to prevent issues with outdated clients

## [0.198.1] - 2024-08-28
### Added
- Private Datasets, ReBAC integration:
  - ReBAC properties update based on `DatasetLifecycleMessage`'s:
  - `kamu add`: added hidden `--visibility private|public` argument, assumed to be used in multi-tenant case
  - GQL: `DatasetsMut`:
    - `createEmpty()`: added optional `datasetVisibility` argument
    - `createFromSnapshot()`: added optional `datasetVisibility` argument

## [0.198.0] - 2024-08-27
### Changed
- If a polling/push source does not declare a `read` schema or a `preprocess` step (which is the case when ingesting data from a file upload) we apply the following new inference rules:
  - If `event_time` column is present - we will try to coerce it into a timestamp:
    - strings will be parsed as RFC3339 date-times
    - integers will be treated as UNIX timestamps in seconds
  - Columns with names that conflict with system columns will get renamed
- All tests related to databases use the `database_transactional_test` macro
- Some skipped tests will now also be run
- Access token with duplicate names can be created if such name exists but was revoked (now for MySQL as well)
- Updated `sqlx` crate to address [RUSTSEC-2024-0363](https://rustsec.org/advisories/RUSTSEC-2024-0363)
### Fixed
- Derivative transform crash when input datasets have `AddData` events but don't have any Parquet files yet

## [0.197.0] - 2024-08-22
### Changed
- **Breaking:** Using DataFusion's [`enable_ident_normalization = false`](https://datafusion.apache.org/user-guide/configs.html) setting to work with upper case identifiers without needing to put quotes everywhere. This may impact your root and derivative datasets.
- Datafusion transform engine was updated to latest version and includes JSON extensions
- **Breaking:** Push ingest from `csv` format will default to `header: true` in case schema was not explicitly provided
- Access token with duplicate names can be created if such name exists but was revoked
- Many examples were simplified due to ident normalization changes
### Fixed
- Crash in `kamu login` command on 5XX server responses
- The push smart protocol now delivers internal errors to the client
### Added
- HTTP sources now include `User-Agent` header that defaults to `kamu-cli/{major}.{minor}.{patch}`
- Externalized configuration of HTTP source parameters like timeouts and redirects
- CI: build `sqlx-cli` image if it is missing

## [0.196.0] - 2024-08-19
### Added
- The `/ingest` endpoint will try to infer the media type of file by extension if not specified explicitly during upload.
   This resolves the problem with `415 Unsupported Media Type` errors when uploading `.ndjson` files from the Web UI.
- Private Datasets, preparation work:
  - Added SQLite-specific implementation of ReBAC repository
  - Added SQLite-specific implementation of `DatasetEntryRepository`
- `internal-error` crate:
  - Added `InternalError::reason()` to get the cause of an error
  - Added methods to `ResultIntoInternal`:
    - `map_int_err()` - shortcut for `result.int_err().map_err(...)` combination
    - `context_int_err()` - ability to add a context message to an error
- Added macro `database_transactional_test!()` to minimize boilerplate code
### Changed
- Upgraded `sqlx` crate to v0.8
- Renamed `setConfigSchedule` GQL api to `setConfigIngest`. Also extended
  `setConfigIngest` with new field `fetchUncacheable` which indicates to ignore cache
  during ingest step

## [0.195.1] - 2024-08-16
### Fixed
- Add `reset` ENUM variant to `dataset_flow_type` in postgres migration

## [0.195.0] - 2024-08-16
### Added
- Reliable transaction-based internal cross-domain message passing component (`MessageOutbox`), replacing `EventBus`
  - Metadata-driven producer/consumer annotations
  - Immediate and transaction-backed message delivery
  - Background transactional message processor, respecting client idempotence
- Persistent storage for flow configuration events
### Changed
- Upgraded to `datafusion v41` (#713)
- Introduced use case layer, encapsulating authorization checks and action validations, for first 6 basic dataset scenarios
   (creating, creating from snapshot, deleting, renaming, committing an event, syncing a batch of events),
- Separated `DatasetRepository` on read-only and read-write parts
- Isolated `time-source` library
### Fixed
- E2E: added additional force off colors to exclude sometimes occurring ANSI color sequences
- E2E: modify a workaround for MySQL tests

## [0.194.1] - 2024-08-14
### Fixed
- Add `recursive` field to `Reset` flow configurations in GQL Api which triggers `HardCompaction` in `KeepMetadataOnly` mode flow for each owned downstream dependency

## [0.194.0] - 2024-08-13
### Changed
- Change `mode` argument for `DatasetEnvVarsConfig` to `enabled: Option<bool>`
### Added
- New `Reset` flow in GQL Api which can be triggered manually for `Root` and `Derivative` datasets
- Private Datasets, preparation work:
  - Added in-mem implementation of ReBAC repository
  - Added in-mem implementation of `DatasetEntryRepository`

## [0.193.1] - 2024-08-09
### Fixed
- Panic for `EXECUTE_TRANSFORM` flow without dataset env vars enabled feature

## [0.193.0] - 2024-08-07
### Added
- `kamu add` command accepts optional `--name` argument to add a snapshot under a different name

## [0.192.0] - 2024-08-07
### Added
- `kamu --no-color` to disable color output in the terminal.
### Changed
- New recursive flag for `CompactionConditionFull` input to trigger
  Hard compaction with keep metadata only mode for each derived dataset
- E2E: Reorganized work with tests that call `kamu-cli`:
  - Added `kamu-cli-puppet` crate to allow `kamu-cli` to be run as a separate process from tests
  - Removed past `kamu-cli` wrapper that ran in-process.
  - Some of `kamu-cli` tests that are inherently E2E are moved and adapted to E2E scope (in-mem area)
  - For convenience, the test run macros are now procedural
  - Various Windows-related tweaks & fixes
### Fixed
- Return `RootDatasetCompacted` error for manual triggered `EXECUTE_TRANSFROM` flows
- Using new Spark image that fixes serialization errors when working with large GIS datasets
- Fixed container runtime for systems using SELinux

## [0.191.5] - 2024-07-30
### Fixed
- Ingest flow panic with database api mode

## [0.191.4] - 2024-07-22
### Fixed
- Parsing passwords includes specific symbols in database common crate

## [0.191.3] - 2024-07-22
### Fixed
- Script for api server database migration issue with passwords includes
  specific symbols

## [0.191.2] - 2024-07-18
### Fixed
- Panic for `DatasetEnvVars` API with wrong configuration
- Moved `DATASET_ENV_VAR_ENCRYPTION_KEY`from env to config

## [0.191.1] - 2024-07-16
### Fixed
- `opendatafabric` crate was not compiling without `sqlx` feature

## [0.191.0] - 2024-07-16
### Fixed
- Obscure error during push duplicate dataset with different aliases
- Get Data Panel: fixed `base_url_rest` calculation  in case the API server is started on a random port
- Minor corrections to references in generated code documentation
### Changed
- Upgraded `rustc` version and some dependencies
- E2E: unblocked parallel run for tests

## [0.190.1] - 2024-07-10
### Fixed
- `DatasetEnvVars` inmem deleting

## [0.190.0] - 2024-07-09
### Added
- New repository `DatasetEnvVars` to work with dataset secrets
- Now is possible to set new `DatasetEnvVars` configuration to `storage`
  and manage it via GQL api
- New Gql APIs to manage dataset env vars
  - `listEnvVariables` to fetch list of env vars by dataset
  - `exposedValue` to get secret value of env var by id
  - `saveEnvVariable` to store new dataset env var
  - `deleteEnvVariable` to delete dataset env var
  - `modifyEnvVariable` to modify dataset env var

## [0.189.7] - 2024-07-04
### Added
- Added Kamu access token E2E test
- SmTP: added E2E test group to cover the pushing and pulling of datasets
### Changed
- Wrapping only necessary, not all HTTP requests in a transaction
- Respect the `--quiet` option for:
  - `kamu add`
  - `kamu ingest`
  - `kamu push`
### Fixed
- Fixed SmTP working together with transactions

## [0.189.6] - 2024-07-03
### Fixed
- GQL API regression where unparsable SQL was ending up in internal error
- REST API `/query` endpoint will return `400 Bad Request` in case of unparsable SQL
- Bug fixed in database IAM token authentication method (redundant session token request)

## [0.189.4] - 2024-07-02
### Fixed
- GQL access token list pagination

## [0.189.3] - 2024-07-02
### Fixed
- SQLX images now include scripts and programs necessary to fetch database credentials from AWS secrets manager

## [0.189.2] - 2024-07-01
### Fixed
- AWS secret stores both user name and password, so database username should be a secret too.

## [0.189.1] - 2024-06-28
### Fixed
- Modify revoke access token GQL response according to design

## [0.189.0] - 2024-06-28
### Added
- Support multiple methods to access database:
  - via raw password
  - via password stored as AWS secret
  - via generated AWS IAM authentication tokens
- Support periodic database password rotation with configurable period

## [0.188.6] - 2024-06-27
### Fixed
- Added missed field to create access token result API

## [0.188.5] - 2024-06-26
### Added
- `kamu system api-server`: Added the option of overriding the base URL in the API with `--external-address`.
  Can be handy when launching inside a container

## [0.188.4] - 2024-06-25
### Changed
- Renamed all places compacting -> compacting

## [0.188.3] - 2024-06-24
### Fixed
- Fixed support of  ingestion via file upload in `kamu ui` mode
  and `kamu system api-server` mode with custom HTTP port
- Fixed launching `kamu ui` mode (related to transactions management)

## [0.188.2] - 2024-06-20
### Added
- Added an E2E test group for REST API
### Changed
- MySQL E2E tests are turned off
- The `<owner/dataset>/tail` REST API endpoint will:
  - return `404 Not Found` on not found datasets
  - return `202 No Content` on empty datasets
### Fixed
- Stabilized query handling in case of database usage; affected:
  - The `<owner/dataset>/tail` REST API
  - The `/query` REST API
  - `kamu system tail` command
  - `kamu sql` command
- Fixed memory leak when working with DataFusion

## [0.188.1] - 2024-06-17
### Changed
- The `/query` REST API endpoint will:
  - return `404 Not Found` on not found datasets
  - return `400 Bad Request` on invalid SQL
  - return `422 Unprocessable Content` on unrecognized request body fields

## [0.188.0] - 2024-06-14
### Added
- New repository `AccessTokenRepository` to work with new access tokens
- Middleware now accept new token format `Bearer ka_*`
- New Gql APIs to manage new access tokens
  - `listAccessTokens` to fetch access tokens by account
  - `createAccessToken` to create new access token for account
  - `revokeAccessToken` to revoke existing access token

## [0.187.0] - 2024-06-14
### Added
- The `/query` REST API endpoint now supports:
  - POST requests with all parameters being passed via body
  - Specifying schema format
  - Specifying `aliases` to associate table names with specific dataset IDs
  - Returning and providing state information to achieve full reproducibility of queries

## [0.186.0] - 2024-06-13
### Added
- New `EthereumLogs` polling source allows to stream and decode log data directly from any ETH-compatible blockchain node
  - See the updated `examples/reth-vs-snp500` example
  - See the new [`datafusion-ethers`](https://github.com/kamu-data/datafusion-ethers) crate for implementation details
- Added E2E test infrastructure
  - Added necessary components for managed run -- for startup, operations, and shutdown
### Changed
- Upgraded to `arrow 52` and `datafusion 39`
- Improved binary data formatting in CLI table output - instead of the `<binary>` placeholder it will display an abbreviated hex values e.g. `c47cf6…7e3755`
- JSON and CSV formatters can now output binary data - it will be `hex`-encoded by default
- Hidden arguments and options are excluded from [the CLI reference](resources/cli-reference.md)
### Fixed
- JSON formatter now properly supports `Decimal` types
- Stabilized startup using connection to databases
  - Added HTTP middleware that wraps each request into a separate transaction
  - Also added wrapping for some commands, in particular `kamu system generate-token`
  - The structure of services that required lazy access to databases was reorganized:
     - Extracted `PredefinedAccountsRegistrator` & `DatasetOwnershipServiceInMemoryStateInitializer`
- Fixed potential crash when attempting to rollback a transaction if the connection fails to establish

## [0.185.1] - 2024-06-07
### Fixed
- Fixed support of `--force` mode for pull/push actions using Smart Transfer Protocol

## [0.185.0] - 2024-06-06
### Added
- New `--reset-derivatives-on-diverged-input` flag to `kamu pull` command, which will trigger
  compaction for derived dataset if transformation fails due to root dataset compaction and retry transformation
- Initial support for ingestion via file uploads, with local FS and S3-based storage for temporary files
### Changed
- `AddPushSource` event may omit specifying a schema. In this case, the very first push ingestion invocation
  would try to make a best-effort auto-inference of the data schema.
### Fixed
- Fixed issue with smart protocol transfer operations upon empty datasets

## [0.184.0] - 2024-05-28
### Changed
- `InitiatorFilterInput` now accept `[AccountID]` instead of `AccountName`
  `AccountFlowFilters` now filter by `DatasetId` instead of `DatasetName`.
- Upgraded to `datafusion v38`
### Added
- Added a public image with [sqlx-cli](/images/sqlx-cli)
- Added a [configuration](/images/persistent-storage) of running a `kamu` API server along with a database,
  for persistent storage of data
- New `listFlowInitiators` api to fetch all initiators of flows
- New `allPaused` method in `AccountFlowConfigs` API

## [0.183.0] - 2024-05-22
### Added
- New `keep_metadata_only` flag to `HardCompaction` flow. Also extended `FlowState` with `ConfigSnapshot`
  and possibility to pass configuration during triggering a flow
### Fixed
- Added support of `--all` flag to the `kamu delete` command
- Made recursive deletion dataset with provided `%` pattern
### Changed
- `HardCompaction` configuration now is one of `Full` or `KeepMetadataOnly` variants. In case of
  `KeepMetadataOnly` variant required to provide `recursive` value which will trigger downstream
  dependencies compaction

## [0.182.0] - 2024-05-20
### Added
- Loading database components relying on CLI config
### Fixed
- Panic when creating a workspace with an existing config

## [0.181.2] - 2024-05-20
### Fixed
- `kamu login --check` supports searching both by frontend and backend URL

## [0.181.1] - 2024-05-20
### Fixed
- Panic when resolving datasets in GraphQL API for unregistered accounts

## [0.181.0] - 2024-05-14
### Added
- Introduced MQTT protocol support (see [FetchStepMqtt](https://docs.kamu.dev/odf/reference/#fetchstepmqtt) and the new [`mqtt` example](/examples/mqtt))
- The `kamu system compact` command now accepts the `--keep-metadata-only` flag, which performs hard
  compaction of dataset(root or derived) without retaining `AddData` or `ExecuteTransform` blocks
### Fixed
- Panic while performing data ingesting in the derived datasets

## [0.180.0] - 2024-05-08
### Added
- GraphQL account flows endpoints:
  - List of flows by account(including filters `byDatasetName`, `byFlowType`, `byStatus`, `byInitiator`)
  - Pause all flows by account
  - Resume all flows by account
### Changed
- Correct JWT config creation for `kamu-node`
### Fixed
- `kamu repo alias rm` command regression crash. Changed accepted type and covered by integration test

## [0.179.1] - 2024-05-07
### Changed
- Adding derived traits needed for `kamu-node`

## [0.179.0] - 2024-05-06
### Changed
- Refactoring of authorization configuration data: separation into configuration models and logic for loading them from environment variables

## [0.178.0] - 2024-05-04
### Added
- Flow system: implemented persistent repositories (PostgreSQL, SQLite) for flow configuration events
- Support for persistent accounts:
  - supports Postgres, MySQL/MariaDB, SQLite database targets
  - accounts have a fully functional DID-identifier:
    - based on account name for CLI mode
    - auto-registered randomly on first GitHub login
  - account ID resolutions are no longer mocked
- REST API to login remotely using password and GitHub methods
### Fixed
- Compaction datasets stored in an S3 bucket

## [0.177.0] - 2024-04-25
### Added
- REST data APIs and CLI commands now support different variations of JSON representation, including:
  - `Array-of-Structures` e.g. `[{"c1": 1, "c2": 2}, {"c1": 3, "c2": 4}]` (default)
  - `Structure-of-Arrays` e.g. `{"c1": [1, 3], "c2": [2, 4]}`
  - `Array-of-Arrays` e.g. `[[1, 2], [3, 4]]`
- REST data APIs now also return schema of the result (pass `?schema=false` to switch it off)
### Changed
- Upgraded to `datafusion` `v37.1.0`
- Split the Flow system crates
### Fixed
- `kamu system diagnose` command crashes when executed outside the workspace directory

## [0.176.3] - 2024-04-18
### Changed
- Updated KAMU_WEB_UI image to latest release 0.18.1

## [0.176.2] - 2024-04-16
### Fixed
- Fix the instant run of `ExecuteTransform` flow after the successful finish of `HardCompaction` flow
- Extend `FlowFailed` error type to indicate when `ExecuteTransform` failed due to `HardCompaction` of root dataset

## [0.176.1] - 2024-04-16
### Fixed
- Split result for different(`setFlowConfigResult`, `setFlowBatchingConfigResult`, `setFlowCompactionConfigResult`) flow configuration mutations

## [0.176.0] - 2024-04-15
- New engine based on RisingWave streaming database ([repo](https://github.com/kamu-data/kamu-engine-risingwave)) that provides mature streaming alternative to Flink. See:
  - Updated [supported engines](https://docs.kamu.dev/cli/supported-engines/) documentation
  - New [top-n](https://docs.kamu.dev/cli/get-started/examples/leaderboard/) dataset example highlighting retractions
  - Updated `examples/covid` dataset where RisingWave replaced Flink in tumbling window aggregation

## [0.175.0] - 2024-04-15
### Added
- The `kamu ingest` command can now accept `--event-time` hint which is useful for snapshot-style data that doesn't have an event time column
- The `/ingest` REST API endpoint also supports event time hints via `odf-event-time` header
- New `--system-time` root parameter allows overriding time for all CLI commands
### Fixed
- CLI shows errors not only under TTY
- Removed `paused` from `setConfigCompaction` mutation
- Extended GraphQL `FlowDescriptionDatasetHardCompaction` empty result with a resulting message
- GraphQL Dataset Endpoints object: fixed the query endpoint

## [0.174.1] - 2024-04-12
### Fixed
- Set correct ODF push/pull websocket protocol

## [0.174.0] - 2024-04-12
### Added
- `HardCompaction` to flow system

## [0.173.0] - 2024-04-09
### Added
- OData API now supports querying by collection ID/key (e.g. `account/covid.cases(123)`)
### Fixed
- Handle broken pipe panic when process piping data into `kamu` exits with an error
- GraphQL Dataset Endpoints object: tenant-insensitive paths & updated REST API push endpoint

## [0.172.1] - 2024-04-08
### Fixed
- Add precondition flow checks
- Fix URLs for Get Data panel

## [0.172.0] - 2024-04-08
### Added
- Added persistence infrastructure prototype based on `sqlx` engine:
   - supports Postgres, MySQL/MariaDB, SQLite database targets
   - sketched simplistic Accounts domain (not-integrated yet)
   - converted Task System domain to use persistent repositories
   - added test infrastructure for database-specific features
   - automated and documented development flow procedures in database offline/online modes

## [0.171.0] - 2024-04-05
### Added
- Support `ArrowJson` schema output format in QGL API and CLI commands
- New `kamu system compact <dataset>` command that compacts dataslices for the given dataset
### Changed
- Case-insensitive comparisons of `dataset`s, `account`s and `repo`s

## [0.170.0] - 2024-03-29
### Added
- Added GraphQL Dataset Endpoints object
### Changed
- REST API: `/ingest` endpoint will return HTTP 400 error when data cannot be read correctly
- Improved API token generation command

## [0.169.0] - 2024-03-25
### Changed
- Updated embedded Web UI to `v0.17.0`
### Fixed
- S3 Repo: Ignore dataset entries without a valid alias and leave them to be cleaned up by GC
- Caching object repo: Ensure directory exists before writing objects

## [0.168.0] - 2024-03-23
### Changed
- FlightSQL: For expensive queries `GetFlightInfo` we will only prepare schemas and not compute results - this avoids doing double the work just to return `total_records` and `total_bytes` in `FlightInfo` before result is fetched via `DoGet`
- Optimized implementation of Datafusion catalog, scheme, and table providers that includes caching and maximally delays the metadata scanning

## [0.167.2] - 2024-03-23
### Fixed
- FlightSQL: Improved Python connectivity examples (ADBC, Sqlalchemy, DBAPI2, JDBC)
- FlightSQL: Fix invalid `location` info in `FlightInfo` that was causing errors in some client libraries

## [0.167.1] - 2024-03-20
### Fixed
- Bug when handle created during dataset creation had empty account name in a multi-tenant repo.

## [0.167.0] - 2024-03-19
### Added
- Implementation of `ObjectRepository` that can cache small objects on local file system (e.g. to avoid too many calls to S3 repo)
- Optional `S3RegistryCache` component that can cache the list of datasets under an S3 repo to avoid very expensive bucket prefix listing calls

## [0.166.1] - 2024-03-14
### Fixed
- Allow OData adapter to skip fields with unsupported data types instead of chasing

## [0.166.0] - 2024-03-14
### Added
- Experimental support for [OData](https://www.odata.org/) protocol
### Fixed
- Pulling datasets by account in multi-tenant workspace

## [0.165.0] - 2024-03-12
### Updated
- Extended flow history:
   - start condition update event now holds a snapshot of the start condition
   - input dataset trigger now returns a queryable Dataset object instead of simply identifier
   - dependent dataset flows should not be launched after Up-To-Date input flow
### Fixed
- Zero value handling for `per_page` value in GraphQL
- Flow history: more corrections to show natural time of flow events and keep flow system testable
- Fixed metadata chain scanning regression

## [0.164.2] - 2024-03-07
### Changed
- Using `cargo udeps` to detect unused dependencies during linting
### Fixed
- Flow history no longer produces duplicate flow abortion events
- Flow history no longer shows initiation time that is earlier than the next event's time

## [0.164.1] - 2024-03-06
### Changed:
- Flow status `Cancelled` was finally replaced with `Aborted`, unifying cancellation types for simplicity
### Fixed
- Flow system now pauses flow configuration, even when cancelling an already completed flow

## [0.164.0] - 2024-03-06
### Added
- Added support of wildcard patterns for `kamu pull` and `kamu push` commands
- Added `{dataset}/tail` and `/query` REST API endpoints
### Changed
- Optimization of passes through metadata chain with API using Visitors

## [0.163.1] - 2024-03-01
### Fixed
- Fixed `mapboxgl` dependency issue in Jupyter image

## [0.163.0] - 2024-03-01
### Changed
- Simplified flow statuses within Flow System (no more Queued or Scheduled status)
- Extended flow start conditions with more debug information for UI needs
- Simplified flow cancellation API:
    - Cancelling in Waiting/Running states is accepted, and aborts the flow, and it's associated tasks
    - Cancelling in Waiting/Running states also automatically pauses flow configuration

## [0.162.1] - 2024-02-28
### Added
- `kamu system check-token` command for token debugging
### Fixed
- `kamu system api-server` startup failure

## [0.162.0] - 2024-02-28
### Added
- Flow system now fully supports batching conditions for derived datasets:
   - not launching excessive flows unless minimal number of input records is accumulated
   - not waiting on the batching condition over a limit of 24h, if at least something accumulated
### Fixed
- `kamu login` no longer requires workspace in `--user` scope (#525)
- Sync will correctly select smart ODF protocol when pushing/pulling via repository alias (#521)
- Fixed `kamu verify` crash under verbose logging (#524)
- Increased default number of results returned by `kamu search` command

## [0.161.0] - 2024-02-26
### Added
- `kamu search` command now works with ODF repositories

## [0.160.0] - 2024-02-26
### Changed
- Upgraded to latest `datafusion` `v36.0.0`
- Upgraded to latest `jupyter`
### Added
- New `kamu system generate-token` command useful for debugging node interactions
- New `--check` flag for `kamu login` command to validate token with the remote and exit

## [0.159.0] - 2024-02-16
### Added
- New `--exists-ok` flag for `kamu init` command
### Fixed
- Ignoring the trailing slash during inference of a dataset name from pull URL

## [0.158.0] - 2024-02-13
### Added
- Flows API now reports number of ingested/transformed blocks & records to improve UI informativity
- Support of `--recursive` flag for `kamu delete` and `kamu verify` commands
### Changed
- The state when all flows of the given dataset are paused should be queryable via GraphQL API
- Added caching of metadata chains to improve performance within transactions

## [0.157.0] - 2024-02-12
### Added
- Complete support for `arm64` architecture (including M-series Apple Silicon)
  - `kamu-cli` now depends on multi-platform Datafusion, Spark, Flink, and Jupyter images allowing you to run data processing at native CPU speeds
### Changed
- Spark engine is upgraded to latest version of Spark 3.5
- Spark engine is using [ANSI mode](https://spark.apache.org/docs/latest/sql-ref-ansi-compliance.html) by default which produces helpful errors instead of silently returning `null` in many built-in functions
### Fixed
- Modeling mistake in Smart Transfer Protocol that creates unexpected push/pull transfer path for metadata blocks

## [0.156.3] - 2024-02-09
### Added
- Native support for `arm64` architecture (including M-series Apple Silicon) in `kamu-cli` and `kamu-engine-datafusion`
  - Note: Flink and Spark engine images still don't provide `arm64` architecture and continue to require QEMU
### Changed
- Flow system scheduling rules improved to respect system-wide throttling setting and take last successful run into account when rescheduling a flow or after a restart

## [0.156.2] - 2024-02-07
### Changed
- Using unique container and network names to prevent collisions when running concurrent `kamu` processes
- Improved error handling for all subprocesses

## [0.156.1] - 2024-02-05
### Fixed
- Pausing dataset flow configuration via the dedicated API should have impact on the currently running flow

## [0.156.0] - 2024-02-03
### Added
- New type `DatasetRefPattern` which allows CLI command to accept global pattern
- New GraphQL APIs for quick pausing/resuming of dataset flow configs preserving the scheduling rules
- New GraphQL APIs for server-side filtering of flow listings (by type, by status, and by initiator)
### Changed
- `kamu deleted` and `kamu verify` now accepts global pattern expression
- Error handling for pipe subprocesses with file output
- Pagination implementation made more efficient for flows and tasks event stores

## [0.155.0] - 2024-01-25
### Added
- Datafusion-based interactive SQL shell
### Changed
- Datafusion is now the default engine for `kamu sql` command

## [0.154.2] - 2024-01-25
### Changed
- Use artificial control over time in `FlowService` tests to stabilize their behavior
- CRON expressions API should allow only classic 5-component syntax

## [0.154.1] - 2024-01-24
### Fixed
- Eliminated issue when launching transform flows for derived datasets after upstream dataset is updated.

## [0.154.0] - 2024-01-24
### Added
- `kamu logout` command accepts `--all` switch to drop all current server sessions
### Changed
- `kamu login` and `kamu logout` commands accept server URL as a positional argument, not as `-s` switch
- Improved output reporting of `kamu logout` command
### Fixed
- `kamu login` and `kamu logout` commands properly handle platform URLs without an explicit schema (`https://` attached by default)
- Flow configuration API no longer crashes on specific input combinations when interval expressed in smaller time units
   exceed minimal boundary that forms a bigger time unit
- Fixed runtime crashes related to background execution of automatically scheduled tasks

## [0.153.0] - 2024-01-17 (**BREAKING**)
### Changed
- This release contains major breaking changes and will require you to re-create your workspace (sorry!)
- Changes primarily reflect the **major updates in ODF spec**:
  - schema harmonization and scanning performance (see https://github.com/open-data-fabric/open-data-fabric/pull/71)
  - and unified changelog schema to support **retractions and corrections** (see https://github.com/open-data-fabric/open-data-fabric/pull/72)
- Metadata
  - DIDs and hashes now use `base16` encoding (see [RFC-012](https://github.com/open-data-fabric/open-data-fabric/blob/master/rfcs/012-recommend-base16-encoding.md))
  - Enum representation in YAML manifests now favors `PascalCase` (see [RFC-013](https://github.com/open-data-fabric/open-data-fabric/blob/master/rfcs/013-yaml-enum-representation.md))
  - When defining transformation queries in `SetPollingSource`, `AddPushSource`, and `SetTransform` events, the output query is now considered to be the one without an alias
  - the `inputs` in `SetTransform` now use only two fields `datasetRef` (for reference or ID of a dataset) and `alias` for referring to the input in SQL queries
  - `Csv` reader format has been reduced to essential properties only
- Data
  - You will notice a new `op` column in all dataset which is used to signify **retractions and corrections** (see [RFC-015](https://github.com/open-data-fabric/open-data-fabric/blob/master/rfcs/015-unified-changelog-stream-schema.md))
  - `Snapshot` merge strategy will no longer produce `obsv` column but instead use the new unified retraction/correction mechanism via `op` column
- `tail` command now sorts events by `offset` in descending order
- `multiformats` were extracted into a separate crate
### Removed
- Pure Spark ingest has been removed
  - Datafusion ingest is now default option for polling and push sources
  - Spark and other engines can still be used for `preprocess` step to perform transformations which Datafusion does not yet support (e.g. GIS projection conversion)
- Dropped support for deprecated `JsonLines` format
### Added
- Engine protocol was extended with `execute_raw_query` operation
- Metadata chain added a lot more strict validation rules
- `setWatermark` mutation in GQL API

## [0.152.0] - 2024-01-17
### Added
- Initial support for local predefined Admin users
- New GraphQL APIs extending flows system capabilities:
   - ability to list summary information about flows
   - flow execution history function
- New command `kamu system diagnose` to run checks for correct system work
- Additional info about workspace and container version for `kamu system info` command
### Fixed
- Fixed bug in getting available dataset actions for a user, in case of `kamu ui`
- `kamu add`: corrected a link in help examples

## [0.151.0] - 2024-01-09
### Added
- New GraphQL APIs to manually schedule and cancel dataset flows
- Cron expression implementation for dataset flows
### Changed
- Automatically cancelling scheduled tasks if parent flow is cancelled or aborted
### Fixed
- Fixed initialization of datasets without dependencies causing UI breakage

## [0.150.1] - 2023-12-29
### Added
- New flag `--get-token` for `kamu system api-server` cli command which additionally prints
  JWT token in console
### Fixed
- Fixed async file flushing issues that could result in a race condition when using containerized ingest
- `kamu pull`: fixed containerized iterative ingestion

## [0.150.0] - 2023-12-27
### Added
- GraphQL API to configure automatic run of dataset flows:
  - a schedule for main flows, like ingest of root datasets
  - a batching condition for dependent flows, such as executing transforms
### Changed
- Changed logic in `SimpleTransferProtocol` now block data and checkpoint downloading/uploading
  in parallel. Default parallel tasks is 10, but it could be changed by changing
  `SIMPLE_PROTOCOL_MAX_PARALLEL_TRANSFERS` environment variable

## [0.149.0] - 2023-12-23
### Added
- Added `KAMU_WORKSPACE` env var to handle custom workspace path if needed
- Added `event-bus` crate: a utility component based on Observer design pattern,
  which allows event producers and event consumers not to know about each other
- Applied `event-bus` component to inform consumers of dataset removal, dependency changes,
  task completions
- Added in-memory dataset dependency graph instead of continuous rescanning of all datasets:
   - the initial dependencies are computed on demand on first request
   - using `petgraph` project to represent dataset dependencies in the form of directed acyclic graph
   - further events like new/removed dependency or dataset removal update the graph
   - simplified GraphQL APIs and dataset removal check using new dependency graph
- Added prototype of flow management system:
   - flows are automatically launched activities, which are either dataset related or represent system process
   - flows can have a schedule configuration, using time delta or CRON expressions
   - flows system manages activation of flows according to the dynamically changing configuration
   - flows system manages triggering of dependent dataset flows, when their inputs have events
   - derived flows may have throttling settings
### Changed
- Integrated latest `dill=0.8` version, which removes a need in registering simple dependency binds
- Using new `dill=0.8` to organize bindings of structs to implemented traits via declarative attributes

## [0.148.0] - 2023-12-20
### Added
- GQL `currentPushSources` endpoint
### Changed
- GQL `currentSource` endpoint was deprecated in favor of new `currentPollingSource` endpoint

## [0.147.2] - 2023-12-19
### Fixed
- Cargo.lock file update to address [RUSTSEC-2023-0074](https://rustsec.org/advisories/RUSTSEC-2023-0074)

## [0.147.1] - 2023-12-15
### Fixed
- Legacy Spark ingest was failing to start a container when fetch source is pointing at a local FS file with a relative path

## [0.147.0] - 2023-12-13
### Changed
- Updates to support open-data-fabric/open-data-fabric#63
- Metadata chain will complain about `AddData` or `ExecuteTransform` events if there is no `SetDataSchema` event
- Push ingest no longer piggy-backs on `SetPollingSource` - it requires `AddPushSource` event to be present
- `DatasetWriter` will now validate that schema of the new data block matches the schema in `SetDataSchema` to prevent schema drift
### Added
- Name of the push source can optionally be specified in CLI command and REST API

## [0.146.1] - 2023-11-27
### Added
- New dataset permission for UI: `canSchedule`
- Added `kamu ui` feature flag to control availability of datasets scheduling

## [0.146.0] - 2023-11-24
### Added
- New `kamu ingest` command allows you to push data into a root dataset, examples:
  - `kamu ingest my.dataset data-2023-*.json` - to push from files
  - `echo '{"city": "Vancouver", "population": 675218}' | kamu ingest cities --stdin`
- New `/{dataset}/ingest` REST endpoint also allows you to push data via API, example:
  - Run API server and get JWT token: `kamu ui --http-port 8080 --get-token`
  - Push data: `echo '[{...}]' | curl -v -X POST http://localhost:8080/freezer/ingest -H 'Authorization:  Bearer <token>'`
- The `kamu ui` command now supports `--get-token` flag to print out the access token upon server start that you can use to experiment with API
### Changed
- Upgraded to `arrow v48`, `datafusion v33`, and latest AWS SDK

## [0.145.6] - 2023-10-30
### Fixed
- Jupyter image now correctly parses dataset aliases in multi-tenant repositories

## [0.145.5] - 2023-10-26
### Changed
- FlightSQL interface tweaks to simplify integration into `api-server`

## [0.145.4] - 2023-10-24
### Fixed
- `kamu ui` should run without specifying any auth secrets

## [0.145.3] - 2023-10-18
### Changed
- Demanding required env vars to be set before API server / Web UI server startup
- Custom error messages for non-valid session in GraphQL queries depending on the reason
### Fixed
- If access token points on unsupported login method, it's a client error (4xx), not (5xx)

## [0.145.2] - 2023-10-16
### Changed
- GitHub API results (login, token resolution, account queries) now have a runtime cache
  to avoid excessive number of external calls (and related call rate bans)

## [0.145.1] - 2023-10-13
### Changed
- GitHub Client ID now delivered as a part of runtime configuration for UI
### Fixed
- Crashes upon iterating multi-tenant local FS datasets with short dataset alias

## [0.145.0] - 2023-10-11
### Added
- Ability to login to a remote ODF server via CLI commands:
   - `kamu login` command opens platform's frontend login form and collects access token on success
   - `kamu logout` command drops previously saved access token
   - tokens can be stored both in local workspace as well as in user home folder
   - access tokens are attached as Bearer Authentication header in simple/smart protocol client requests
- ODF server handlers for simple/smart protocols correctly implement authentication & authorization checks
- ODF server URLs vary depending on multi-tenancy vs single-tenancy of dataset repository
### Changed
- Significantly reworked smart transfer protocol tests, support of multi-tenancy, authentication, authorization


## [0.144.1] - 2023-10-02
### Fixed
- Flight SQL + JDBC connector showing empty result for `GROUP BY` statements

## [0.144.0] - 2023-09-25
### Added
- New protocol adapter for [Arrow Flight SQL](https://arrow.apache.org/blog/2022/02/16/introducing-arrow-flight-sql/)
  - Using this adapter you can connect to `kamu` as JDBC data source from DBeaver, Tableau and other BI tools
  - To run Flight SQL server use `kamu sql server --flight-sql` command

## [0.143.0] - 2023-09-19
### Added
- Support for multi-tenant workspaces in Jupyter Notebook extension
- Support for GraphQL multi-tenant mode:
   - Added new endpoint for querying engine supported login methods
   - Added `AuthenticationService` and `AuthenticationProvider` concepts that implement login functionality
   - CLI authentication provider: login same as password with preconfigured accounts in `.kamucliconfig` files
   - Login issues and interprets Kamu-specific JWT tokens
   - GraphQL queries are expected to attach JWT tokens as Bearer authentication header
   - Modeling anonymous account sessions
   - Login guards in GraphQL write operations
   - Simple model for dataset permission queries
   - Login instructions and feature flags are sent as configuration in `kamu ui` mode
   - Implemented previously mocked account resolution API
### Fixed
- Failing transform operations in multi-tenant workspaces due to invalid propagation of dataset aliases
### Changed
- Updated WEB UI image to latest release 0.10.0
- GitHub OAuth functionality isolated in a separate component `kamu-adapter-oauth`
- GraphQL: filtering datasets based on logged account
- Unified and clarified namings in account-related data structures

## [0.142.1] - 2023-09-02
### Fixed
- `RecordsFormat` Utf8 issue when truncating strings
### Changed
- Updated `kamu-base:latest-with-data` image to use new DF-ingest-based datasets

## [0.142.0] - 2023-09-01
### Fixed
- Ignoring the downloads cache when `--fetch-uncacheable` flag is used
- Restored pre-sorting of events by `event_time` within one data slice in DataFusion-based ingest
- Performance degradation in local file copying due to async
- Race condition in Zip decompress step that caused file truncation

## [0.141.0] - 2023-08-28
### Fixed
- `datafusion` ingest will not crash on empty inputs when schema inference is enabled
### Added
- Added a warning when fetch cache is used to resume ingest: `Using cached data from X minutes ago (use kamu system gc to clear cache)`

## [0.140.0] - 2023-08-27
### Added
- **Experimental:** Data ingest using `DataFusion` engine
  - It's an entirely new implementation of data readers and merge strategies
  - It's often over **100x faster** than the `Spark`-based ingest as it has near-instant startup time (even avoids container overhead)
  - New merge strategies can work directly over S3 without downloading all data locally
  - It supports all existing data formats (Parquet, CSV, NdJson, GeoJson, Shapefile)
    - Some advanced CSV / Json reader options are not yet implemented, most notably `timestampFormat`
  - `Spark` is still used by default for compatibility. To start using `DataFusion` declare (a potentially no-op) `preprocess` step in your root dataset manifest ([see example](examples/currency_conversion/ca.bankofcanada.exchange-rates.daily.yaml))
  - `Spark`-based ingest will be removed in future versions with `DataFusion` becoming the default, however we are planning to support `Spark` and all other engines in the `preprocess` step, while `DataFusion` will still be handling the initial reading of data and merging of results
### Changed
- All examples where possible are now using `DataFusion` ingest

## [0.139.0] - 2023-08-17
### Added
- Prototyped authorization checks for CLI functionality based on OSO-framework:
   - for now the assumption is that all datasets are public
   - public datasets can be read by anyone, but written only by owner
   - authorization checks (Read, Write) integrated into every known CLI command or underlying service

## [0.138.0] - 2023-08-15
### Added
- GQL API now supports renaming and deleting datasets

## [0.137.0] - 2023-08-11
### Added
- CLI and GQL API now both support skipping N first records when querying data for the sake of pagination

## [0.136.0] - 2023-08-04
### Added
- Support multi-tenancy within S3-based dataset repository
### Changed
- Updated WEB UI image to latest release 0.8.0

## [0.135.0] - 2023-08-01
### Added
- New `kamu version` command that outputs detailed build information in JSON or YAML
  - `kamu --version` remains for compatibility and will be removed in future versions
- New `kamu system info` command that outputs detailed system information
  - Currently only contains build info but will be in future expanded with host environment info, docker/podman versions, and other things useful for diagnostics
- GQL API: New `updateReadme` mutation
### Changed
- GQL API: Moved dataset creation and event commit operations to `mutation`

## [0.134.0] - 2023-07-27
### Changed
- New engine I/O strategies allow ingest/transform to run over datasets in remote storage (e.g. S3) even when engine does not support remote inputs
- Improved credential reuse in S3-based dataset repository
- Simplified S3 tests

## [0.133.0] - 2023-07-17
### Changed
- Lots of internal improvements in how data is being passed to engines
- All engine inputs are now mounted as individual files and as read-only to tighten up security
- Using an updated Spark engine image

## [0.132.1] - 2023-07-13
### Fixed
- S3 ObjectStore is now properly initialized from standard AWS environment variables

## [0.132.0] - 2023-07-12
### Added
- Initial support for CLI-only local multi-tenant workspaces and resolving multi-tenant dataset references
### Changed
- Improved `--trace` feature to output detailed async task breakdown
### Fixed
- Data hashing will no longer stall the event main loop thread

## [0.131.1] - 2023-06-27
### Fixed
- Resolved wrong cache directory setting for ingest tasks

## [0.131.0] - 2023-06-23
### Changed
- Internal: isolated infra layer from direct access to WorkspaceLayout / DatasetLayout to support different layouts or non-local stores in future
- Workspace version #2: storing remote aliases configuration as a part of dataset info-repo

## [0.130.1] - 2023-06-19
### Added
- Improved tracing and error handling in the GQL API

## [0.130.0] - 2023-06-16
### Added
- New `knownEngines` GQL API for displaying a list of recommended engines in Web UI

## [0.129.0] - 2023-06-15
### Added
- Event-sourced implementation of the basic but functional task system
### Changed
- Upgraded to latest `datafusion`

## [0.128.5] - 2023-06-13
### Added
- Task system prototyping (in-memory backend + GQL API)
### Changed
- More tracing instrumentation for Query service, and ObjectStore builders
### Fixed
- Caught root cause of platform's S3 data querying issues

## [0.128.0] - 2023-05-31
### Added
- New `kamu --trace` flag will record the execution of the program and open [Perfetto UI](https://perfetto.dev/) in a browser, allowing to easily analyze async code execution and task performance. Perfetto support is still in early stages and needs more work to correctly display the concurrent tasks.
- Added a few common command aliases: `ls -> list`, `rm -> delete`, `mv -> rename`

## [0.127.1] - 2023-05-29 (**BREAKING**)
### Fixed
- Handle "Interrupted system call" error when waiting for container to spawn.

## [0.127.0] - 2023-05-29 (**BREAKING**)
### Changed
-  Upgraded to new `spark` engine image that better follows the ODF spec regarding the timestamp formats. This may cause schema harmonization issues when querying the history of old datasets.
### Added
- Experimental support for new [`datafusion` engine](https://github.com/kamu-data/kamu-engine-datafusion) based on [Apache Arrow DataFusion](https://github.com/apache/arrow-datafusion). Although it's a batch-oriented engine it can provide a massive performance boost for simple filter/map operations. See the [updated documentation](https://docs.kamu.dev/cli/supported-engines/) for details and current limitations.

## [0.126.2] - 2023-05-26
### Fixed
- AWS S3 object store is getting proper credentials from already resolved AWS SDK cache

## [0.126.1] - 2023-05-26
### Fixed
- Silent reaction on missing AWS environment variables when constructing S3 object store

## [0.126.0] - 2023-05-26
### Changed
- Refactoring of query service to support S3-based dataset repositories

## [0.125.1] - 2023-05-22
### Fixed
- Container will be considered ready only when reaching `running` status, not `created`

## [0.125.0] - 2023-05-22
### Changed
- Refactoring of container process handling to unify termination and cleanup procedure
### Added
- Containerized ingest will display fetch progress
### Fixed
- Spinners displayed by `pull`/`push` commands sometimes were not animating or refreshing too frequently

## [0.124.1] - 2023-05-17
### Changed
- Smart transfer protocol: improved resilience to web-socket idle timeouts during long push flows

## [0.124.0] - 2023-05-14
### Changed
- Limiting use of `curl` dependency to FTP
- FTP client is now an optional feature. It's still enabled in release but off by default in dev to speed up builds.

## [0.123.1] - 2023-05-14
### Changed
- Build improvements
- Excluding most of `openssl` from the build
- Removed `--pull-test-images` flag from `kamu init` command in favor of pulling images directly during tests

## [0.123.0] - 2023-05-12
### Fixed
- Verification of data through reproducibility should ignore differences in data and checkpoint sizes

## [0.122.0] - 2023-05-11
### Fixed
- `kamu add` command no longer fails to deduplicate existing datasets
- Tracing spans in logs no longer interfere with one another in concurrent code
### Changed
- Improved dataset creation logic to make it more resilient to various failures
- Improved `kamu add` command error handling

## [0.121.1] - 2023-05-06
### Fixed
- Preserving previous watermark upon fetch step returning no data

## [0.121.0] - 2023-05-05 (**BREAKING**)
### Changed
- Deprecated `.kamu/datasets/<dataset>/cache` directory - a workspace upgrade will be required (see below)
- Support ingest source state per [ODF RFC-009](https://github.com/open-data-fabric/open-data-fabric/blob/master/rfcs/009-ingest-source-state.md)
- Introduced workspace-wide cache in `.kamu/cache`
- Introduced workspace versioning and upgrade procedure via `kamu system upgrade-workspace` command
- Upgraded to latest `datafusion` and `arrow`
### Added
- New `kamu system gc` command to run garbage collector (currently only cleans up cache)

## [0.120.1] - 2023-05-01
### Fixed
- Improved recovery after aborting smart protocol push/pull operations

## [0.120.0] - 2023-04-20
### Added
- Smart Transfer Protocol now supports pushing into local filesystem workspace repository.
  It can be activated via:
   `kamu push <dataset_name> --to odf+http://<server-address>:<port>/<dataset_name>`.
  I.e., run API server in one Kamu workspace directory, where you intend to push `my-dataset`to:
   `kamu system api-server --http-port=35433`
  and push from the Kamu workspace directory, where `my-dataset` is stored:
   `kamu push my-dataset --to odf+http://localhost::35433/my-dataset`
### Changed
- Upgraded to latest `datafusion` and `arrow`
- Updated to multi-tenant references and aliases in accordance with ODF spec
- New datasets no longer use staging area before `DatasetBuilder` finishes them

## [0.119.0] - 2023-04-10
### Added
- Smart Transfer Protocol: implemented Push flow for S3-based dataset repository only.
  Does not work with the local workspace yet.

## [0.118.0] - 2023-04-06
### Fixed
- Updated IPFS gateway status code handling after upstream fixes to correctly report "not found" status (#108)

## [0.117.0] - 2023-04-03
### Changed
- Revised workspace dependencies management:
  - Sharing single definition of common dependencies between modules
  - Using `cargo-deny` utility for dependencies linting
- Migrated to official S3 SDK (got rid of unmaintained `Rusoto` package)
- Moved developer's guide to this repository

## [0.116.0] - 2023-03-28
### Added
- Smart Transfer Protocol: implemented Pull flow based on web-sockets. It can be activated via:
   `kamu pull odf+http://<server-address>:<port>/<dataset_name>`.
  I.e., run API server in one Kamu workspace directory, where a `my-dataset` dataset is present:
   `kamu system api-server --http-port=35433`
  and pull from another Kamu workspace directory:
   `kamu pull odf+http://localhost::35433/my-dataset`
- S3-based dataset repository implementation
### Changed
- Improved status codes and error handling in API server's routes for Simple Transfer Protocol

## [0.115.0] - 2023-03-19
### Changed
- Updated to new `rustc`
- Updated to latest `datafusion` and `arrow`
- Improved release procedure

## [0.114.3] - 2023-03-18
### Changed
- Migrated engine images from Docker Hub to `ghcr.io`

## [0.114.2] - 2023-03-13
### Fixed
- Fixed JSON serialization of some datasets by enabling `chrono-tz` feature in `arrow` that became optional

## [0.114.1] - 2023-03-12
### Fixed
- `kamu pull` will not panic on root datasets that don't define a polling source and will consider them up-to-date

## [0.114.0] - 2023-03-12
### Added
- `kamu add` command now supports reading from STDIN

## [0.113.0] - 2023-03-11
### Changed
- Upgraded major dependencies

## [0.112.0] - 2023-02-19
### Added
- New GraphQL API for dataset creation and committing new blocks

## [0.111.0] - 2023-02-16
### Added
- GraphQL API exposes current vocabulary as a part of dataset's metadata

## [0.110.1] - 2023-02-10
### Fixed
- Fixed GraphQL API issues with TransformInput structures with the alias name that is different from dataset name

## [0.110.0] - 2023-02-09
### Changed
- Improved reaction of `kamu inspect schema` and `kamu tail` on datasets without schema yet
- GraphQL schema and corresponding schema/tail responses now assume there might not be a dataset schema yet
- Web-platform version upgraded after GraphQL API changes

## [0.109.0] - 2023-02-05
### Fixed
- Lineage and transform now respect names of datasets in the `SetTransform` metadata events, that may be different from names in a workspace

## [0.108.0] - 2023-01-30
### Fixed
- Upgrade to Flink engine prevents it from crashing on checkpoints over 5 MiB large

## [0.107.0] - 2023-01-25 (**BREAKING**)
### Changed
- Major upgrade of Apache Flink version
- No updates to existing datasets needed, but the verifiability of some datasets may be broken (since we don't yet implement engine versioning as per ODF spec)
### Added
- Flink now supports a much nicer temporal table join syntax:
  ```sql
  SELECT
    t.event_time,
    t.symbol,
    p.volume as volume,
    t.price as current_price,
    p.volume * t.price as current_value
  FROM tickers as t
  JOIN portfolio FOR SYSTEM_TIME AS OF t.event_time AS p
  WHERE t.symbol = p.symbol
  ```
- We recommend using `FOR SYSTEM_TIME AS OF` join syntax as replacement for old `LATERAL TABLE` joins
- Determinism of Flink computation should be improved

## [0.106.0] - 2023-01-19
### Changed
- Upgrade to stable version of `arrow-datafusion`

## [0.105.0] - 2023-01-13
### Fixed
- Upgraded `sparkmagic` dependency and removed hacks to make it work with latest `pandas`
- Returning `[]` instead of empty string for no data in GQL
### Changed
- Improved testing utilities
- Refactored commit procedure

## [0.104.0] - 2022-12-28
### Added
- Installer script that can be used via `curl -s "https://get.kamu.dev" | sh`
- Unified table output allowing commands like `kamu list` to output in `json` and other formats

## [0.103.0] - 2022-12-23
### Changed
- Major upgrade to latest versions of `flatbuffers`, `arrow`, `datafusion`, and many more dependencies

## [0.102.2] - 2022-12-08
### Change
- Fixed Web UI server code to match `axum-0.6.1`

## [0.102.1] - 2022-12-08
### Changed
- Dependencies upgrade
- Demo environment synchronized

## [0.102.0] - 2022-11-18
### Changed
- Upgraded embedded Web UI to the latest version

## [0.101.0] - 2022-11-17
### Added
- Made core images configurable for customization and ease of experimentation
### Changed
- Updated to latest Jupyter image and all other dependencies

## [0.100.2] - 2022-11-17
### Fixed
- CLI parser crash on `kamu repo alias add/delete` subcommand

## [0.100.1] - 2022-11-17
### Fixed
- CLI parser crash on `kamu sql server --livy` subcommand

## [0.100.0] - 2022-11-14
### Added
- More elaborate SQL error messages propagated from DataFusion via GraphQL API
### Changed
- Upgraded rust toolchain to fix `thiserror` issues. Backtrace feature is now considered stable
- Fixed issues with `ringbuf` library updates
- Updates related to breaking changes in `clap`
- Utilized value parsing capabilities from `clap` to simplify argument conversions
### Fixed
- Field 'total_count' in pagination views of GraphQL API should be mandatory

## [0.99.0] - 2022-10-01
### Added
- Support custom headers when fetching data from a URL (e.g. HTTP `Authorization` header)

## [0.98.0] - 2022-09-05
### Added
- Progress indication when syncing datasets to and from remote repositories
### Changed
- Upgraded to new `rust` toolchain and latest dependencies

## [0.97.1] - 2022-08-19
### Fixed
- Output truncation in `kamu config *` commands

## [0.97.0] - 2022-08-05 (**BREAKING**)
### Added
- Metadata blocks now contain sequence number (breaking format change!)
- Optimized sync operations for diverged datasets using sequence number in blocks
### Fixed
- Panic when pulling a non-existing dataset

## [0.96.0] - 2022-07-23
### Added
- Support for ingesting Parquet format, a new kind of ReadStep in ODF protocol

## [0.95.0] - 2022-07-15
### Added
- New `kamu reset` command that reverts the dataset back to the specified state
- New `kamu push --force` switch to overwrite diverged remote dataset with a local version
- New `kamu pull --force` switch to overwrite diverged local dataset with a remote version
### Fixed
- Improved the `kamu log` command's performance on datasets with high block counts and introduced a `--limit` parameter

## [0.94.0] - 2022-06-22
### Added
- `kamu list --wide` now shows the number of blocks and the current watermarks
- Iterating on Web3 demo

## [0.93.1] - 2022-06-17
### Fixed
- Fixed `completions` command that panicked after we upgraded to new `clap` version

## [0.93.0] - 2022-06-16
### Added
- By default, we will resolve IPNS DNSLink URLs (e.g. `ipns://dataset.example.org`) using DNS query instead of delegating to the gateway. This is helpful when some gateway does not support IPNS (e.g. Infura) and in general should be a little faster and provides more information for possible debugging

## [0.92.0] - 2022-06-08
### Added
- `kamu system ipfs add` command that adds dataset to IPFS and returns the CID - it can be used to skip slow and unreliable IPNS publishing
### Fixed
- Engine runtime error when it was incorrectly using a `.crc` file instead of a parquet data file

## [0.91.0] - 2022-06-05
### Changed
- Clean up cached data files upon successful commit to save disk space
- Push `cache` directory of datasets to remote repositories
  - This is a temporary measure to allow resuming heavy-weight ingest actions from checkpoints

## [0.90.0] - 2022-06-04
### Added
- Experimental support for templating of ingest URLs with environment variables:
```yaml
fetch:
  kind: url
  url: "https://example.org/api/?apikey=${{ env.EXAMPLE_ORG_API_KEY }}"
```
- Experimental support for containerized fetch steps:
```yaml
fetch:
  kind: container
  image: "ghcr.io/kamu-data/example:0.1.0"
  env:
    - name: SOME_API_KEY
```
### Changed
- Flag `kamu pull --force-uncacehable` was renamed to `--fetch-uncacheable`

## [0.89.0] - 2022-05-22
### Added
- When pushing to IPNS execute `ipfs name publish` even when data is up-to-date to extend the lifetime of the record.

## [0.88.0] - 2022-05-19
### Added
- Support pushing datasets to IPFS via IPNS URLs `kamu push <dataset> ipns://<key_id>`

## [0.87.0] - 2022-05-16 (**BREAKING**)
### Changed
- We got rid of `.kamu.local` volume directory in favor of keeping all dataset data under `.kamu/datasets/<name>` folders. This unifies the directory structure of the local workspace with how datasets are stored in remote repositories, and makes it easier to sync datasets to and from.
### Added
- Support for `ipns://` URLs in `kamu pull`

## [0.86.0] - 2022-05-16 (**BREAKING**)
### Changed
- Implements [ODF RFC-006](https://github.com/open-data-fabric/open-data-fabric/blob/master/rfcs/006-checkpoints-as-files.md) to store checkpoints as files and reference them using physical hashes
- Data files are now named and stored according to their physical hashes, as per ODF spec
- Above changes also affect the repository format
- Upgraded to `rustc-1.62.0` and latest dependencies
- Improved error handling and reporting
### Added
- Support for [ODF: Simple Transfer Protocol](https://github.com/open-data-fabric/open-data-fabric/blob/2e43c39a484309b2726a015dc3c10e4cfb9fd590/rfcs/007-simple-transfer-protocol.md) for syncing datasets to/from remotes
- Support for URL-based remote references, e.g. `kamu pull http://my.repo.org/some/dataset --as my.dataset`
  - URLs are also allowed for pull/push aliases
- Auto-deriving local names from remote reference, e.g. `kamu pull http://my.repo.org/some/dataset` will pull into `dataset`
- Support for IPFS source (via HTTP Gateway), e.g. `kamu pull ipfs://bafy...aabbcc/some/dataset`
  - IPFS gateway is configurable
  - To use your local IPFS daemon as gateway do `kamu config --user set protocol.ipfs.httpGateway "http://localhost:8080"`
### Fixed
- Truncation of `kamu.log` in visual mode

## [0.85.1] - 2022-04-09
### Fixed
- Don't panic in `kamu ui` when there is no default browser set

## [0.85.0] - 2022-04-09
### Changed
- Updated to latest ODF schemas
- Unpacked dataset descriptions in GQL
- Updated Web UI
- Extended GQL metadata block type with mock author information

## [0.84.1] - 2022-04-08
### Added
- Web UI embedding into macOS build

## [0.84.0] - 2022-04-08
### Added
- Early Web UI prototype is now available via `kamu ui` command

## [0.83.0] - 2022-03-30
### Added
- Using code generation for GQL wrappers around ODF types
- Extended GQL API with root source metadata

## [0.82.0] - 2022-03-22
### Added
- Added more libraries into Jupyter image (including `xarray`, `netcdf4`, and `hvplot`).
- Improved examples and demo environment.

## [0.81.1] - 2022-03-16
### Fixed
- Upgrading Spark engine that fixes merge strategies producing unnecessary updates.
- Fixed `filesGlob` entering infinite loop when last file does not result in a commit (no new data to ingest).

## [0.81.0] - 2022-02-19
### Changed
- GQL `tail` query will now return `DataQueryResult` containing schema information instead of raw `DataSlice`.

## [0.80.0] - 2022-02-19
### Added
- GQL API now supports executing arbitrary SQL queries (using `datafusion` engine).
### Changed
- Removed use of default values from GQL schema.
- Upgraded to latest `arrow` and `datafusion`.

## [0.79.0] - 2022-02-08
### Added
- `kamu inspect schema` now supports JSON output.
### Changed
- Upgraded to `datafusion` version 6.

## [0.78.2] - 2022-01-27
### Added
- Added `currentPage` field to the GQL pagination info.

## [0.78.1] - 2022-01-24
### Changed
- Upgraded to latest version of `dill` and other dependencies.

## [0.78.0] - 2022-01-17
### Added
- Evolving the GraphQL API to support multiple `MetadataEvent` types.

## [0.77.1] - 2022-01-17
### Fixed
- CORS policy was too strict not allowing any headers.
- Small CLI parsing tweaks.

## [0.77.0] - 2022-01-16
### Added
- New crate `kamu-adapter-graphql` provides GraphQL interface for ODF repositories.
- New command `kamu system api-server` runs HTTP + GraphQL server over current Kamu workspace with built-in GQL Playground UI.
- New command `kamu system api-server gql-query` executes single GraphQL query and writes JSON output to stdout.
- New command `kamu system api-server gql-schema` dumps GraphQL API schema to stdout.

## [0.76.0] - 2022-01-14
### Changed
- Maintenance release - no user-facing changes.
- Migrated from explicit threading to `tokio` async.
- Better separation of architectural layers.
- Improved error handling.

## [0.75.1] - 2022-01-05
### Fixed
- Added more validation on events that appear in `DatasetSnapshot`s.
- Fix flag completion after `clap` crate upgrade.

## [0.75.0] - 2022-01-04 (**BREAKING**)
### Changed
- Implements [ODF RFC-004](https://github.com/open-data-fabric/open-data-fabric/blob/master/rfcs/004-metadata-extensibility.md).
- Workspaces will need to be re-created. This is the last major metadata format change - we will be working on stabilizing metadata now.
- Some manifest formats have changed and will need to be updated.
  - `DatasetSnapshot` needs to specify `kind` field (`root` or `derivative`)
  - `DatasetSnapshot.source` was replaced with `metadata` which is an array of metadata events

## [0.74.0] - 2021-12-28 (**BREAKING**)
### Changed
- Implements [ODF RFC-003](https://github.com/open-data-fabric/open-data-fabric/blob/master/rfcs/003-content-addressability.md).
- Workspaces will need to be re-created. Sorry again!
- Some manifest formats have changed and will need to be updated.
  - `Manifest.apiVersion` renamed to `version`
  - `DatasetSnapshot.id` renamed to `name`
  - `DatasetSourceDerivative.inputs` should now specify `id` (optional) and `name` (required)
  - `TemporalTable.id` renamed to `name`
- Datasets now have a globally unique identity.
  - IDs can be viewed using `kamu log -w`
- Metadata format switched to a much faster and compact `flatbuffers`.
  - You can still inspect it as YAML using `kamu log --output-format yaml`

## [0.73.0] - 2021-12-11 (**BREAKING**)
### Changed
- Implements [ODF RFC-002](https://github.com/open-data-fabric/open-data-fabric/blob/master/rfcs/002-logical-data-hashes.md).
- Engines are no longer responsible for data hashing - a stable hash algorithm is implemented in `kamu`
- Pending data part files and checkpoints will be stored in `cache` directory along with other ingest artifacts
### Added
- A fully working implementation of data integrity checks
- `kamu verify` command now accepts `--integrity` flag to only check data hashes without replaying transformations

## [0.72.0] - 2021-12-07 (**BREAKING**)
### Changed
- Implements [ODF RFC-001](https://github.com/open-data-fabric/open-data-fabric/blob/master/rfcs/001-record-offsets.md) that adds record offset system column.

## [0.71.0] - 2021-11-29
### Changed
- Made engine timeouts configurable
- Better error logging
- Upgrade `rustc` and dependencies

## [0.70.0] - 2021-11-07
### Changed
- Upgraded to latest `rustc`
- Upgraded to latest dependencies

## [0.69.0] - 2021-10-25
### Added
- The `verify` command now accepts root datasets and in future will perform data integrity check
### Fixed
- The `up-to-date` status reporting when pulling derivative datasets

## [0.68.0] - 2021-10-16
### Fixed
- `tail` command will truncate cells that are too long and mask binary types for human-friendly output
- Fetch overrides will no longer interfere with regular caching

## [0.67.0] - 2021-10-02
### Added
- Engine provisioning now support concurrency limit (via `engine.maxConcurrency` config option)
### Fixed
- When running in host networking mode (e.g. in container) the engine concurrency will be set to `1` to prevent engine instances from interfering with one another

## [0.66.0] - 2021-10-01
### Changed
- Major logging system improvements (switched from `slog` to `tracing`)

## [0.65.2] - 2021-09-29
### Fixed
- SQL shell does not use temp directory for shell init script to avoid extra mounts

## [0.65.1] - 2021-09-29
### Fixed
- Ingest errors will be correctly reported under `podman` where exit code was taking precedence over error specified in the engine response file

## [0.65.0] - 2021-09-29
### Changed
- Coordinator now communicates with engines via `gRPC` protocol as specified by ODF spec
- Above lets us display readable errors to the user without them needing to dig through log files

## [0.64.0] - 2021-09-11
### Changed
- Switched to BSL code license. See [License FAQ](docs/license_faq.md) for more information about this change.

## [0.63.0] - 2021-09-03
### Fixed
- Data exchange with the engines not uses `.kamu/run` directory, so on systems that run Docker in VMs (Linux, Windows) it's no longer necessary to add extra mounts for the temp directories

## [0.62.2] - 2021-08-30
### Fixed
- Adding few workarounds around bugs in Arrow / DataFusion related to working with DECIMAL and TIMESTAMP types

## [0.62.1] - 2021-08-28
### Fixed
- Allowing Flink engine to run under host network namespace, for the "podman-in-docker" scenario

## [0.62.0] - 2021-08-26
### Changed
- Some internal improvements

## [0.61.1] - 2021-08-25
### Added
- Some internal convenience commands for image manipulation

## [0.61.0] - 2021-08-25
### Added
- New `kamu inspect schema` command that can display the DDL-style schema and the underlying physical Parquet schema of a dataset

## [0.60.0] - 2021-08-24
### Added
- New `kamu tail` command allows to inspect last few records in a dataset
- The `kamu sql` command now supports experimental [DataFusion](https://github.com/apache/arrow-datafusion) engine that can execute SQL queries extremely fast. It doesn't have a shell yet so can only be used in `--command` mode, but we will be expanding its use in the future.

## [0.59.0] - 2021-08-18
### Added
- Ability to delete datasets in remote repositories via `kamu delete` command

## [0.58.1] - 2021-08-17
### Fixed
- Upgraded Spark engine brings better error handling for invalid event times

## [0.58.0] - 2021-08-17
### Added
- New `kamu search` command allows listing and searching for datasets in remote repositories

## [0.57.0] - 2021-08-16
### Added
- `kamu inspect lineage` now provides HTML output and can show lineage graph in a browser

## [0.56.0] - 2021-08-16
### Changed
- Upgrade to latest Spark and Livy
- Fixes some issues with geometry types in notebooks and SQL shell

## [0.55.0] - 2021-08-15
### Added
- New `kamu inspect query` command for derivative transform audit
- `kamu log` now supports Yaml output and filtering

## [0.54.0] - 2021-08-15
### Added
- New `kamu inspect lineage` command that shows dependency tree of a dataset
### Changed
- The `kamu list depgraph` command was removed in favor of a specialized lineage output type: `kamu inspect lineage --all -o dot`

## [0.53.0] - 2021-08-13
### Fixed
- Upgrading Spark engine with a workaround for upstream bug in Shapefile import
- Engine image pulling status freezes

## [0.52.0] - 2021-08-13
### Added
- New `kamu verify` command that can attest that data in the dataset matches what's declared in metadata
### Fixed
- Spark engines will not produce an empty block when there were no changes to data

## [0.51.0] - 2021-08-08
### Added
- `kamu pull` now supports `--fetch` argument that lets you override where data is ingested from, essentially allowing to push data into a dataset in addition to pulling from the source

## [0.50.0] - 2021-08-05
### Changed
- Renamed `remote` to `repo` / `repository` to be consistent with ODF spec

## [0.49.0] - 2021-08-05
### Added
- Datasets can now be associated with remote repositories for ease of pulling and pushing
- `push` and `pull` commands now allow renaming the remote or local datasets
### Fixed
- Improved error reporting of invalid remote credentials
- Ingest will not create a new block if neither data now watermark had changed

## [0.48.2] - 2021-07-31
### Fixed
- Dependency error in `remote` commands
- Remove incorrect `.gitignore` file generation

## [0.48.1] - 2021-07-26
### Fixed
- `sql` command failing on OSX

## [0.48.0] - 2021-07-23
### Added
- Terminal pagination in `log` command

## [0.47.0] - 2021-07-12
### Fixed
- Upgrading to newer Jupyter and Sparkmagic (fixes some issues in notebooks)
- Better error handling
### Added
- Environment variable completions

## [0.46.0] - 2021-07-11
### Changed
- Multiple internal improvements
- Support for host networking with `podman`
- Support for running standalone Livy for using `kamu` under JupyterHub

## [0.45.0] - 2021-06-26
### Fixed
- Updated Spark engine version to fix networking issue under `podman`
- Updated `rustc` and dependencies

## [0.44.0] - 2021-06-11
### Fixed
- Support for Zip files that cannot be decoded in a streaming fashion.
- Dependency upgrades.

## [0.43.1] - 2021-06-06
### Fixed
- Increased socket check timeout to prevent `kamu sql` trying to connect before Spark server is fully up.

## [0.43.0] - 2021-06-06
### Added
- New `kamu config` command group provides `git`-like configuration.
- Experimental support for `podman` container runtime - a daemon-less and root-less alternative to `docker` that fixes the permission escalation problem. To give it a try run `kamu config set --user engine.runtime podman`.
### Fixed
- The `kamu notebook` command no longer fails if `kamu` network in `docker` was not cleaned up.

## [0.42.0] - 2021-06-05
### Changed
- Upgraded Flink engine to latest `v1.13.1`
- Improved empty data block handling in metadata
- Improved some CLI output format

## [0.41.0] - 2021-05-08
### Added
- `zsh` completions support (via `bashcompinit`)
### Fixed
- Improved error handling of pipe preprocessing commands
### Changed
- Replaced `io.exchangeratesapi.daily.usd-cad` dataset in examples with `ca.bankofcanada.exchange-rates.daily` as it became for-profit.

## [0.40.1] - 2021-05-02
### Fixed
- Improved error handling when `kamu sql` is run in an empty workspace
### Changed
- Upgraded to latest dependencies

## [0.40.0] - 2021-04-29
### Added
- Implemented `sql server` command - now it's possible to run Thrift server on a specific address/port and connect to it remotely.

## [0.39.0] - 2021-04-25
### Added
- Added `--replace` flag to the `add` command allowing to delete and re-add a dataset in a single step.

## [0.38.3] - 2021-04-23
### Fixed
- An error in the `sql` command help message
- Release binaries will now be packaged as `kamu`, not `kamu-cli`

## [0.38.2] - 2021-04-18
### Added
- Detailed help and examples to all CLI commands
- Dependency bump

## [0.38.1] - 2021-04-08
### Changed
- Bumped Spark engine version

## [0.38.0] - 2021-03-28 (**BREAKING**)
### Changed
- Maintenance release
- Upgraded to latest rust toolchain and dependencies
- Updated `flatbuffers` version that includes support for optional fields - this changes binary layout making this new version incompatible with metadata generated by the previous ones
### Fixed
- Uncacheable message will no longer obscure the commit message

## [0.37.0] - 2020-12-30 (**BREAKING**)
### Changed
- Metadata restructuring means you'll need to re-create your datasets
- Data files as well as checkpoints are now named with the hash of the block they are associated with
- Protocol between coordinator and engines was modified to pass data files (in the right order) as well as checkpoints explicitly
- Intermediate checkpoints are now preserved (for faster validation and resets)
- Vocabulary has been incorporated into the metadata block (ODF `0.17.0`)
- Lazily computing dataset summaries
- Upgraded dependencies
- Happy New Year!

## [0.36.0] - 2020-11-16
### Changed
- Engine errors will not list all relevant log files
- UI improvements

## [0.35.0] - 2020-11-14
### Added
- Initial support for `S3` as a remote backend

## [0.34.0] - 2020-11-09
### Added
- Initial version of `remote` management
- Initial version of `push` / `pull` commands working with `remote`
- Local file system `remote` backend implementation

## [0.33.0] - 2020-11-01
### Changed
- Upgraded the Spark engine to Spark 3.0

## [0.32.0] - 2020-10-31
### Added
- Support for `flatbuffers` metadata encoding.
- Using `flatbuffers` format for achieving true stable hashes of metadata.
- Aligned metadata with ODF `v0.16.0`.

## [0.31.0] - 2020-10-08
### Added
- `pull` command now supports `--force-uncacheable` flag for refreshing uncacheable datasets.

## [0.30.1] - 2020-09-07
### Fixed
- Add back `.gitignore` file when creating local volume dir.

## [0.30.0] - 2020-09-05
### Changed
- This version is a complete re-write of the application from **Scala** into
  **Rust**. It is mostly on par with the functionality of the previous version
  but has many improvements. Most notably, all interactions not involving
  engines (which are still heavy and run in `docker`) are blazing fast.

## [0.23.0] - 2020-08-22
### Changed
- Updated to latest ODF schema

## [0.22.0] - 2020-07-15
### Added
- `#26`: Follow redirects when fetching data from URL
### Changed
- Follow ODF spec on metadata `refs`

## [0.21.0] - 2020-07-12
### Fixed
- Encoding issue in `DatasetSummary` manifest
### Changed
- Upgraded to use ODF resources

## [0.20.0] - 2020-06-30
### Added
- Windows is somewhat supported now

## [0.19.0] - 2020-06-28
### Changed
- Improving Windows support by removing Hadoop FS dependencies

## [0.18.2] - 2020-06-26
### Changed
- Upgraded Flink engine to `0.3.3`

## [0.18.1] - 2020-06-25
### Changed
- Upgraded Flink engine to `0.3.0`

## [0.18.0] - 2020-06-23
### Added
- Watermarking support

## [0.17.0] - 2020-06-14
### Added
- Added support for [Apache Flink](https://github.com/kamu-data/kamu-engine-flink) engine!

## [0.16.0] - 2020-05-25
### Changed
- Improve sort order of glob-based file sources
- Spark engine will persist events ordered by event time

## [0.15.0] - 2020-05-09
### Added
- `purge` command now supports `--recursive` flag
- Internal improvements and refactoring

## [0.14.0] - 2020-05-03
### Changed
- Consolidating more logic into `engine.spark`

## [0.13.0] - 2020-05-02
### Added
- New `log` command
### Changed
- Use `SHA-256` for dataset and metadata hashing
- The concept of `volume` was converted into `remote`
- Metadata refactoring to isolate engine-specific query parameters
- Metadata refactoring of root/derivative sources
- Moved most ingest logic into coordinator
- Moved transform batching logic into coordinator

## [0.12.1] - 2020-03-22
### Fixed
- Snapshot merge strategy was completely broken

## [0.12.0] - 2020-03-21
### Changed
- Use dataset caching for faster hash computation

## [0.11.0] - 2020-03-08
### Added
- Human-readable formatting support (e.g. in `list` command)

## [0.10.1] - 2020-03-08
### Fixed
- Some issues with `list` and `add` commands

## [0.10.0] - 2020-03-08
### Added
- `list` command now shows data size, number of records, and last pulled time
- `add` command now accounts for dataset dependency order

## [0.9.0] - 2020-03-08
### Changed
- Using new metadata chain prototype!

## [0.8.0] - 2020-01-12
### Added
- Experimental support for remote S3 volumes

## [0.7.1] - 2019-12-29
### Changed
- Bumped ingest version

## [0.7.0] - 2019-12-29
### Changed
- Using snake_case dataset vocabulary

## [0.6.0] - 2019-12-15
### Added
- Richer set of CSV reader options
### Fixed
- Recursive pull concurrency issues

## [0.5.0] - 2019-12-09
### Added
- New `fetchFilesGlob` data source that can load multiple data files at once
- Event time is now a core part of the datasets
### Fixed
- Snapshot merge strategy de-duplicates input rows now

## [0.4.0] - 2019-11-24
### Added
- Basic SQL templating feature
### Fixed
- The `purge` command will no longer delete the dateset

## [0.3.0] - 2019-11-21
### Added
- Command to generate `bash` completions
- Keeping a CHANGELOG<|MERGE_RESOLUTION|>--- conflicted
+++ resolved
@@ -29,17 +29,13 @@
       if the user does not have write permission while having read permission
   - GQL: Operations on dataset environment variables require at least a maintainer role
   - `kamu search`: Private accessible datasets are included in the search results
-<<<<<<< HEAD
 - E2E: Removed `inmem` tests that almost duplicated `sqlite` tests
 - E2E, `kamu-cli-e2e-repo-tests`: remove a `kamu-cli` dependency that did not cause the `kamu-cli` binary to be rebuilt
 - Tests, DI: Check also for sqlite dependencies
-=======
 ### Fixed
 - Flow GQL Api: 
   - Correctly returns batching rule with `0` value
   - Improved message for unknown description message
-
->>>>>>> 65f47751
 
 ## [0.230.0] - 2025-03-25
 ### Added
