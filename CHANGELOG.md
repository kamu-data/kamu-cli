# Changelog
All notable changes to this project will be documented in this file.

The format is based on [Keep a Changelog](https://keepachangelog.com/en/1.0.0/),
and this project adheres to [Semantic Versioning](https://semver.org/spec/v2.0.0.html).

## Unreleased
- New repository `AccessTokenRepository` to work with new access tokens
- Middleware now accept new token format `Bearer ka_*`
- New Gql APIs to manage new access tokens
  - `listAccessTokens` to fetch access tokens by account
  - `createAccessToken` to create new access token for account
  - `revokeAccessToken` to revoke existing access token

## [0.187.0] - 2024-06-14
## Added
- The `/query` REST API endpoint now supports:
  - POST requests with all parameters being passed via body
  - Specifying schema format
  - Specifying `aliases` to associate table names with specific dataset IDs
  - Returning and providing state information to achieve full reproducibility of queries

## [0.186.0] - 2024-06-13
## Added
- New `EthereumLogs` polling source allows to stream and decode log data directly from any ETH-compatible blockchain node
  - See the updated `examples/reth-vs-snp500` example
  - See the new [`datafusion-ethers`](https://github.com/kamu-data/datafusion-ethers) crate for implementation details
- Added E2E test infrastructure
  - Added necessary components for managed run -- for startup, operations, and shutdown
## Changed
- Upgraded to `arrow 52` and `datafusion 39`
- Improved binary data formatting in CLI table output - instead of the `<binary>` placeholder it will display an abbreviated hex values e.g. `c47cf6…7e3755`
- JSON and CSV formatters can now output binary data - it will be `hex`-encoded by default
- Hidden arguments and options are excluded from [the CLI reference](resources/cli-reference.md)
## Fixed
- JSON formatter now properly supports `Decimal` types
- Stabilized startup using connection to databases
  - Added HTTP middleware that wraps each request into a separate transaction 
  - Also added wrapping for some commands, in particular `kamu system generate-token`
  - The structure of services that required lazy access to databases was reorganized:
     - Extracted `PredefinedAccountsRegistrator` & `DatasetOwnershipServiceInMemoryStateInitializer` 
- Fixed potential crash when attempting to rollback a transaction if the connection fails to establish

## [0.185.1] - 2024-06-07
### Fixed
- Fixed support of `--force` mode for pull/push actions using Smart Transfer Protocol

## [0.185.0] - 2024-06-06
### Added
- New `--reset-derivatives-on-diverged-input` flag to `kamu pull` command, which will trigger
  compaction for derived dataset if transformation fails due to root dataset compaction and retry transformation
- Initial support for ingestion via file uploads, with local FS and S3-based storage for temporary files  
### Changed
- `AddPushSource` event may omit specifying a schema. In this case, the very first push ingestion invocation 
  would try to make a best-effort auto-inference of the data schema.
### Fixed
- Fixed issue with smart protocol transfer operations upon empty datasets  

## Unreleased
### Changed
- Renamed all places compacting -> compacting

## [0.184.0] - 2024-05-28
### Changed
- `InitiatorFilterInput` now accept `[AccountID]` instead of `AccountName`
  `AccountFlowFilters` now filter by `DatasetId` instead of `DatasetName`.
- Upgraded to `datafusion v38`
### Added
- Added a public image with [sqlx-cli](/images/sqlx-cli)
- Added a [configuration](/images/persistent-storage) of running a `kamu` API server along with a database,
  for persistent storage of data
- New `listFlowInitiators` api to fetch all initiators of flows
- New `allPaused` method in `AccountFlowConfigs` API

## [0.183.0] - 2024-05-22
### Added
- New `keep_metadata_only` flag to `HardCompaction` flow. Also extended `FlowState` with `ConfigSnapshot`
  and possibility to pass configuration during triggering a flow
### Fixed
- Added support of `--all` flag to the `kamu delete` command
- Made recursive deletion dataset with provided `%` pattern
### Changed
- `HardCompaction` configuration now is one of `Full` or `KeepMetadataOnly` variants. In case of 
  `KeepMetadataOnly` variant required to provide `recursive` value which will trigger downstream
<<<<<<< HEAD
  dependecnies compaction
=======
  dependencies compacting
>>>>>>> 48c58f17

## [0.182.0] - 2024-05-20
### Added
- Loading database components relying on CLI config
### Fixed
- Panic when creating a workspace with an existing config

## [0.181.2] - 2024-05-20
### Fixed
- `kamu login --check` supports searching both by frontend and backend URL

## [0.181.1] - 2024-05-20
### Fixed
- Panic when resolving datasets in GraphQL API for unregistered accounts

## [0.181.0] - 2024-05-14
### Added
- Introduced MQTT protocol support (see [FetchStepMqtt](https://docs.kamu.dev/odf/reference/#fetchstepmqtt) and the new [`mqtt` example](/examples/mqtt))
- The `kamu system compact` command now accepts the `--keep-metadata-only` flag, which performs hard
  compaction of dataset(root or derived) without retaining `AddData` or `ExecuteTransform` blocks
### Fixed
- Panic while performing data ingesting in the derived datasets

## [0.180.0] - 2024-05-08
### Added
- GraphQL account flows endpoints:
  - List of flows by account(including filters `byDatasetName`, `byFlowType`, `byStatus`, `byInitiator`)
  - Pause all flows by account
  - Resume all flows by account
### Changed
- Correct JWT config creation for `kamu-node`
### Fixed
- `kamu repo alias rm` command regression crash. Changed accepted type and covered by integration test

## [0.179.1] - 2024-05-07
### Changed
- Adding derived traits needed for `kamu-node`

## [0.179.0] - 2024-05-06
### Changed
- Refactoring of authorization configuration data: separation into configuration models and logic for loading them from environment variables

## [0.178.0] - 2024-05-04
### Added
- Flow system: implemented persistent repositories (PostgreSQL, SQLite) for flow configuration events
- Support for persistent accounts:
  - supports Postgres, MySQL/MariaDB, SQLite database targets
  - accounts have a fully functional DID-identifier:
    - based on account name for CLI mode
    - auto-registered randomly on first GitHub login
  - account ID resolutions are no longer mocked
- REST API to login remotely using password and GitHub methods  
### Fixed
- Compaction datasets stored in an S3 bucket

## [0.177.0] - 2024-04-25
### Added
- REST data APIs and CLI commands now support different variations of JSON representation, including:
  - `Array-of-Structures` e.g. `[{"c1": 1, "c2": 2}, {"c1": 3, "c2": 4}]` (default)
  - `Structure-of-Arrays` e.g. `{"c1": [1, 3], "c2": [2, 4]}`
  - `Array-of-Arrays` e.g. `[[1, 2], [3, 4]]`
- REST data APIs now also return schema of the result (pass `?schema=false` to switch it off)
### Changed
- Upgraded to `datafusion` `v37.1.0`
- Split the Flow system crates
### Fixed
- `kamu system diagnose` command crashes when executed outside the workspace directory

## [0.176.3] - 2024-04-18
### Changed
- Updated KAMU_WEB_UI image to latest release 0.18.1

## [0.176.2] - 2024-04-16
### Fixed
- Fix the instant run of `ExecuteTransform` flow after the successful finish of `HardCompaction` flow 
- Extend `FlowFailed` error type to indicate when `ExecuteTransform` failed due to `HardCompaction` of root dataset

## [0.176.1] - 2024-04-16
### Fixed
- Split result for different(`setFlowConfigResult`, `setFlowBatchingConfigResult`, `setFlowCompactionConfigResult`) flow configuration mutations

## [0.176.0] - 2024-04-15
- New engine based on RisingWave streaming database ([repo](https://github.com/kamu-data/kamu-engine-risingwave)) that provides mature streaming alternative to Flink. See:
  - Updated [supported engines](https://docs.kamu.dev/cli/supported-engines/) documentation
  - New [top-n](https://docs.kamu.dev/cli/get-started/examples/leaderboard/) dataset example highlighting retractions
  - Updated `examples/covid` dataset where RisingWave replaced Flink in tumbling window aggregation

## [0.175.0] - 2024-04-15
### Added
- The `kamu ingest` command can now accept `--event-time` hint which is useful for snapshot-style data that doesn't have an event time column
- The `/ingest` REST API endpoint also supports event time hints via `odf-event-time` header
- New `--system-time` root parameter allows overriding time for all CLI commands
### Fixed
- CLI shows errors not only under TTY
- Removed `paused` from `setConfigCompaction` mutation
- Extended GraphQL `FlowDescriptionDatasetHardCompaction` empty result with a resulting message
- GraphQL Dataset Endpoints object: fixed the query endpoint

## [0.174.1] - 2024-04-12
### Fixed
- Set correct ODF push/pull websocket protocol

## [0.174.0] - 2024-04-12
### Added
- `HardCompaction` to flow system

## [0.173.0] - 2024-04-09
### Added
- OData API now supports querying by collection ID/key (e.g. `account/covid.cases(123)`)
### Fixed
- Handle broken pipe panic when process piping data into `kamu` exits with an error
- GraphQL Dataset Endpoints object: tenant-insensitive paths & updated REST API push endpoint

## [0.172.1] - 2024-04-08
### Fixed
- Add precondition flow checks
- Fix URLs for Get Data panel

## [0.172.0] - 2024-04-08
### Added
- Added persistence infrastructure prototype based on `sqlx` engine:
   - supports Postgres, MySQL/MariaDB, SQLite database targets
   - sketched simplistic Accounts domain (not-integrated yet)
   - converted Task System domain to use persistent repositories
   - added test infrastructure for database-specific features
   - automated and documented development flow procedures in database offline/online modes

## [0.171.0] - 2024-04-05
### Added
- Support `ArrowJson` schema output format in QGL API and CLI commands
- New `kamu system compact <dataset>` command that compacts dataslices for the given dataset
### Changed
- Case-insensitive comparisons of `dataset`s, `account`s and `repo`s

## [0.170.0] - 2024-03-29
### Added
- Added GraphQL Dataset Endpoints object
### Changed
- REST API: `/ingest` endpoint will return HTTP 400 error when data cannot be read correctly
- Improved API token generation command

## [0.169.0] - 2024-03-25
### Changed
- Updated embedded Web UI to `v0.17.0`
### Fixed
- S3 Repo: Ignore dataset entries without a valid alias and leave them to be cleaned up by GC
- Caching object repo: Ensure directory exists before writing objects

## [0.168.0] - 2024-03-23
### Changed
- FlightSQL: For expensive queries `GetFlightInfo` we will only prepare schemas and not compute results - this avoids doing double the work just to return `total_records` and `total_bytes` in `FlightInfo` before result is fetched via `DoGet`
- Optimized implementation of Datafusion catalog, scheme, and table providers that includes caching and maximally delays the metadata scanning

## [0.167.2] - 2024-03-23
### Fixed
- FlightSQL: Improved Python connectivity examples (ADBC, Sqlalchemy, DBAPI2, JDBC)
- FlightSQL: Fix invalid `location` info in `FlightInfo` that was causing errors in some client libraries

## [0.167.1] - 2024-03-20
### Fixed
- Bug when handle created during dataset creation had empty account name in a multi-tenant repo.

## [0.167.0] - 2024-03-19
### Added
- Implementation of `ObjectRepository` that can cache small objects on local file system (e.g. to avoid too many calls to S3 repo)
- Optional `S3RegistryCache` component that can cache the list of datasets under an S3 repo to avoid very expensive bucket prefix listing calls

## [0.166.1] - 2024-03-14
### Fixed
- Allow OData adapter to skip fields with unsupported data types instead of chasing

## [0.166.0] - 2024-03-14
### Added
- Experimental support for [OData](https://www.odata.org/) protocol
### Fixed
- Pulling datasets by account in multi-tenant workspace

## [0.165.0] - 2024-03-12
### Updated
- Extended flow history: 
   - start condition update event now holds a snapshot of the start condition
   - input dataset trigger now returns a queryable Dataset object instead of simply identifier
   - dependent dataset flows should not be launched after Up-To-Date input flow
### Fixed
- Zero value handling for `per_page` value in GraphQL
- Flow history: more corrections to show natural time of flow events and keep flow system testable
- Fixed metadata chain scanning regression

## [0.164.2] - 2024-03-07
### Changed
- Using `cargo udeps` to detect unused dependencies during linting
### Fixed
- Flow history no longer produces duplicate flow abortion events
- Flow history no longer shows initiation time that is earlier than the next event's time

## [0.164.1] - 2024-03-06
### Changed:
- Flow status `Cancelled` was finally replaced with `Aborted`, unifying cancellation types for simplicity
### Fixed
- Flow system now pauses flow configuration, even when cancelling an already completed flow

## [0.164.0] - 2024-03-06
### Added
- Added support of wildcard patterns for `kamu pull` and `kamu push` commands
- Added `{dataset}/tail` and `/query` REST API endpoints
### Changed
- Optimization of passes through metadata chain with API using Visitors

## [0.163.1] - 2024-03-01
### Fixed
- Fixed `mapboxgl` dependency issue in Jupyter image

## [0.163.0] - 2024-03-01
### Changed
- Simplified flow statuses within Flow System (no more Queued or Scheduled status)
- Extended flow start conditions with more debug information for UI needs
- Simplified flow cancellation API:
    - Cancelling in Waiting/Running states is accepted, and aborts the flow, and it's associated tasks
    - Cancelling in Waiting/Running states also automatically pauses flow configuration

## [0.162.1] - 2024-02-28
### Added
- `kamu system check-token` command for token debugging
### Fixed
- `kamu system api-server` startup failure

## [0.162.0] - 2024-02-28
### Added
- Flow system now fully supports batching conditions for derived datasets:
   - not launching excessive flows unless minimal number of input records is accumulated
   - not waiting on the batching condition over a limit of 24h, if at least something accumulated
### Fixed
- `kamu login` no longer requires workspace in `--user` scope (#525)
- Sync will correctly select smart ODF protocol when pushing/pulling via repository alias (#521)
- Fixed `kamu verify` crash under verbose logging (#524)
- Increased default number of results returned by `kamu search` command

## [0.161.0] - 2024-02-26
### Added
- `kamu search` command now works with ODF repositories

## [0.160.0] - 2024-02-26
### Changed
- Upgraded to latest `datafusion` `v36.0.0`
- Upgraded to latest `jupyter`
### Added
- New `kamu system generate-token` command useful for debugging node interactions
- New `--check` flag for `kamu login` command to validate token with the remote and exit

## [0.159.0] - 2024-02-16
### Added
- New `--exists-ok` flag for `kamu init` command
### Fixed
- Ignoring the trailing slash during inference of a dataset name from pull URL

## [0.158.0] - 2024-02-13
### Added
- Flows API now reports number of ingested/transformed blocks & records to improve UI informativity
- Support of `--recursive` flag for `kamu delete` and `kamu verify` commands
### Changed
- The state when all flows of the given dataset are paused should be queryable via GraphQL API
- Added caching of metadata chains to improve performance within transactions

## [0.157.0] - 2024-02-12
### Added
- Complete support for `arm64` architecture (including M-series Apple Silicon)
  - `kamu-cli` now depends on multi-platform Datafusion, Spark, Flink, and Jupyter images allowing you to run data processing at native CPU speeds
### Changed
- Spark engine is upgraded to latest version of Spark 3.5
- Spark engine is using [ANSI mode](https://spark.apache.org/docs/latest/sql-ref-ansi-compliance.html) by default which produces helpful errors instead of silently returning `null` in many built-in functions
### Fixed
- Modeling mistake in Smart Transfer Protocol that creates unexpected push/pull transfer path for metadata blocks

## [0.156.3] - 2024-02-09
### Added
- Native support for `arm64` architecture (including M-series Apple Silicon) in `kamu-cli` and `kamu-engine-datafusion`
  - Note: Flink and Spark engine images still don't provide `arm64` architecture and continue to require QEMU
### Changed
- Flow system scheduling rules improved to respect system-wide throttling setting and take last successful run into account when rescheduling a flow or after a restart

## [0.156.2] - 2024-02-07
### Changed
- Using unique container and network names to prevent collisions when running concurrent `kamu` processes
- Improved error handling for all subprocesses

## [0.156.1] - 2024-02-05
### Fixed
- Pausing dataset flow configuration via the dedicated API should have impact on the currently running flow

## [0.156.0] - 2024-02-03
### Added
- New type `DatasetRefPattern` which allows CLI command to accept global pattern
- New GraphQL APIs for quick pausing/resuming of dataset flow configs preserving the scheduling rules
- New GraphQL APIs for server-side filtering of flow listings (by type, by status, and by initiator)
### Changed
- `kamu deleted` and `kamu verify` now accepts global pattern expression
- Error handling for pipe subprocesses with file output
- Pagination implementation made more efficient for flows and tasks event stores

## [0.155.0] - 2024-01-25
### Added
- Datafusion-based interactive SQL shell
### Changed
- Datafusion is now the default engine for `kamu sql` command

## [0.154.2] - 2024-01-25
### Changed
- Use artificial control over time in `FlowService` tests to stabilize their behavior
- CRON expressions API should allow only classic 5-component syntax

## [0.154.1] - 2024-01-24
### Fixed
- Eliminated issue when launching transform flows for derived datasets after upstream dataset is updated.

## [0.154.0] - 2024-01-24
### Added
- `kamu logout` command accepts `--all` switch to drop all current server sessions
### Changed
- `kamu login` and `kamu logout` commands accept server URL as a positional argument, not as `-s` switch
- Improved output reporting of `kamu logout` command
### Fixed
- `kamu login` and `kamu logout` commands properly handle platform URLs without an explicit schema (`https://` attached by default)
- Flow configuration API no longer crashes on specific input combinations when interval expressed in smaller time units 
   exceed minimal boundary that forms a bigger time unit
- Fixed runtime crashes related to background execution of automatically scheduled tasks

## [0.153.0] - 2024-01-17 (**BREAKING**)
### Changed
- This release contains major breaking changes and will require you to re-create your workspace (sorry!)
- Changes primarily reflect the **major updates in ODF spec**:
  - schema harmonization and scanning performance (see https://github.com/open-data-fabric/open-data-fabric/pull/71)
  - and unified changelog schema to support **retractions and corrections** (see https://github.com/open-data-fabric/open-data-fabric/pull/72)
- Metadata
  - DIDs and hashes now use `base16` encoding (see [RFC-012](https://github.com/open-data-fabric/open-data-fabric/blob/master/rfcs/012-recommend-base16-encoding.md))
  - Enum representation in YAML manifests now favors `PascalCase` (see [RFC-013](https://github.com/open-data-fabric/open-data-fabric/blob/master/rfcs/013-yaml-enum-representation.md))
  - When defining transformation queries in `SetPollingSource`, `AddPushSource`, and `SetTransform` events, the output query is now considered to be the one without an alias
  - the `inputs` in `SetTransform` now use only two fields `datasetRef` (for reference or ID of a dataset) and `alias` for referring to the input in SQL queries
  - `Csv` reader format has been reduced to essential properties only
- Data
  - You will notice a new `op` column in all dataset which is used to signify **retractions and corrections** (see [RFC-015](https://github.com/open-data-fabric/open-data-fabric/blob/master/rfcs/015-unified-changelog-stream-schema.md))
  - `Snapshot` merge strategy will no longer produce `obsv` column but instead use the new unified retraction/correction mechanism via `op` column
- `tail` command now sorts events by `offset` in descending order
- `multiformats` were extracted into a separate crate
### Removed
- Pure Spark ingest has been removed
  - Datafusion ingest is now default option for polling and push sources
  - Spark and other engines can still be used for `preprocess` step to perform transformations which Datafusion does not yet support (e.g. GIS projection conversion)
- Dropped support for deprecated `JsonLines` format
### Added
- Engine protocol was extended with `execute_raw_query` operation
- Metadata chain added a lot more strict validation rules
- `setWatermark` mutation in GQL API

## [0.152.0] - 2024-01-17
### Added
- Initial support for local predefined Admin users
- New GraphQL APIs extending flows system capabilities:
   - ability to list summary information about flows
   - flow execution history function
- New command `kamu system diagnose` to run checks for correct system work
- Additional info about workspace and container version for `kamu system info` command
### Fixed
- Fixed bug in getting available dataset actions for a user, in case of `kamu ui`
- `kamu add`: corrected a link in help examples

## [0.151.0] - 2024-01-09
### Added
- New GraphQL APIs to manually schedule and cancel dataset flows
- Cron expression implementation for dataset flows
### Changed
- Automatically cancelling scheduled tasks if parent flow is cancelled or aborted
### Fixed
- Fixed initialization of datasets without dependencies causing UI breakage

## [0.150.1] - 2023-12-29
### Added
- New flag `--get-token` for `kamu system api-server` cli command which additionally prints
  JWT token in console
### Fixed
- Fixed async file flushing issues that could result in a race condition when using containerized ingest
- `kamu pull`: fixed containerized iterative ingestion

## [0.150.0] - 2023-12-27
### Added
- GraphQL API to configure automatic run of dataset flows:
  - a schedule for main flows, like ingest of root datasets
  - a batching condition for dependent flows, such as executing transforms
### Changed
- Changed logic in `SimpleTransferProtocol` now block data and checkpoint downloading/uploading
  in parallel. Default parallel tasks is 10, but it could be changed by changing 
  `SIMPLE_PROTOCOL_MAX_PARALLEL_TRANSFERS` environment variable

## [0.149.0] - 2023-12-23
### Added
- Added `KAMU_WORKSPACE` env var to handle custom workspace path if needed
- Added `event-bus` crate: a utility component based on Observer design pattern,
  which allows event producers and event consumers not to know about each other
- Applied `event-bus` component to inform consumers of dataset removal, dependency changes,
  task completions
- Added in-memory dataset dependency graph instead of continuous rescanning of all datasets:
   - the initial dependencies are computed on demand on first request 
   - using `petgraph` project to represent dataset dependencies in the form of directed acyclic graph
   - further events like new/removed dependency or dataset removal update the graph
   - simplified GraphQL APIs and dataset removal check using new dependency graph
- Added prototype of flow management system:
   - flows are automatically launched activities, which are either dataset related or represent system process
   - flows can have a schedule configuration, using time delta or CRON expressions
   - flows system manages activation of flows according to the dynamically changing configuration
   - flows system manages triggering of dependent dataset flows, when their inputs have events
   - derived flows may have throttling settings
### Changed
- Integrated latest `dill=0.8` version, which removes a need in registering simple dependency binds
- Using new `dill=0.8` to organize bindings of structs to implemented traits via declarative attributes

## [0.148.0] - 2023-12-20
### Added
- GQL `currentPushSources` endpoint
### Changed
- GQL `currentSource` endpoint was deprecated in favor of new `currentPollingSource` endpoint

## [0.147.2] - 2023-12-19
### Fixed
- Cargo.lock file update to address [RUSTSEC-2023-0074](https://rustsec.org/advisories/RUSTSEC-2023-0074)

## [0.147.1] - 2023-12-15
### Fixed
- Legacy Spark ingest was failing to start a container when fetch source is pointing at a local FS file with a relative path

## [0.147.0] - 2023-12-13
### Changed
- Updates to support open-data-fabric/open-data-fabric#63
- Metadata chain will complain about `AddData` or `ExecuteTransform` events if there is no `SetDataSchema` event
- Push ingest no longer piggy-backs on `SetPollingSource` - it requires `AddPushSource` event to be present
- `DatasetWriter` will now validate that schema of the new data block matches the schema in `SetDataSchema` to prevent schema drift
### Added
- Name of the push source can optionally be specified in CLI command and REST API

## [0.146.1] - 2023-11-27
### Added
- New dataset permission for UI: `canSchedule`
- Added `kamu ui` feature flag to control availability of datasets scheduling

## [0.146.0] - 2023-11-24
### Added
- New `kamu ingest` command allows you to push data into a root dataset, examples:
  - `kamu ingest my.dataset data-2023-*.json` - to push from files
  - `echo '{"city": "Vancouver", "population": 675218}' | kamu ingest cities --stdin`
- New `/:dataset/ingest` REST endpoint also allows you to push data via API, example:
  - Run API server and get JWT token: `kamu ui --http-port 8080 --get-token`
  - Push data: `echo '[{...}]' | curl -v -X POST http://localhost:8080/freezer/ingest -H 'Authorization:  Bearer <token>'`
- The `kamu ui` command now supports `--get-token` flag to print out the access token upon server start that you can use to experiment with API
### Changed
- Upgraded to `arrow v48`, `datafusion v33`, and latest AWS SDK

## [0.145.6] - 2023-10-30
### Fixed
- Jupyter image now correctly parses dataset aliases in multi-tenant repositories

## [0.145.5] - 2023-10-26
### Changed
- FlightSQL interface tweaks to simplify integration into `api-server`

## [0.145.4] - 2023-10-24
### Fixed
- `kamu ui` should run without specifying any auth secrets

## [0.145.3] - 2023-10-18
### Changed
- Demanding required env vars to be set before API server / Web UI server startup
- Custom error messages for non-valid session in GraphQL queries depending on the reason
### Fixed
- If access token points on unsupported login method, it's a client error (4xx), not (5xx)

## [0.145.2] - 2023-10-16
### Changed
- GitHub API results (login, token resolution, account queries) now have a runtime cache
  to avoid excessive number of external calls (and related call rate bans)

## [0.145.1] - 2023-10-13
### Changed
- GitHub Client ID now delivered as a part of runtime configuration for UI
### Fixed
- Crashes upon iterating multi-tenant local FS datasets with short dataset alias

## [0.145.0] - 2023-10-11
### Added
- Ability to login to a remote ODF server via CLI commands:
   - `kamu login` command opens platform's frontend login form and collects access token on success
   - `kamu logout` command drops previously saved access token
   - tokens can be stored both in local workspace as well as in user home folder
   - access tokens are attached as Bearer Authentication header in simple/smart protocol client requests
- ODF server handlers for simple/smart protocols correctly implement authentication & authorization checks
- ODF server URLs vary depending on multi-tenancy vs single-tenancy of dataset repository
### Changed
- Significantly reworked smart transfer protocol tests, support of multi-tenancy, authentication, authorization


## [0.144.1] - 2023-10-02
### Fixed
- Flight SQL + JDBC connector showing empty result for `GROUP BY` statements

## [0.144.0] - 2023-09-25
### Added
- New protocol adapter for [Arrow Flight SQL](https://arrow.apache.org/blog/2022/02/16/introducing-arrow-flight-sql/)
  - Using this adapter you can connect to `kamu` as JDBC data source from DBeaver, Tableau and other BI tools
  - To run Flight SQL server use `kamu sql server --flight-sql` command

## [0.143.0] - 2023-09-19
### Added
- Support for multi-tenant workspaces in Jupyter Notebook extension
- Support for GraphQL multi-tenant mode:
   - Added new endpoint for querying engine supported login methods
   - Added `AuthenticationService` and `AuthenticationProvider` concepts that implement login functionality
   - CLI authentication provider: login same as password with preconfigured accounts in `.kamucliconfig` files
   - Login issues and interprets Kamu-specific JWT tokens
   - GraphQL queries are expected to attach JWT tokens as Bearer authentication header
   - Modeling anonymous account sessions
   - Login guards in GraphQL write operations
   - Simple model for dataset permission queries
   - Login instructions and feature flags are sent as configuration in `kamu ui` mode
   - Implemented previously mocked account resolution API
### Fixed
- Failing transform operations in multi-tenant workspaces due to invalid propagation of dataset aliases
### Changed
- Updated WEB UI image to latest release 0.10.0
- GitHub OAuth functionality isolated in a separate component `kamu-adapter-oauth`
- GraphQL: filtering datasets based on logged account
- Unified and clarified namings in account-related data structures

## [0.142.1] - 2023-09-02
### Fixed
- `RecordsFormat` Utf8 issue when truncating strings
### Changed
- Updated `kamu-base:latest-with-data` image to use new DF-ingest-based datasets

## [0.142.0] - 2023-09-01
### Fixed
- Ignoring the downloads cache when `--fetch-uncacheable` flag is used
- Restored pre-sorting of events by `event_time` within one data slice in DataFusion-based ingest
- Performance degradation in local file copying due to async
- Race condition in Zip decompress step that caused file truncation

## [0.141.0] - 2023-08-28
### Fixed
- `datafusion` ingest will not crash on empty inputs when schema inference is enabled
### Added
- Added a warning when fetch cache is used to resume ingest: `Using cached data from X minutes ago (use kamu system gc to clear cache)`

## [0.140.0] - 2023-08-27
### Added
- **Experimental:** Data ingest using `DataFusion` engine
  - It's an entirely new implementation of data readers and merge strategies
  - It's often over **100x faster** than the `Spark`-based ingest as it has near-instant startup time (even avoids container overhead)
  - New merge strategies can work directly over S3 without downloading all data locally
  - It supports all existing data formats (Parquet, CSV, NdJson, GeoJson, Shapefile)
    - Some advanced CSV / Json reader options are not yet implemented, most notably `timestampFormat`
  - `Spark` is still used by default for compatibility. To start using `DataFusion` declare (a potentially no-op) `preprocess` step in your root dataset manifest ([see example](examples/currency_conversion/ca.bankofcanada.exchange-rates.daily.yaml))
  - `Spark`-based ingest will be removed in future versions with `DataFusion` becoming the default, however we are planning to support `Spark` and all other engines in the `preprocess` step, while `DataFusion` will still be handling the initial reading of data and merging of results
### Changed
- All examples where possible are now using `DataFusion` ingest

## [0.139.0] - 2023-08-17
### Added
- Prototyped authorization checks for CLI functionality based on OSO-framework:
   - for now the assumption is that all datasets are public
   - public datasets can be read by anyone, but written only by owner
   - authorization checks (Read, Write) integrated into every known CLI command or underlying service

## [0.138.0] - 2023-08-15
### Added
- GQL API now supports renaming and deleting datasets

## [0.137.0] - 2023-08-11
### Added
- CLI and GQL API now both support skipping N first records when querying data for the sake of pagination

## [0.136.0] - 2023-08-04
### Added
- Support multi-tenancy within S3-based dataset repository
### Changed
- Updated WEB UI image to latest release 0.8.0

## [0.135.0] - 2023-08-01
### Added
- New `kamu version` command that outputs detailed build information in JSON or YAML
  - `kamu --version` remains for compatibility and will be removed in future versions
- New `kamu system info` command that outputs detailed system information
  - Currently only contains build info but will be in future expanded with host environment info, docker/podman versions, and other things useful for diagnostics
- GQL API: New `updateReadme` mutation
### Changed
- GQL API: Moved dataset creation and event commit operations to `mutation`

## [0.134.0] - 2023-07-27
### Changed
- New engine I/O strategies allow ingest/transform to run over datasets in remote storage (e.g. S3) even when engine does not support remote inputs
- Improved credential reuse in S3-based dataset repository
- Simplified S3 tests

## [0.133.0] - 2023-07-17
### Changed
- Lots of internal improvements in how data is being passed to engines
- All engine inputs are now mounted as individual files and as read-only to tighten up security
- Using an updated Spark engine image

## [0.132.1] - 2023-07-13
### Fixed
- S3 ObjectStore is now properly initialized from standard AWS environment variables

## [0.132.0] - 2023-07-12
### Added
- Initial support for CLI-only local multi-tenant workspaces and resolving multi-tenant dataset references
### Changed
- Improved `--trace` feature to output detailed async task breakdown
### Fixed
- Data hashing will no longer stall the event main loop thread

## [0.131.1] - 2023-06-27
### Fixed
- Resolved wrong cache directory setting for ingest tasks

## [0.131.0] - 2023-06-23
### Changed
- Internal: isolated infra layer from direct access to WorkspaceLayout / DatasetLayout to support different layouts or non-local stores in future
- Workspace version #2: storing remote aliases configuration as a part of dataset info-repo

## [0.130.1] - 2023-06-19
### Added
- Improved tracing and error handling in the GQL API

## [0.130.0] - 2023-06-16
### Added
- New `knownEngines` GQL API for displaying a list of recommended engines in Web UI

## [0.129.0] - 2023-06-15
### Added
- Event-sourced implementation of the basic but functional task system
### Changed
- Upgraded to latest `datafusion`

## [0.128.5] - 2023-06-13
### Added
- Task system prototyping (in-memory backend + GQL API)
### Changed
- More tracing instrumentation for Query service, and ObjectStore builders
### Fixed
- Caught root cause of platform's S3 data querying issues

## [0.128.0] - 2023-05-31
### Added
- New `kamu --trace` flag will record the execution of the program and open [Perfetto UI](https://perfetto.dev/) in a browser, allowing to easily analyze async code execution and task performance. Perfetto support is still in early stages and needs more work to correctly display the concurrent tasks.
- Added a few common command aliases: `ls -> list`, `rm -> delete`, `mv -> rename`

## [0.127.1] - 2023-05-29 (**BREAKING**)
### Fixed
- Handle "Interrupted system call" error when waiting for container to spawn.

## [0.127.0] - 2023-05-29 (**BREAKING**)
### Changed
-  Upgraded to new `spark` engine image that better follows the ODF spec regarding the timestamp formats. This may cause schema harmonization issues when querying the history of old datasets.
### Added
- Experimental support for new [`datafusion` engine](https://github.com/kamu-data/kamu-engine-datafusion) based on [Apache Arrow DataFusion](https://github.com/apache/arrow-datafusion). Although it's a batch-oriented engine it can provide a massive performance boost for simple filter/map operations. See the [updated documentation](https://docs.kamu.dev/cli/supported-engines/) for details and current limitations.

## [0.126.2] - 2023-05-26
### Fixed
- AWS S3 object store is getting proper credentials from already resolved AWS SDK cache

## [0.126.1] - 2023-05-26
### Fixed
- Silent reaction on missing AWS environment variables when constructing S3 object store

## [0.126.0] - 2023-05-26
### Changed
- Refactoring of query service to support S3-based dataset repositories

## [0.125.1] - 2023-05-22
### Fixed
- Container will be considered ready only when reaching `running` status, not `created`

## [0.125.0] - 2023-05-22
### Changed
- Refactoring of container process handling to unify termination and cleanup procedure
### Added
- Containerized ingest will display fetch progress
### Fixed
- Spinners displayed by `pull`/`push` commands sometimes were not animating or refreshing too frequently

## [0.124.1] - 2023-05-17
### Changed
- Smart transfer protocol: improved resilience to web-socket idle timeouts during long push flows

## [0.124.0] - 2023-05-14
### Changed
- Limiting use of `curl` dependency to FTP
- FTP client is now an optional feature. It's still enabled in release but off by default in dev to speed up builds.

## [0.123.1] - 2023-05-14
### Changed
- Build improvements
- Excluding most of `openssl` from the build
- Removed `--pull-test-images` flag from `kamu init` command in favor of pulling images directly during tests

## [0.123.0] - 2023-05-12
### Fixed
- Verification of data through reproducibility should ignore differences in data and checkpoint sizes

## [0.122.0] - 2023-05-11
### Fixed
- `kamu add` command no longer fails to deduplicate existing datasets
- Tracing spans in logs no longer interfere with one another in concurrent code
### Changed
- Improved dataset creation logic to make it more resilient to various failures
- Improved `kamu add` command error handling

## [0.121.1] - 2023-05-06
### Fixed
- Preserving previous watermark upon fetch step returning no data

## [0.121.0] - 2023-05-05 (**BREAKING**)
### Changed
- Deprecated `.kamu/datasets/<dataset>/cache` directory - a workspace upgrade will be required (see below)
- Support ingest source state per [ODF RFC-009](https://github.com/open-data-fabric/open-data-fabric/blob/master/rfcs/009-ingest-source-state.md)
- Introduced workspace-wide cache in `.kamu/cache`
- Introduced workspace versioning and upgrade procedure via `kamu system upgrade-workspace` command
- Upgraded to latest `datafusion` and `arrow`
### Added
- New `kamu system gc` command to run garbage collector (currently only cleans up cache)

## [0.120.1] - 2023-05-01
### Fixed
- Improved recovery after aborting smart protocol push/pull operations

## [0.120.0] - 2023-04-20
### Added
- Smart Transfer Protocol now supports pushing into local filesystem workspace repository.
  It can be activated via:
   `kamu push <dataset_name> --to odf+http://<server-address>:<port>/<dataset_name>`.
  I.e., run API server in one Kamu workspace directory, where you intend to push `my-dataset`to:
   `kamu system api-server --http-port=35433`
  and push from the Kamu workspace directory, where `my-dataset` is stored:
   `kamu push my-dataset --to odf+http://localhost::35433/my-dataset`  
### Changed
- Upgraded to latest `datafusion` and `arrow`
- Updated to multi-tenant references and aliases in accordance with ODF spec
- New datasets no longer use staging area before `DatasetBuilder` finishes them

## [0.119.0] - 2023-04-10
### Added
- Smart Transfer Protocol: implemented Push flow for S3-based dataset repository only.
  Does not work with the local workspace yet.

## [0.118.0] - 2023-04-06
### Fixed
- Updated IPFS gateway status code handling after upstream fixes to correctly report "not found" status (#108)

## [0.117.0] - 2023-04-03
### Changed
- Revised workspace dependencies management:
  - Sharing single definition of common dependencies between modules
  - Using `cargo-deny` utility for dependencies linting
- Migrated to official S3 SDK (got rid of unmaintained `Rusoto` package)
- Moved developer's guide to this repository

## [0.116.0] - 2023-03-28
### Added
- Smart Transfer Protocol: implemented Pull flow based on web-sockets. It can be activated via:
   `kamu pull odf+http://<server-address>:<port>/<dataset_name>`.
  I.e., run API server in one Kamu workspace directory, where a `my-dataset` dataset is present:
   `kamu system api-server --http-port=35433`
  and pull from another Kamu workspace directory:
   `kamu pull odf+http://localhost::35433/my-dataset`
- S3-based dataset repository implementation
### Changed
- Improved status codes and error handling in API server's routes for Simple Transfer Protocol

## [0.115.0] - 2023-03-19
### Changed
- Updated to new `rustc`
- Updated to latest `datafusion` and `arrow`
- Improved release procedure

## [0.114.3] - 2023-03-18
### Changed
- Migrated engine images from Docker Hub to `ghcr.io`

## [0.114.2] - 2023-03-13
### Fixed
- Fixed JSON serialization of some datasets by enabling `chrono-tz` feature in `arrow` that became optional

## [0.114.1] - 2023-03-12
### Fixed
- `kamu pull` will not panic on root datasets that don't define a polling source and will consider them up-to-date

## [0.114.0] - 2023-03-12
### Added
- `kamu add` command now supports reading from STDIN

## [0.113.0] - 2023-03-11
### Changed
- Upgraded major dependencies

## [0.112.0] - 2023-02-19
### Added
- New GraphQL API for dataset creation and committing new blocks

## [0.111.0] - 2023-02-16
### Added
- GraphQL API exposes current vocabulary as a part of dataset's metadata

## [0.110.1] - 2023-02-10
### Fixed
- Fixed GraphQL API issues with TransformInput structures with the alias name that is different from dataset name

## [0.110.0] - 2023-02-09
### Changed
- Improved reaction of `kamu inspect schema` and `kamu tail` on datasets without schema yet
- GraphQL schema and corresponding schema/tail responses now assume there might not be a dataset schema yet
- Web-platform version upgraded after GraphQL API changes

## [0.109.0] - 2023-02-05
### Fixed
- Lineage and transform now respect names of datasets in the `SetTransform` metadata events, that may be different from names in a workspace

## [0.108.0] - 2023-01-30
### Fixed
- Upgrade to Flink engine prevents it from crashing on checkpoints over 5 MiB large

## [0.107.0] - 2023-01-25 (**BREAKING**)
### Changed
- Major upgrade of Apache Flink version
- No updates to existing datasets needed, but the verifiability of some datasets may be broken (since we don't yet implement engine versioning as per ODF spec)
### Added
- Flink now supports a much nicer temporal table join syntax:
  ```sql
  SELECT
    t.event_time,
    t.symbol,
    p.volume as volume,
    t.price as current_price,
    p.volume * t.price as current_value
  FROM tickers as t
  JOIN portfolio FOR SYSTEM_TIME AS OF t.event_time AS p
  WHERE t.symbol = p.symbol
  ```
- We recommend using `FOR SYSTEM_TIME AS OF` join syntax as replacement for old `LATERAL TABLE` joins 
- Determinism of Flink computation should be improved

## [0.106.0] - 2023-01-19
### Changed
- Upgrade to stable version of `arrow-datafusion`

## [0.105.0] - 2023-01-13
### Fixed
- Upgraded `sparkmagic` dependency and removed hacks to make it work with latest `pandas`
- Returning `[]` instead of empty string for no data in GQL
### Changed
- Improved testing utilities
- Refactored commit procedure

## [0.104.0] - 2022-12-28
### Added
- Installer script that can be used via `curl -s "https://get.kamu.dev" | sh`
- Unified table output allowing commands like `kamu list` to output in `json` and other formats

## [0.103.0] - 2022-12-23
### Changed
- Major upgrade to latest versions of `flatbuffers`, `arrow`, `datafusion`, and many more dependencies

## [0.102.2] - 2022-12-08
### Change
- Fixed Web UI server code to match `axum-0.6.1`

## [0.102.1] - 2022-12-08
### Changed
- Dependencies upgrade
- Demo environment synchronized

## [0.102.0] - 2022-11-18
### Changed
- Upgraded embedded Web UI to the latest version

## [0.101.0] - 2022-11-17
### Added
- Made core images configurable for customization and ease of experimentation
### Changed
- Updated to latest Jupyter image and all other dependencies

## [0.100.2] - 2022-11-17
### Fixed
- CLI parser crash on `kamu repo alias add/delete` subcommand

## [0.100.1] - 2022-11-17
### Fixed
- CLI parser crash on `kamu sql server --livy` subcommand

## [0.100.0] - 2022-11-14
### Added
- More elaborate SQL error messages propagated from DataFusion via GraphQL API
### Changed
- Upgraded rust toolchain to fix `thiserror` issues. Backtrace feature is now considered stable
- Fixed issues with `ringbuf` library updates
- Updates related to breaking changes in `clap`
- Utilized value parsing capabilities from `clap` to simplify argument conversions
### Fixed
- Field 'total_count' in pagination views of GraphQL API should be mandatory

## [0.99.0] - 2022-10-01
### Added
- Support custom headers when fetching data from a URL (e.g. HTTP `Authorization` header)

## [0.98.0] - 2022-09-05
### Added
- Progress indication when syncing datasets to and from remote repositories
### Changed
- Upgraded to new `rust` toolchain and latest dependencies

## [0.97.1] - 2022-08-19
### Fixed
- Output truncation in `kamu config *` commands

## [0.97.0] - 2022-08-05 (**BREAKING**)
### Added
- Metadata blocks now contain sequence number (breaking format change!)
- Optimized sync operations for diverged datasets using sequence number in blocks
### Fixed
- Panic when pulling a non-existing dataset

## [0.96.0] - 2022-07-23
### Added
- Support for ingesting Parquet format, a new kind of ReadStep in ODF protocol

## [0.95.0] - 2022-07-15
### Added
- New `kamu reset` command that reverts the dataset back to the specified state
- New `kamu push --force` switch to overwrite diverged remote dataset with a local version
- New `kamu pull --force` switch to overwrite diverged local dataset with a remote version
### Fixed
- Improved the `kamu log` command's performance on datasets with high block counts and introduced a `--limit` parameter

## [0.94.0] - 2022-06-22
### Added
- `kamu list --wide` now shows the number of blocks and the current watermarks
- Iterating on Web3 demo

## [0.93.1] - 2022-06-17
### Fixed
- Fixed `completions` command that panicked after we upgraded to new `clap` version

## [0.93.0] - 2022-06-16
### Added
- By default, we will resolve IPNS DNSLink URLs (e.g. `ipns://dataset.example.org`) using DNS query instead of delegating to the gateway. This is helpful when some gateway does not support IPNS (e.g. Infura) and in general should be a little faster and provides more information for possible debugging

## [0.92.0] - 2022-06-08
### Added
- `kamu system ipfs add` command that adds dataset to IPFS and returns the CID - it can be used to skip slow and unreliable IPNS publishing
### Fixed
- Engine runtime error when it was incorrectly using a `.crc` file instead of a parquet data file

## [0.91.0] - 2022-06-05
### Changed
- Clean up cached data files upon successful commit to save disk space
- Push `cache` directory of datasets to remote repositories
  - This is a temporary measure to allow resuming heavy-weight ingest actions from checkpoints

## [0.90.0] - 2022-06-04
### Added
- Experimental support for templating of ingest URLs with environment variables:
```yaml
fetch:
  kind: url
  url: "https://example.org/api/?apikey=${{ env.EXAMPLE_ORG_API_KEY }}"
```
- Experimental support for containerized fetch steps:
```yaml
fetch:
  kind: container
  image: "ghcr.io/kamu-data/example:0.1.0"
  env:
    - name: SOME_API_KEY
```
### Changed
- Flag `kamu pull --force-uncacehable` was renamed to `--fetch-uncacheable`

## [0.89.0] - 2022-05-22
### Added
- When pushing to IPNS execute `ipfs name publish` even when data is up-to-date to extend the lifetime of the record.

## [0.88.0] - 2022-05-19
### Added
- Support pushing datasets to IPFS via IPNS URLs `kamu push <dataset> ipns://<key_id>`

## [0.87.0] - 2022-05-16 (**BREAKING**)
### Changed
- We got rid of `.kamu.local` volume directory in favor of keeping all dataset data under `.kamu/datasets/<name>` folders. This unifies the directory structure of the local workspace with how datasets are stored in remote repositories, and makes it easier to sync datasets to and from.
### Added
- Support for `ipns://` URLs in `kamu pull`

## [0.86.0] - 2022-05-16 (**BREAKING**)
### Changed
- Implements [ODF RFC-006](https://github.com/open-data-fabric/open-data-fabric/blob/master/rfcs/006-checkpoints-as-files.md) to store checkpoints as files and reference them using physical hashes
- Data files are now named and stored according to their physical hashes, as per ODF spec
- Above changes also affect the repository format
- Upgraded to `rustc-1.62.0` and latest dependencies
- Improved error handling and reporting
### Added
- Support for [ODF: Simple Transfer Protocol](https://github.com/open-data-fabric/open-data-fabric/blob/2e43c39a484309b2726a015dc3c10e4cfb9fd590/rfcs/007-simple-transfer-protocol.md) for syncing datasets to/from remotes
- Support for URL-based remote references, e.g. `kamu pull http://my.repo.org/some/dataset --as my.dataset`
  - URLs are also allowed for pull/push aliases
- Auto-deriving local names from remote reference, e.g. `kamu pull http://my.repo.org/some/dataset` will pull into `dataset`
- Support for IPFS source (via HTTP Gateway), e.g. `kamu pull ipfs://bafy...aabbcc/some/dataset`
  - IPFS gateway is configurable
  - To use your local IPFS daemon as gateway do `kamu config --user set protocol.ipfs.httpGateway "http://localhost:8080"`
### Fixed
- Truncation of `kamu.log` in visual mode

## [0.85.1] - 2022-04-09
### Fixed
- Don't panic in `kamu ui` when there is no default browser set

## [0.85.0] - 2022-04-09
### Changed
- Updated to latest ODF schemas
- Unpacked dataset descriptions in GQL
- Updated Web UI
- Extended GQL metadata block type with mock author information

## [0.84.1] - 2022-04-08
### Added
- Web UI embedding into macOS build

## [0.84.0] - 2022-04-08
### Added
- Early Web UI prototype is now available via `kamu ui` command

## [0.83.0] - 2022-03-30
### Added
- Using code generation for GQL wrappers around ODF types
- Extended GQL API with root source metadata

## [0.82.0] - 2022-03-22
### Added
- Added more libraries into Jupyter image (including `xarray`, `netcdf4`, and `hvplot`).
- Improved examples and demo environment.

## [0.81.1] - 2022-03-16
### Fixed
- Upgrading Spark engine that fixes merge strategies producing unnecessary updates.
- Fixed `filesGlob` entering infinite loop when last file does not result in a commit (no new data to ingest).

## [0.81.0] - 2022-02-19
### Changed
- GQL `tail` query will now return `DataQueryResult` containing schema information instead of raw `DataSlice`.

## [0.80.0] - 2022-02-19
### Added
- GQL API now supports executing arbitrary SQL queries (using `datafusion` engine).
### Changed
- Removed use of default values from GQL schema.
- Upgraded to latest `arrow` and `datafusion`.

## [0.79.0] - 2022-02-08
### Added
- `kamu inspect schema` now supports JSON output.
### Changed
- Upgraded to `datafusion` version 6.

## [0.78.2] - 2022-01-27
### Added
- Added `currentPage` field to the GQL pagination info.

## [0.78.1] - 2022-01-24
### Changed
- Upgraded to latest version of `dill` and other dependencies.

## [0.78.0] - 2022-01-17
### Added
- Evolving the GraphQL API to support multiple `MetadataEvent` types.

## [0.77.1] - 2022-01-17
### Fixed
- CORS policy was too strict not allowing any headers.
- Small CLI parsing tweaks.

## [0.77.0] - 2022-01-16
### Added
- New crate `kamu-adapter-graphql` provides GraphQL interface for ODF repositories.
- New command `kamu system api-server` runs HTTP + GraphQL server over current Kamu workspace with built-in GQL Playground UI.
- New command `kamu system api-server gql-query` executes single GraphQL query and writes JSON output to stdout.
- New command `kamu system api-server gql-schema` dumps GraphQL API schema to stdout.

## [0.76.0] - 2022-01-14
### Changed
- Maintenance release - no user-facing changes.
- Migrated from explicit threading to `tokio` async.
- Better separation of architectural layers.
- Improved error handling.

## [0.75.1] - 2022-01-05
### Fixed
- Added more validation on events that appear in `DatasetSnapshot`s.
- Fix flag completion after `clap` crate upgrade.

## [0.75.0] - 2022-01-04 (**BREAKING**)
### Changed
- Implements [ODF RFC-004](https://github.com/open-data-fabric/open-data-fabric/blob/master/rfcs/004-metadata-extensibility.md).
- Workspaces will need to be re-created. This is the last major metadata format change - we will be working on stabilizing metadata now.
- Some manifest formats have changed and will need to be updated.
  - `DatasetSnapshot` needs to specify `kind` field (`root` or `derivative`)
  - `DatasetSnapshot.source` was replaced with `metadata` which is an array of metadata events

## [0.74.0] - 2021-12-28 (**BREAKING**)
### Changed
- Implements [ODF RFC-003](https://github.com/open-data-fabric/open-data-fabric/blob/master/rfcs/003-content-addressability.md).
- Workspaces will need to be re-created. Sorry again!
- Some manifest formats have changed and will need to be updated.
  - `Manifest.apiVersion` renamed to `version`
  - `DatasetSnapshot.id` renamed to `name`
  - `DatasetSourceDerivative.inputs` should now specify `id` (optional) and `name` (required)
  - `TemporalTable.id` renamed to `name`
- Datasets now have a globally unique identity.
  - IDs can be viewed using `kamu log -w`
- Metadata format switched to a much faster and compact `flatbuffers`.
  - You can still inspect it as YAML using `kamu log --output-format yaml`

## [0.73.0] - 2021-12-11 (**BREAKING**)
### Changed
- Implements [ODF RFC-002](https://github.com/open-data-fabric/open-data-fabric/blob/master/rfcs/002-logical-data-hashes.md).
- Engines are no longer responsible for data hashing - a stable hash algorithm is implemented in `kamu`
- Pending data part files and checkpoints will be stored in `cache` directory along with other ingest artifacts
### Added
- A fully working implementation of data integrity checks
- `kamu verify` command now accepts `--integrity` flag to only check data hashes without replaying transformations

## [0.72.0] - 2021-12-07 (**BREAKING**)
### Changed
- Implements [ODF RFC-001](https://github.com/open-data-fabric/open-data-fabric/blob/master/rfcs/001-record-offsets.md) that adds record offset system column.

## [0.71.0] - 2021-11-29
### Changed
- Made engine timeouts configurable
- Better error logging
- Upgrade `rustc` and dependencies

## [0.70.0] - 2021-11-07
### Changed
- Upgraded to latest `rustc`
- Upgraded to latest dependencies

## [0.69.0] - 2021-10-25
### Added
- The `verify` command now accepts root datasets and in future will perform data integrity check
### Fixed
- The `up-to-date` status reporting when pulling derivative datasets

## [0.68.0] - 2021-10-16
### Fixed
- `tail` command will truncate cells that are too long and mask binary types for human-friendly output
- Fetch overrides will no longer interfere with regular caching

## [0.67.0] - 2021-10-02
### Added
- Engine provisioning now support concurrency limit (via `engine.maxConcurrency` config option)
### Fixed
- When running in host networking mode (e.g. in container) the engine concurrency will be set to `1` to prevent engine instances from interfering with one another

## [0.66.0] - 2021-10-01
### Changed
- Major logging system improvements (switched from `slog` to `tracing`)

## [0.65.2] - 2021-09-29
### Fixed
- SQL shell does not use temp directory for shell init script to avoid extra mounts

## [0.65.1] - 2021-09-29
### Fixed
- Ingest errors will be correctly reported under `podman` where exit code was taking precedence over error specified in the engine response file

## [0.65.0] - 2021-09-29
### Changed
- Coordinator now communicates with engines via `gRPC` protocol as specified by ODF spec
- Above lets us display readable errors to the user without them needing to dig through log files

## [0.64.0] - 2021-09-11
### Changed
- Switched to BSL code license. See [License FAQ](docs/license_faq.md) for more information about this change.

## [0.63.0] - 2021-09-03
### Fixed
- Data exchange with the engines not uses `.kamu/run` directory, so on systems that run Docker in VMs (Linux, Windows) it's no longer necessary to add extra mounts for the temp directories

## [0.62.2] - 2021-08-30
### Fixed
- Adding few workarounds around bugs in Arrow / DataFusion related to working with DECIMAL and TIMESTAMP types

## [0.62.1] - 2021-08-28
### Fixed
- Allowing Flink engine to run under host network namespace, for the "podman-in-docker" scenario

## [0.62.0] - 2021-08-26
### Changed
- Some internal improvements

## [0.61.1] - 2021-08-25
### Added
- Some internal convenience commands for image manipulation

## [0.61.0] - 2021-08-25
### Added
- New `kamu inspect schema` command that can display the DDL-style schema and the underlying physical Parquet schema of a dataset

## [0.60.0] - 2021-08-24
### Added
- New `kamu tail` command allows to inspect last few records in a dataset
- The `kamu sql` command now supports experimental [DataFusion](https://github.com/apache/arrow-datafusion) engine that can execute SQL queries extremely fast. It doesn't have a shell yet so can only be used in `--command` mode, but we will be expanding its use in the future.

## [0.59.0] - 2021-08-18
### Added
- Ability to delete datasets in remote repositories via `kamu delete` command

## [0.58.1] - 2021-08-17
### Fixed
- Upgraded Spark engine brings better error handling for invalid event times

## [0.58.0] - 2021-08-17
### Added
- New `kamu search` command allows listing and searching for datasets in remote repositories

## [0.57.0] - 2021-08-16
### Added
- `kamu inspect lineage` now provides HTML output and can show lineage graph in a browser

## [0.56.0] - 2021-08-16
### Changed
- Upgrade to latest Spark and Livy
- Fixes some issues with geometry types in notebooks and SQL shell

## [0.55.0] - 2021-08-15
### Added
- New `kamu inspect query` command for derivative transform audit
- `kamu log` now supports Yaml output and filtering

## [0.54.0] - 2021-08-15
### Added
- New `kamu inspect lineage` command that shows dependency tree of a dataset
### Changed
- The `kamu list depgraph` command was removed in favor of a specialized lineage output type: `kamu inspect lineage --all -o dot`

## [0.53.0] - 2021-08-13
### Fixed
- Upgrading Spark engine with a workaround for upstream bug in Shapefile import
- Engine image pulling status freezes

## [0.52.0] - 2021-08-13
### Added
- New `kamu verify` command that can attest that data in the dataset matches what's declared in metadata
### Fixed
- Spark engines will not produce an empty block when there were no changes to data

## [0.51.0] - 2021-08-08
### Added
- `kamu pull` now supports `--fetch` argument that lets you override where data is ingested from, essentially allowing to push data into a dataset in addition to pulling from the source

## [0.50.0] - 2021-08-05
### Changed
- Renamed `remote` to `repo` / `repository` to be consistent with ODF spec

## [0.49.0] - 2021-08-05
### Added
- Datasets can now be associated with remote repositories for ease of pulling and pushing
- `push` and `pull` commands now allow renaming the remote or local datasets
### Fixed
- Improved error reporting of invalid remote credentials
- Ingest will not create a new block if neither data now watermark had changed

## [0.48.2] - 2021-07-31
### Fixed
- Dependency error in `remote` commands
- Remove incorrect `.gitignore` file generation

## [0.48.1] - 2021-07-26
### Fixed
- `sql` command failing on OSX

## [0.48.0] - 2021-07-23
### Added
- Terminal pagination in `log` command

## [0.47.0] - 2021-07-12
### Fixed
- Upgrading to newer Jupyter and Sparkmagic (fixes some issues in notebooks)
- Better error handling
### Added
- Environment variable completions

## [0.46.0] - 2021-07-11
### Changed
- Multiple internal improvements
- Support for host networking with `podman`
- Support for running standalone Livy for using `kamu` under JupyterHub

## [0.45.0] - 2021-06-26
### Fixed
- Updated Spark engine version to fix networking issue under `podman`
- Updated `rustc` and dependencies

## [0.44.0] - 2021-06-11
### Fixed
- Support for Zip files that cannot be decoded in a streaming fashion.
- Dependency upgrades.

## [0.43.1] - 2021-06-06
### Fixed
- Increased socket check timeout to prevent `kamu sql` trying to connect before Spark server is fully up.

## [0.43.0] - 2021-06-06
### Added
- New `kamu config` command group provides `git`-like configuration.
- Experimental support for `podman` container runtime - a daemon-less and root-less alternative to `docker` that fixes the permission escalation problem. To give it a try run `kamu config set --user engine.runtime podman`.
### Fixed
- The `kamu notebook` command no longer fails if `kamu` network in `docker` was not cleaned up.

## [0.42.0] - 2021-06-05
### Changed
- Upgraded Flink engine to latest `v1.13.1`
- Improved empty data block handling in metadata
- Improved some CLI output format

## [0.41.0] - 2021-05-08
### Added
- `zsh` completions support (via `bashcompinit`)
### Fixed
- Improved error handling of pipe preprocessing commands
### Changed
- Replaced `io.exchangeratesapi.daily.usd-cad` dataset in examples with `ca.bankofcanada.exchange-rates.daily` as it became for-profit.

## [0.40.1] - 2021-05-02
### Fixed
- Improved error handling when `kamu sql` is run in an empty workspace
### Changed
- Upgraded to latest dependencies

## [0.40.0] - 2021-04-29
### Added
- Implemented `sql server` command - now it's possible to run Thrift server on a specific address/port and connect to it remotely.

## [0.39.0] - 2021-04-25
### Added
- Added `--replace` flag to the `add` command allowing to delete and re-add a dataset in a single step.

## [0.38.3] - 2021-04-23
### Fixed
- An error in the `sql` command help message
- Release binaries will now be packaged as `kamu`, not `kamu-cli`

## [0.38.2] - 2021-04-18
### Added
- Detailed help and examples to all CLI commands
- Dependency bump

## [0.38.1] - 2021-04-08
### Changed
- Bumped Spark engine version

## [0.38.0] - 2021-03-28 (**BREAKING**)
### Changed
- Maintenance release
- Upgraded to latest rust toolchain and dependencies
- Updated `flatbuffers` version that includes support for optional fields - this changes binary layout making this new version incompatible with metadata generated by the previous ones
### Fixed
- Uncacheable message will no longer obscure the commit message

## [0.37.0] - 2020-12-30 (**BREAKING**)
### Changed
- Metadata restructuring means you'll need to re-create your datasets
- Data files as well as checkpoints are now named with the hash of the block they are associated with
- Protocol between coordinator and engines was modified to pass data files (in the right order) as well as checkpoints explicitly
- Intermediate checkpoints are now preserved (for faster validation and resets)
- Vocabulary has been incorporated into the metadata block (ODF `0.17.0`)
- Lazily computing dataset summaries
- Upgraded dependencies
- Happy New Year!

## [0.36.0] - 2020-11-16
### Changed
- Engine errors will not list all relevant log files
- UI improvements

## [0.35.0] - 2020-11-14
### Added
- Initial support for `S3` as a remote backend

## [0.34.0] - 2020-11-09
### Added
- Initial version of `remote` management
- Initial version of `push` / `pull` commands working with `remote`
- Local file system `remote` backend implementation

## [0.33.0] - 2020-11-01
### Changed
- Upgraded the Spark engine to Spark 3.0

## [0.32.0] - 2020-10-31
### Added
- Support for `flatbuffers` metadata encoding.
- Using `flatbuffers` format for achieving true stable hashes of metadata.
- Aligned metadata with ODF `v0.16.0`.

## [0.31.0] - 2020-10-08
### Added
- `pull` command now supports `--force-uncacheable` flag for refreshing uncacheable datasets.

## [0.30.1] - 2020-09-07
### Fixed
- Add back `.gitignore` file when creating local volume dir.

## [0.30.0] - 2020-09-05
### Changed
- This version is a complete re-write of the application from **Scala** into
  **Rust**. It is mostly on par with the functionality of the previous version
  but has many improvements. Most notably, all interactions not involving
  engines (which are still heavy and run in `docker`) are blazing fast.

## [0.23.0] - 2020-08-22
### Changed
- Updated to latest ODF schema

## [0.22.0] - 2020-07-15
### Added
- `#26`: Follow redirects when fetching data from URL
### Changed
- Follow ODF spec on metadata `refs`

## [0.21.0] - 2020-07-12
### Fixed
- Encoding issue in `DatasetSummary` manifest
### Changed
- Upgraded to use ODF resources

## [0.20.0] - 2020-06-30
### Added
- Windows is somewhat supported now

## [0.19.0] - 2020-06-28
### Changed
- Improving Windows support by removing Hadoop FS dependencies

## [0.18.2] - 2020-06-26
### Changed
- Upgraded Flink engine to `0.3.3`

## [0.18.1] - 2020-06-25
### Changed
- Upgraded Flink engine to `0.3.0`

## [0.18.0] - 2020-06-23
### Added
- Watermarking support

## [0.17.0] - 2020-06-14
### Added
- Added support for [Apache Flink](https://github.com/kamu-data/kamu-engine-flink) engine!

## [0.16.0] - 2020-05-25
### Changed
- Improve sort order of glob-based file sources
- Spark engine will persist events ordered by event time

## [0.15.0] - 2020-05-09
### Added
- `purge` command now supports `--recursive` flag
- Internal improvements and refactoring

## [0.14.0] - 2020-05-03
### Changed
- Consolidating more logic into `engine.spark`

## [0.13.0] - 2020-05-02
### Added
- New `log` command
### Changed
- Use `SHA-256` for dataset and metadata hashing
- The concept of `volume` was converted into `remote`
- Metadata refactoring to isolate engine-specific query parameters
- Metadata refactoring of root/derivative sources
- Moved most ingest logic into coordinator
- Moved transform batching logic into coordinator

## [0.12.1] - 2020-03-22
### Fixed
- Snapshot merge strategy was completely broken

## [0.12.0] - 2020-03-21
### Changed
- Use dataset caching for faster hash computation

## [0.11.0] - 2020-03-08
### Added
- Human-readable formatting support (e.g. in `list` command)

## [0.10.1] - 2020-03-08
### Fixed
- Some issues with `list` and `add` commands

## [0.10.0] - 2020-03-08
### Added
- `list` command now shows data size, number of records, and last pulled time
- `add` command now accounts for dataset dependency order

## [0.9.0] - 2020-03-08
### Changed
- Using new metadata chain prototype!

## [0.8.0] - 2020-01-12
### Added
- Experimental support for remote S3 volumes

## [0.7.1] - 2019-12-29
### Changed
- Bumped ingest version

## [0.7.0] - 2019-12-29
### Changed
- Using snake_case dataset vocabulary

## [0.6.0] - 2019-12-15
### Added
- Richer set of CSV reader options
### Fixed
- Recursive pull concurrency issues

## [0.5.0] - 2019-12-09
### Added
- New `fetchFilesGlob` data source that can load multiple data files at once
- Event time is now a core part of the datasets
### Fixed
- Snapshot merge strategy de-duplicates input rows now

## [0.4.0] - 2019-11-24
### Added
- Basic SQL templating feature
### Fixed
- The `purge` command will no longer delete the dateset

## [0.3.0] - 2019-11-21
### Added
- Command to generate `bash` completions
- Keeping a CHANGELOG<|MERGE_RESOLUTION|>--- conflicted
+++ resolved
@@ -5,12 +5,15 @@
 and this project adheres to [Semantic Versioning](https://semver.org/spec/v2.0.0.html).
 
 ## Unreleased
+### Added
 - New repository `AccessTokenRepository` to work with new access tokens
 - Middleware now accept new token format `Bearer ka_*`
 - New Gql APIs to manage new access tokens
   - `listAccessTokens` to fetch access tokens by account
   - `createAccessToken` to create new access token for account
   - `revokeAccessToken` to revoke existing access token
+### Changed
+- Renamed all places compacting -> compacting
 
 ## [0.187.0] - 2024-06-14
 ## Added
@@ -56,10 +59,6 @@
 ### Fixed
 - Fixed issue with smart protocol transfer operations upon empty datasets  
 
-## Unreleased
-### Changed
-- Renamed all places compacting -> compacting
-
 ## [0.184.0] - 2024-05-28
 ### Changed
 - `InitiatorFilterInput` now accept `[AccountID]` instead of `AccountName`
@@ -82,11 +81,7 @@
 ### Changed
 - `HardCompaction` configuration now is one of `Full` or `KeepMetadataOnly` variants. In case of 
   `KeepMetadataOnly` variant required to provide `recursive` value which will trigger downstream
-<<<<<<< HEAD
-  dependecnies compaction
-=======
-  dependencies compacting
->>>>>>> 48c58f17
+  dependencies compaction
 
 ## [0.182.0] - 2024-05-20
 ### Added
