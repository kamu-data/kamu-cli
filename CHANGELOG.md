--- conflicted
+++ resolved
@@ -11,7 +11,6 @@
 - Fixed
 -->
 
-<<<<<<< HEAD
 ## [Unreleased]
 ### Changed
 - Private Datasets:
@@ -28,7 +27,7 @@
   - GQL, `DatasetMetadata.currentUpstreamDependencies`: indication if datasets not found/not accessed
   - GQL, `DatasetMetadata.currentDownstreamDependencies`: exclude datasets that cannot be accessed
   - E2E: added the ability to create an account using CLI
-=======
+
 ## [0.217.2] - 2025-01-10
 ### Changed
 - Updated to latest `datafusion` and `alloy` dependencies
@@ -65,7 +64,6 @@
 - New entity `FlowTrigger` which is now responsible for flow activation and schedules
 ### Changed
 - `DatasetFlowConfigsMut` now has only one method `setConfig` for all types of configurations
->>>>>>> de7c879c
 
 ## [0.214.0] - 2024-12-23
 ### Added
