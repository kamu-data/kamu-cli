--- conflicted
+++ resolved
@@ -12,17 +12,14 @@
 -->
 
 ## [Unreleased]
-<<<<<<< HEAD
 ### Added
 - GQL: `BigInt` scalar
 ### Changed
 - GQL: `molecule` area: use `BigInt` for `ipnft_token_id` 
 - Allow `molecule` and `molecule.dev` accounts separation
-=======
+- GQL: `search` also filters dataset by id
 ### Fixed
 - GQL playground is accessible in anonymous mode
-### Changed
-- GQL: `search` also filters dataset by id
 
 ## [0.245.2] - 2025-07-19
 ### Added
@@ -42,7 +39,6 @@
 ### Changed
 - Optimized GQL API for flow listings by including already resolved `SetPollingSource` and `SetTransform` event copies into flow descriptions, eliminating the need for costly secondary queries from the UI.
 - Significantly reworked flow configuration and triggering GQL API for improved ease of use and maintainability
->>>>>>> 99290a88
 
 ## [0.244.2] - 2025-07-15
 ### Added
