--- conflicted
+++ resolved
@@ -11,7 +11,6 @@
 - Fixed
 -->
 
-<<<<<<< HEAD
 ## [Molecule-specific]
 ### Added
 - GQL: `BigInt` scalar
@@ -20,10 +19,7 @@
 - Allow `molecule` and `molecule.dev` accounts separation
 - GQL: `MoleculeMut::create_project()`: generate lowercase project account name.
 
-## Unreleased
-=======
 ## [0.255.0] - 2025-12-22
->>>>>>> 032d3445
 ### Added
 - Support for re-defining the `AddPushSource`
 - New migrations to add account quotas table
