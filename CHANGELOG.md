--- conflicted
+++ resolved
@@ -13,12 +13,9 @@
 
 ## [Unreleased]
 ### Changed
-<<<<<<< HEAD
 - Replaced default GraphQL playground with better maintained `graphiql` (old playground is still available)
 - Improved API server web console looks
-=======
 - Upgraded to `datafusion v45` (#1146)
->>>>>>> 5088e222
 
 ## [0.227.1] - 2025-03-14
 ### Fixed
