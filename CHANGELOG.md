--- conflicted
+++ resolved
@@ -11,7 +11,6 @@
 - Fixed
 -->
 
-<<<<<<< HEAD
 ## [Molecule-specific]
 ### Added
 - GQL: `BigInt` scalar
@@ -19,12 +18,11 @@
 - GQL: `molecule` area: use `BigInt` for `ipnft_token_id` 
 - Allow `molecule` and `molecule.dev` accounts separation
 - GQL: `MoleculeMut::create_project()`: generate lowercase project account name.
-=======
+
 ## [Unreleased]
 ### Fixed
 - Flow events now processed transactionally
 
->>>>>>> 6d075979
 ## [0.253.1] - 2025-11-24
 ### Changed
 - GQL: `usage` section contains size measure unit
