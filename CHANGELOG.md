--- conflicted
+++ resolved
@@ -11,20 +11,18 @@
 - Fixed
 -->
 
-<<<<<<< HEAD
 ## [Unreleased]
 ### Added
 - GQL: `BigInt` scalar
 ### Changed
 - GQL: `molecule` area: use `BigInt` for `ipnft_token_id` 
 - Allow `molecule` and `molecule.dev` accounts separation
-=======
+
 ## [0.244.2] - 2025-07-15
 ### Added
 - Migration to update flow event payloads
 ### Fixed
 - Fetching list of flow triggers and configuration stuck
->>>>>>> 924ff0a3
 
 ## [0.244.1] - 2025-07-11
 ### Fixed
