--- conflicted
+++ resolved
@@ -11,20 +11,16 @@
 - Fixed
 -->
 
-## [Unreleased]
-### Added
-<<<<<<< HEAD
+## [Molecule-specific]
+### Added
 - GQL: `BigInt` scalar
 ### Changed
 - GQL: `molecule` area: use `BigInt` for `ipnft_token_id` 
 - Allow `molecule` and `molecule.dev` accounts separation
-- Collection datasets will ignore add and move operations that don't change the entry path, ref, or extra attributes and return `CollectionUpdateUpToDate`
-- GQL: `Search::query()`: case insensitive search.
 - GQL: `MoleculeMut::create_project()`: generate lowercase project account name.
-- Discontinued binary releases for MacOS Intel architecture (see #1323) and Windows (as we only ever supported WSL2)
-### Fixed
-- Investigation: potential unstable ordering of dataset entry listings
-=======
+
+## [Unreleased]
+### Added
 - GQL: Added new `webhookSubscription::rotateSecret()` method to replace current secret
 ### Changed
 - Webhook subscription secrets are now stored encrypted in the database
@@ -78,7 +74,6 @@
 - `kamu pull`: perform pulling each dataset in separate transaction and allow to interrupt run and some pulls will be saved. 
   It also helps to keep ingest iterations progress saved even if some iteration failed
 - Investigation: potential unstable ordering of dataset entry listings (#1405).
->>>>>>> 3ac71022
 
 ## [0.249.1] - 2025-09-25
 ### Fixed
