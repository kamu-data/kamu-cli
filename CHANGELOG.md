--- conflicted
+++ resolved
@@ -11,13 +11,12 @@
 - Fixed
 -->
 
-<<<<<<< HEAD
 ## [Unreleased]
 ### Added
 - GQL: `BigInt` scalar
 ### Changed
 - GQL: `molecule` area: use `BigInt` for `ipnft_token_id` 
-=======
+
 ## [0.240.1] - 2025-06-04
 ### Changed
 - Updated `sqlx` crate to `0.8.6`, Vol. 2.
@@ -36,7 +35,6 @@
 - GQL: `Account::account_provider()` returns `AccountProvider` instead of string.
 - GQL: `Auth::enabled_login_methods()` renamed to `Auth::enabled_providers()` returns `Vec<AccountProvider>`.
 - GQL: `AuthMut::login()` takes `AccountProvider` as argument instead of string.
->>>>>>> 009325fe
 
 ## [0.239.0] - 2025-05-26
 ### Added
