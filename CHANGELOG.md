--- conflicted
+++ resolved
@@ -12,7 +12,6 @@
 -->
 
 ## [Unreleased]
-<<<<<<< HEAD
 ### Added
 - Private Datasets, access sharing:
   - ReBAC: there can be only one role between a subject (account) and an object (dataset)
@@ -21,12 +20,9 @@
   - GQL: Implemented API for searching by account name
   - OSO: Added `maintain` & `own` permissions in addition to `read` & `write`
 ### Fixed
+- Flow APIs: correctly returns response for dataset with cleaned blocks
 - Private Datasets:
   - GQL: Correct processing of access permissions when viewing flows of another account
-=======
-### Fixed
-- Flow APIs: correctly returns response for dataset with cleaned blocks 
->>>>>>> 205d1b22
 
 ## [0.229.0] - 2025-03-24
 ### Added
