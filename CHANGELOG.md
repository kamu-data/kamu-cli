--- conflicted
+++ resolved
@@ -4,11 +4,10 @@
 The format is based on [Keep a Changelog](https://keepachangelog.com/en/1.0.0/),
 and this project adheres to [Semantic Versioning](https://semver.org/spec/v2.0.0.html).
 
-<<<<<<< HEAD
 ## Unreleased
 ### Added
 - New `Reset` flow in GQL Api which can be triggered manually for `Root` and `Derivative` datasets
-=======
+
 ## [0.193.1] - 2024-08-09
 ### Fixed
 - Panic for `EXECUTE_TRANSFORM` flow without dataset env vars enabled feature
@@ -16,7 +15,6 @@
 ## [0.193.0] - 2024-08-07
 ### Added
 - `kamu add` command accepts optional `--name` argument to add a snapshot under a different name
->>>>>>> bd91897b
 
 ## [0.192.0] - 2024-08-07
 ### Added
