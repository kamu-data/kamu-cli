# Changelog
All notable changes to this project will be documented in this file.

The format is based on [Keep a Changelog](https://keepachangelog.com/en/1.0.0/),
and this project adheres to [Semantic Versioning](https://semver.org/spec/v2.0.0.html).

<!--
Recommendation: for ease of reading, use the following order:
- Added
- Changed
- Fixed
-->

## [Unreleased]
### Added
<<<<<<< HEAD
- New `engine.datafusionEmbedded` config section allows to pass custom DataFusion settings 
    when engine is used in ingest, batch query, and compaction contexts.
- GQL: `DatasetsMut::create_empty()` & `DatasetsMut::create_from_snapshot()`: alias validation in multi-tenant mode.
=======
- New `engine.datafusionEmbedded` config section allows to pass custom DataFusion settings when engine is used in ingest, batch query, and compaction contexts.
- GQL: `Datasets::role()`: returns the current user's role in relation to the dataset
>>>>>>> 1ef15f44
### Changed
- GQL: `DatasetsMut::create_empty()` & `DatasetsMut::create_from_snapshot()`: `dataset_visibility` is now mandatory.
### Fixed
- Multiple performance improvements in batch queries to avoid unnecessary metadata scanning.
- New `PushIngestDataUseCase` and used it in Http `/ingest` handler and `ingest_command`.
- Semantic search will return empty result on empty prompt instead of error.

## [0.231.0] - 2025-03-31
### Added
- `kamu login {password,oauth}`:
  - Saving the repository is the same as in `kamu login` 
  - Add `--repo-name` & `--skip-add-repo` arguments to control the save settings of the remote repository
  - Trigger dependent dataset flows on Http `/ingest` and on smart transfer protocol dataset push
### Changed
- `DatasetSummary` files replaced with `DatasetStatistics` stored in the database
     and updated synchronously with the HEAD reference updates
- Statistics is automatically pre-computed for all existing datasets on first use
- `DatasetHandle` and `DatasetEntry` now contain dataset kind marker
- Provenance service and pull request planner fetch dependencies from the graph
- Implemented caching layer for `DatasetEntry` within the currently open transaction
- Private Datasets:
  - HTTP: Return 403 if the user does not have write permission while having read permission
  - GQL: `DatasetsMut::by_id()`: Return access error 
      if the user does not have write permission while having read permission
  - GQL: Operations on dataset environment variables require at least a maintainer role
  - `kamu search`: Private accessible datasets are included in the search results
- E2E: Removed `inmem` tests that almost duplicated `sqlite` tests
- E2E, `kamu-cli-e2e-repo-tests`: remove a `kamu-cli` dependency that did not cause the `kamu-cli` binary to be rebuilt
- Tests, DI: Check also for sqlite dependencies
### Fixed
- Flow GQL Api: 
  - Correctly returns batching rule with `0` value
  - Improved message for unknown description message

## [0.230.0] - 2025-03-25
### Added
- Private Datasets, access sharing:
  - ReBAC: there can be only one role between a subject (account) and an object (dataset)
  - ReBAC: Added `RebacDatasetRegistryFacade` to simplify work with authorization validation
  - GQL: CRUD Collaboration API
  - GQL: Implemented API for searching by account name
  - OSO: Added `maintain` & `own` permissions in addition to `read` & `write`
### Fixed
- Flow APIs: correctly returns response for dataset with cleaned blocks
- Private Datasets:
  - GQL: Correct processing of access permissions when viewing flows of another account

## [0.229.0] - 2025-03-24
### Added
- Experimental support for `ChangelogStream` and `UpsertStream` ODF merge strategies.

## [0.228.1] - 2025-03-23
### Added
- Semantic search:
  - More configuration options for indexing, allowing to skip datasets without descriptions or no data.
  - Overfetch is now configurable
  - Service will make repeated queries to the vector store to fill the requested results page size.
### Changed
- Flow: Updated the `BatchingRule` trigger to accept 0 for both properties(`min_records_to_await` and `max_batching_interval`), enabling dependency flow execution even when no data is added to the root dataset.
### Fixed
- HTTP & GQL API: Fixed internal error when query contains an unknown column

## [0.228.0] - 2025-03-19
### Added
- DB: utilities for working with bind parameter placeholders
- DB-backed dataset references: they are now stored in the database, supporting transactional updates.  
- Ensured short transaction length in ingest & transform updates and compaction tasks.  
- Dataset Reference indexing to build the initial state of the dataset references.  
- Implemented in-memory caching for dataset references that works within the current transaction
### Changed
- Replaced default GraphQL playground with better maintained `graphiql` (old playground is still available)
- Improved API server web console looks
- Upgraded to `datafusion v45` (#1146)
- CI: terminate tests after 5 minutes of execution
- GQL: cleaning up unnecessary `dummy` fields where it can be avoided
- GQL: improve performance by adding shared query state (for query and mutation requests)
- Cleaning up unnecessary `.map_err()` constructs
- DB: cleanup of unnecessary allocations during parameter bindings
- Various small refactorings extracting common methods (e.g. `PaginationOpts::from_page()`)
- Dependency graph updates are improved for transactional correctness.  
- Setting dataset references is now the responsibility of computation service callers. 
- Extracted ODF dataset builders for LFS and S3 to allow for custom implementations.  
- Improved tests for dataset use cases.  
### Fixed
- REST API: `GET /datasets/{id}` returns account data as it should 
- If dataset creation is interrupted before a dataset entry is written, 
   such a dataset is ignored and may be overwritten

## [0.227.1] - 2025-03-14
### Fixed
- Trigger activation during flow throttling correctly save next activation time

## [0.227.0] - 2025-03-13
### Added
- `kamu search` now supports `--local` flag which will use natural language search on datasets in the local workspace (#1136)
  - To use this feature you'll need to configure the OpenAI key in kamu config or set it via `OPENAI_API_KEY` env var
  - By default, uses [Qdrant](https://qdrant.tech/) vector database spawned per command in a container
### Fixed
- `kamu sql server` now works again inside containers (e.g. jupyter)

## [0.226.5] - 2025-03-10
### Fixed
- Prometheus metrics, S3: fixed `storage_url` label values

## [0.226.4] - 2025-03-07
### Changed
- Simple Transfer Protocol & Smart Transfer Protocol use `AppendDatasetMetadataBatchUseCase`
- SQLite: protection against database locking, in case of parallel execution of `kamu` commands.
  - Based on `journal_mode=WAL`
- GQL: speeding up work by reducing allocations
### Fixed
- API server correctly logs unknown routes
- GQL: `Search::query()`: fix regression resulting in unstable ordering of search results
- Fix JSON encoding of `BinaryView` and `Utf8View` data (#1127)


## [0.226.3] - 2025-02-27
### Changed
- `kamu login`: only one argument `--user` (root) is left, other arguments (from subcommands) are removed
### Fixed
- Demo Jupyter start-up failure

## [0.226.2] - 2025-02-26
### Added
- New `FlowSystemConfig` structure in `CLIConfig` which allows 
    to configure `flow_agent` and `task_agent` services 
    with next options `awaiting_step_secs` and `mandatory_throttling_period_secs`
### Fixed
- Single-tenant mode:
  - `kamu add`: public default visibility, unless otherwise specified
  - `kamu pull`: public new default visibility, unless otherwise specified
- Simple Transfer Protocol:
  - Respect the visibility option
  - Updating the dependency graph during block processing

## [0.226.1] - 2025-02-25
### Changed
- New Jupyter image 0.7.1, which can handle v6 workspace layout

## [0.226.0] - 2025-02-24
### Added
- Externally configurable Argon2 hashing mode (minimal settings to speedup e2e tests)
### Changed
- Unified dataset repository format:
  - both LFS and S3, regardless of tenancy config, now organize storage folders solely by dataset ID
  - workspace migration to new repository format (v6) is fully automatic
  - the role of "info/alias" file was reduced only for recovery purposes, 
      the dataset alias resolutions now happen in database only
  - ODF storage unit implementations (LFS, S3) only deal with dataset identifiers:
    - no more dependency on accounts or tenancy configuration
    - S3 cache now considers identifiers of stored datasets only
    - moved them to ODF crate
    - reading HEAD is a must for storage iteration
    - removing HEAD is a first step of dataset deletion
  - `kamu-datasets` domain now has own error and result structures layer, separate from ODF basics
  - Rename operation does not touch a storage unit, became solely a database operation
  - workspace version checking now takes startup job dependencies into account
### Fixed
- Less linear search in in-mem entry repository

## [0.225.3] - 2025-02-24
### Fixed
- E2E: `repo-tests` crate again contains the `kamu-cli` dependency, but as an optional one
  - This way we can correctly reuse the tests in the `kamu-node` repository without affecting the build time
  - It also fixes `make sqlx-prepate` developer command

## [0.225.2] - 2025-02-24
### Added
- Added prometheus metrics for AWS SDK S3 calls
### Changed
- E2E: make `repo-tests` crate independent from `kamu-cli` crate

## [0.225.1] - 2025-02-23
### Fixed
- Fixed arrow `BinaryView` incorrectly being treated as incompatible with `Binary` fields during dataset schema compatibility checks (#1096)

## [0.225.0] - 2025-02-20
### Added
- Added [common-macros](src/utils/common-macros) crate containing macros of general use
  - `kamu list`: display dataset visibility in multi-tenant
  - `kamu pull`: added `--visibility private|public` argument to specify the created dataset visibility
### Changed
- Improved/added trace for repositories & GQL to contain not only the method name but also the structure name
### Fixed
- Restoring OData API tolerance to trailing slashes
- OData API: fixed crash when accessing private dataset

## [0.224.0] - 2025-02-18
### Added
- The usage of local database (SQLite) is activated by default for all single tenant workspaces
### Fixed
- Improved error message for SQL parsing method for queries which includes invalid or reserved keywords
- Fixed false-positive panic ("There cannot be predefined users in a single-tenant workspace") 
    if a `kamu` subcommand that doesn't require workspace found a multiuser `.kamuconfig`
  - For example, before attempting to initialize a workspace or attempting to invoke autocomplete in shell 

## [0.223.0] - 2025-02-13
### Added
- Increased test coverage of the code responsible for access checks
### Changed
- Restructured responsibilities between core and dataset domains upon key dataset CRUD use cases:
  - 8 use cases moved from `core` to `kamu-datasets` domain
  - no longer using outbox for "Renamed" and "DependenciesUpdated" events in datasets, 
      these became internal aspect inside `kamu-datasets` domain
  - simplified creation and commit result structures as they no longer transport new dependencies
  - revised many integration tests:
    - flow system no longer uses real datasets
    - HTTP and GQL use real accounts and dataset entries
- Moved several account-related routines from `AuthenticationService` to `AccountService`, 
  the authentication services has focus only on JWT token and login flows
- Upgraded to `datafusion v45` (#1063)
### Fixed
- GQL metadata query now correctly returns dataset aliases for `SetTransform` event in multi-tenant mode
- Handle panic errors in `kamu inspect lineage -- browse` command
- Improved result messages for `kamu system diagnose` command

## [0.222.0] - 2025-02-06
### Added
- New `AccessTokenLifecycleMessage` outbox message which produced during access token creation
### Changed
- `kamu pull` command now can be called with passing `<remote_repo>/<dataset_name>` arg
  and pull url will be combined automatically 

## [0.221.1] - 2025-01-31
### Fixed
- Private Datasets:
  - Validation `SetTransform` event (input datasets): IDs are used for accessibility checks. 
      Aliases are used only to generate an error message.
  - `OsoDatasetAuthorizer`: readiness to handle duplicates when filtering

## [0.221.0] - 2025-01-29
### Added
- GQL support to query and update email on the currently logged account
- Account registration sends `AccountLifecycleEvent` to `Outbox`
### Changed
- Emails are mandatory for Kamu accounts now:
  - predefined users need to specify an email in config
  - predefined users are auto-synced at startup in case they existed before
  - GitHub users are queried for primary verified email, even if it is not public
  - migration code for the database existing users

## [0.220.0] - 2025-01-27
### Changed
- Private Datasets:
  - GQL, `DatasetFlowRunsMut::trigger_flow()`: added check of input datasets for accessibility for `ExecuteTransform`
  - GQL, `TransformInput::input_dataset()`: dataset may not be accessible
  - GQL, `MetadataChainMut::commit_event`: added check of dataset inputs for availability for `SetTransform`
  - HTTP: added access check for the dataset router (`DatasetAuthorizationMiddleware`), affected:
    - `POST /{dataset}/ingest`
    - `GET /{dataset}/metadata`
    - `GET /{dataset}/tail`
  - HTTP, `GET /datasets/{id}`: access check corrected
  - HTTP: replaced access errors with not found errors
  - CLI, `kamu pull`: replaced access errors with not found errors
- Continued work on use cases extracting:
  - `ViewDatasetUseCase`
  - `EditDatasetUseCase`
  - `GetDatasetDownstreamDependenciesUseCaseImpl`
  - `GetDatasetUpstreamDependenciesUseCaseImpl`

## [0.219.2] - 2025-01-24
### Added
- Reusable static database migrators 

## [0.219.1] - 2029-01-18
### Fixed
- Reverted unstable AWS API dependencies

## [0.219.0] - 2029-01-17
### Changed
- Massive crates restructuring around Open Data Fabric code:
  - `src/odf` concentrates large number of related crates now, preparing for future separation in different Git repo
  - old `opendatafabric` crate became `odf-metadata`
  - low-level repository implementations became `odf-storage[-...]` crates
  - specific storage technologies are gated via features (`lfs`, `s3`, `http`)
  - `DatasetFactory`, `Dataset`, `DatasetSummary`, `DatasetLayout`, `BlockRef`, 
      `MetadataChain` and visiting logic now are residents of `odf-dataset`
  - `kamu-data-utils` became `odf-data-utils`
  - multiple utility libraries introduced, shared both via ODF and main Kamu code 
    (`async-utils`, `file-utils`, `s3-utils`, `test-utils`)
  - `DatasetRepository` still stays in Kamu core, renamed to `DatasetStorageUnit` to better match it's current purpose
  - import statements pointing at ODF code have been cleaned all over the code base (use `odf` meta-crate only outside `src/odf`)


## [0.218.0] - 2029-01-17
### Changed
- Private Datasets:
  - OSO: using user actors / dateset resources that come from the database
    - Thus, any access check relies on real entities
  - GQL, added `Dataset.visibility()` to get the current visibility value
  - GQL, added `DatasetMut.setVisibility()` to be able to change the dataset visibility after it has been created
  - Deletion of previously created (and unused) ReBAC-properties and reindexing
  - OSO: updating the schema to use identifiers instead of names
  - OSO: added resource storage for access speed
  - E2E: Using the correct account in multi-tenant mode
    - And also the possibility of set it up
  - `DatasetOwnershipService`: moved to the `kamu-dataset` crate area & implemented via `DatasetEntryServiceImpl`
  - GQL, `DatasetMetadata.currentUpstreamDependencies`: indication if datasets not found/not accessed
  - GQL, `DatasetMetadata.currentDownstreamDependencies`: exclude datasets that cannot be accessed
  - E2E: added the ability to create an account using CLI

## [0.217.3] - 2025-01-14
### Fixed
- Fix crash on resolving dataset by non-existing account
- Minor improvements in event sourcing aggregation

## [0.217.2] - 2025-01-10
### Changed
- Updated to latest `datafusion` and `alloy` dependencies
- Performance improvements with batch loading of event sourcing aggregates

## [0.217.1] - 2025-01-09
### Changed
- Extended database config options with next fields: `maxConnections`, `maxLifeTimeSecs` and `acquireTimeoutSecs`

## [0.217.0] - 2025-01-08
### Changed
- GraphQL: flows are listed ordered by status and last event time
- Merged two methods(`saveEnvVariable` and `modifyEnvVariable`) from `DatasetEnvVarsMut` info one `upsertEnvVariable`
### Fixed
- GQL api flows queries now fetch dataset polling source only once per dataset(and only if Ingest flow type is here)
- Flow trigger status now become disable on flow fail

## [0.216.0] - 2024-12-30
### Changed
- Flight SQL protocol now supports anonymous and bearer token authentication
- The `kamu notebook` command now defaults to `DataFusion` engine for speed, but you can switch to Spark with `--engine spark` argument
- The `kamu notebook` command uses new image based on latest Jupyter and new [`kamu-client-python`](https://github.com/kamu-data/kamu-client-python) library
- The `kamu sql server` command now defaults to `DataFusion` engine with interface changed to use `--engine datafusion/spark`, removing the `--flight-sql` flag
- Examples in `examples/flightsql/python` were updated to new auth and showcasing `kamu` Python library
- Most notebooks in `examples/` directory are using `kamu` Python library with `DataFusion` engine, with Spark still in use for GIS extensions

## [0.215.1] - 2024-12-30
### Fixed
- GraphQL: in a multi-tenant workspace, `datasets.createEmpty` and `datasets.createFromSnapshot` mutations now return dataset aliases prefixed with account name.
- Fix DB transaction error in `/verify` REST endpoint (cherry-picked from `0.214.1`)

## [0.215.0] - 2024-12-27
### Added
- New entity `FlowTrigger` which is now responsible for flow activation and schedules
### Changed
- `DatasetFlowConfigsMut` now has only one method `setConfig` for all types of configurations

## [0.214.0] - 2024-12-23
### Added
- New `kamu system decode` command that can decode an arbitrary block file for debugging
- `export` command for bulk data exporting
### Changed
- `sql` command now allows to export query command results to file(s)
- FlightSQL session state management improvements

## [0.213.1] - 2024-12-18
### Fixed
- Removed all occurrences of `DataWriterMetadataState` from telemetry spans (too much pressure)

## [0.213.0] - 2024-12-18
### Added
- kamu-adapter-graphql: added macros (`from_catalog_n!()` & `unsafe_from_catalog_n!()`)
   that simplify the extraction of components from the DI catalog
- database-common: the logic for pagination of data processing is generalized in `EntityPageStreamer`
### Changed
- Speed up project build time by removing unused dependencies which were not detected by automated tools
- Extracted "planner" and "executor" for compacting, reset, set watermark, push ingest, partially polling ingest.
- Renamed long-running "executors" to "agents".
- Introduced `MetadataQueryService` to absorb simple queries that do not have to be defined at the level of metadata chian from the interface point of view.
### Fixed
- `DatasetEnvVar` entity now deletes during deleting `DatasetEntry` entity

## [0.212.0] - 2024-12-11
### Changed
- Upgraded to `datafusion v43`
### Fixed
- Ingest was sometimes producing Parquet files with non-sequential `offset` column which violated the ODF spec

## [0.211.0] - 2024-12-02
### Changed
- Dataset dependency graph is now backed with a database, removing need in dependency scanning at startup.

## [0.210.0] - 2024-11-28
### Added
- Console warning when deleting datasets which are out of sync with their push remotes
### Changed
- Separated Web UI runtime and UI configuration flags. UI configuration is now provided by API server too.
### Fixed
- Typo in feature flags (enableDatasetEnvVarsManagement)
                                                  ^

## [0.209.0] - 2024-11-25
### Changed
- Improved OpenAPI integration
- Replaced Swagger with Scalar for presenting OpenAPI spec
### Fixed
- `EXECUTE_TRANSFORM` flows now respect last success run time during config enabling and api-server restarting
- `kamu login`: add repo with `odf+` schema protocol

## [0.208.1] - 2024-11-22
### Fixed
- `kamu-base-with-data-mt` image building

## [0.208.0] - 2024-11-21
### Added
Introduced `DatasetRegistry` abstraction, encapsulating listing and resolution of datasets:
- Registry is backed by database-stored dataset entries, which are automatically maintained
- Scope for `DatasetRepository` is now limited to support `DatasetRegistry` and in-memory dataset dependency graph
- New concept of `ResolvedDataset`: a wrapper around `Arc<dyn Dataset>`, aware of dataset identity
- `DatasetRegistryRepoBridge` utility connects both abstractions in a simple way for testing needs
- Query and Dataset Search functions now consider only the datasets accessible for current user
- Core services now explicitly separate planning (transactional) and execution (non-transactional) processing phases
- Similar decomposition introduced in task system execution logic
- Revised implementation of core commands and services: `pull`, `push`, `reset`, `verify`, `compact`, setting watermark
- More parallelism from `pull` command, allowing to mix ingest/sync/transform operations of the same depth level
- Optimized `pull` flow, when a single non-recursive dataset is sent for processing
- Batched form for dataset authorization checks
- Ensuring correct transactionality for dataset lookup and authorization checks all over the code base
- Passing multi/single tenancy as an enum configuration instead of boolean
- Renamed outbox "durability" term to "delivery mechanism" to clarify the design intent
- Greatly reduced complexity and code duplication of many use case and service tests with `oop` macro for inheritance of harnesses

## [0.207.3] - 2024-11-21
### Changed
- Add version for `OutboxMessage` structure to prevent startup failures after breaking changes

## [0.207.2] - 2024-11-15
### Fixed
- E2E: revision of st/mt tests:
  - In cases where temporary workspaces are created,
     test variants for both single-tenant and multi-tenant have been added
  - New combinations activated
  - Certain duplicate tests have been removed
  - Some of the tests related to `kamu pull` only have been moved to the appropriate module
  - Activated missing tests for databases
- `kamu push`: crash in multi-tenant mode

## [0.207.1] - 2024-11-14
### Fixed
- `kamu pull`: crash in multi-tenant mode

## [0.207.0] - 2024-11-11
### Added
- E2E: reinforce test coverage
  - Covered all flow scenarios
  - Covered hot REST API endpoints
  - Reconfiguring test groups for a small speedup (10%)
  - Directory structure grooming
  - `KamuApiServerClientExt`: method grouping
- Dataset definition: added possibility to set defaults in templates:
  ```yaml
  fetch:
    kind: Container
    image: "ghcr.io/kamu-data/fetch-com.defillama:0.1.5"
    args:
      - --request-interval
      - '${{ env.request_interval || 2 }}'
  ```
### Changed
- HTTP API errors will now come in JSON format instead of plain text, for example:
  ```json
  { "message": "Incompatible client version" }
  ```
- GQL: The `DataQueryResultSuccess` type is extended to the optional `datasets` field,
   which contains information about the datasets participating in the query. Affected API:
  - `GQL DataQueries`: the field will be filled
  - `GQL DatasetData`: field will be empty because we already know which dataset is involved
### Fixed
- `kamu add` correctly handles snapshots with circular dependencies
- `kamu push` shows a human-readable error when trying to push to the non-existing repository
- Jupyter repository block documentation misleading

## [0.206.5] - 2024-10-29
### Changed
- Allow anonymous access to the content of recently uploaded files
- Updated to `arrow 53.2`, `datafusion 42.1`, `tower 0.6`, `opentelemetry 27` + minor updates

## [0.206.4] - 2024-10-28
### Fixed
- `kamu push` correctly handle `odf+` format repositories

## [0.206.3] - 2024-10-28
### Fixed
- Improved telemetry for dataset entry indexing process
- Corrected recent migration related to outbox consumptions of old dataset events

## [0.206.2] - 2024-10-26
### Changed
- GraphQL: Removed deprecated `JSON_LD` in favor of `ND_JSON` in `DataBatchFormat`
- GraphQL: In `DataBatchFormat` introduced `JSON_AOS` format to replace the now deprecated `JSON` in effort to harmonize format names with REST API
### Fixed
- GraphQL: Fixed invalid JSON encoding in `PARQUET_JSON` schema format when column names contain special characters (#746)

## [0.206.1] - 2024-10-24
### Changed
- `kamu repo list`: supports all types of output
- Tests: `sqlx + nextest` combination has been stabilized
- `DatasetEntryIndexer`: guarantee startup after `OutboxExecutor` for a more predictable initialization
  - Add `DatasetEntry`'is re-indexing migration
### Fixed
- `kamu push`: show correct error if server failed to store data

## [0.206.0] - 2024-10-22
### Added
- Introduced OpenAPI spec generation
  - `/openapi.json` endpoint now returns the generated spec
  - `/swagger` endpoint serves an embedded Swagger UI for viewing the spec directly in the running server
  - OpenAPI schema is available in the repo `resources/openapi.json` beside its multi-tenant version
- Added and expanded many E2E tests, improved test stability
- Added endpoint to read a recently uploaded file (`GET /platform/file/upload/{upload_token}`)
### Changed
- Removed support for deprecated V1 `/query` endpoint format
- The `/tail` endpoint was updated to better match V2 `/query` endpoint
### Fixed
- `kamu add`: fixed behavior when using `--stdin` and `--name` arguments

## [0.205.0] - 2024-10-15
### Changed
- `kamu push <dataset>` command now can be called without `--to` reference and Alias or Remote dataset repository will be used as destination
- `kamu login` command now will store repository to Repository registry. Name can be provided with `--repo-name` flag and to skip creating repo can be used `--skip-add-repo` flag

## [0.204.5] - 2024-10-08
### Added
- Postgres implementation for dataset entry and account Re-BAC repositories
### Changed
- `kamu repo alias list`: added JSON output alongside with other formats mentioned in the command's help
- Private Datasets, `DatasetEntry` integration that will allow us to build dataset indexing
  - Added `DatasetEntryService` for message processing
  - Added `DatasetEntryIndexer` for one-shot indexing
  - Extend `DatasetLifecycleMessageCreated` with `dataset_name` field
  - Introducing `DatasetLifecycleMessageRenamed`
- Simplified error handling code in repositories
- Hidden part of the test code behind the feature gate
- Updated our crate dependencies so they can be built in isolation
### Fixed
- `--yes / -y` flag: fixed when working from a TTY
- CI: Fixes `kamu-base-with-data-mt` image builds

## [0.204.4] - 2024-09-30
### Changed
- CLI command tweaks:
  - Make `--yes / -y` flag global
  - Add confirmation step to `system compact` command
  - Add support for patterns to `system compact` to process multiple datasets at once
  - Fixed argument parsing error in `kamu system compact` command
- Simplified organization of startup initialization code over different components
### Fixed
- Broken catalog issue for server and transactional modes
  - Added several E2E tests (happy paths) covering the Flows tab in the UI
- Corrected behavior of `MySqlAccountRepository::get_accounts_by_ids()`, for the case of empty IDs collection

## [0.204.3] - 2024-09-26
### Fixed
- Dataset creation with unique alias but with existing id for FS dataset storage mode
- `kamu init`: fixed regression in case of using `exists_ok` flag... finally

## [0.204.2] - 2024-09-26
### Fixed
- `kamu init`: fixed regression in case of using `exists_ok` flag

## [0.204.1] - 2024-09-25
### Fixed
- Fixed build regression, in case `web-ui` feature flag is used

## [0.204.0] - 2024-09-25
### Changed
- If not explicitly configured, a SQLite database is used for a multi-tenant workspace
- If a SQLite database is used, built-in migrations are automatically applied
- Start processing added Outbox messages after successful command execution
- DI: `ServerCatalog` added, to split dependencies

## [0.203.1] - 2024-09-24
### Added
- Added database migration & scripting to create an application user with restricted permissions
- `kamu delete` command will respect dependency graph ordering allowing to delete multiple datasets without encountering dangling reference

## [0.203.0] - 2024-09-22
### Added
- Support `List` and `Struct` arrow types in `json` and `json-aoa` encodings

## [0.202.1] - 2024-09-20
### Fixed
- Open Telemetry integration fixes

## [0.202.0] - 2024-09-20
### Changed
- Major dependency upgrades:
  - DataFusion 42
  - HTTP stack v.1
  - Axum 0.7
  - latest AWS SDK
  - latest versions of all remaining libs we depend on
- Outbox refactoring towards true parallelism via Tokio spaned tasks instead of futures
### Fixed
- Failed flows should still propagate `finishedAt` time
- Eliminate `span.enter`, replaced with instrument everywhere

## [0.201.0] - 2024-09-18
### Added
- REST API: New `/verify` endpoint allows verification of query commitment as per [documentation](https://docs.kamu.dev/node/commitments/#dispute-resolution) (#831)
### Changed
- Outbox main loop was revised to minimize the number of transactions:
    - split outbox into planner and consumption jobs components
    - planner analyzes current state and loads a bunch of unprocessed messages within a 1 transaction only
    - consumption jobs invoke consumers and detect their failures
- Detecting concurrent modifications in flow and task event stores
- Improved and cleaned handling of flow abortions at different stages of processing
- Revised implementation of flow scheduling to avoid in-memory time wheel:
    - recording `FlowEventScheduledForActivation` event (previously, placement moment into the time wheel)
    - replaced binary heap based time wheel operations with event store queries
    - Postgres/SQLite event stores additionally track activation time for the waiting flows
    - in-memory event store keeps prepared map-based lookup structures for activation time

## [0.200.0] - 2024-09-13
### Added
- Added first integration of Prometheus metrics starting with Outbox
- Added `--metrics` CLI flag that will dump metrics into a file after command execution
### Changed
- Telemetry improvements:
   - Improved data collected around transactional code
   - Revised associating span objects with large JSON structures such as messages
   - Suppressed several noisy, but not very useful events
- Improved Outbox stability when message consumers fail
- Similarly, Task Executor keeps executing next tasks in case running a task results in an internal error

## [0.199.3] - 2024-09-11
### Fixed
- Associating correct input dataset that was hard compacted with the error during transformation of derived dataset

## [0.199.2] - 2024-09-09
### Added
- REST API: The `/query` endpoint now supports response proofs via reproducibility and signing (#816)
- REST API: New `/{dataset}/metadata` endpoint for retrieving schema, description, attachments etc. (#816)
### Fixed
- Fixed unguaranteed ordering of events when restoring event sourcing aggregates
- Enqueuing and cancelling future flows should be done with transactions taken into account (via Outbox)

## [0.199.1] - 2024-09-06
### Fixed
- Fixed crash when a derived dataset is manually forced to update while an existing flow
  for this dataset is already waiting for a batching condition

## [0.199.0] - 2024-09-06
### Added
- Persistency has been enabled for Task and Flow domains.
  Both `TaskExecutor` and `FlowExecutor` now fully support transactional processing mode,
  and save state in Postgres or Sqlite database.
- Tasks now support attaching metadata properties. Storing task->flow association as this type of metadata.
- Flows and Tasks now properly recover the unfinished requests after server restart
### Changed
- Simplified database schema for flow configurations and minimized number of migrations
   (breaking change of the database schema)
- Introduced `pre_run()` phase in flow executor, task executor & outbox processor to avoid startup races
- Explicit in-memory task queue has been eliminated and replaced with event store queries
- Get Data Panel: use SmTP for pull & push links
- GQL api method `setConfigCompaction` allows to set `metadataOnly` configuration for both root and derived datasets
- GQL api `triggerFlow` allows to trigger `HARD_COMPACTION` flow in `metadataOnly` mode for both root and derived datasets

## [0.198.2] - 2024-08-30
### Added
- Container sources allow string interpolation in env vars and command
- Private Datasets, changes related to Smart Transfer Protocol:
  - `kamu push`: added `--visibility private|public` argument to specify the created dataset visibility
  - Send the visibility attribute in the initial request of the push flow
### Changed
- Schema propagation improvements:
  - Dataset schema will be defined upon first ingest, even if no records were returned by the source
  - Schema will also be defined for derivative datasets even if no records produced by the transformation
  - Above ensures that datasets that for a long time don't produce any data will not block data pipelines
- Smart Transfer Protocol:
  - Use `CreateDatasetUseCase` in case of creation at the time of the dataset pulling
  - Now requires the `x-odf-smtp-version` header, which is used to compare client and server versions to prevent issues with outdated clients

## [0.198.1] - 2024-08-28
### Added
- Private Datasets, ReBAC integration:
  - ReBAC properties update based on `DatasetLifecycleMessage`'s:
  - `kamu add`: added hidden `--visibility private|public` argument, assumed to be used in multi-tenant case
  - GQL: `DatasetsMut`:
    - `createEmpty()`: added optional `datasetVisibility` argument
    - `createFromSnapshot()`: added optional `datasetVisibility` argument

## [0.198.0] - 2024-08-27
### Changed
- If a polling/push source does not declare a `read` schema or a `preprocess` step (which is the case when ingesting data from a file upload) we apply the following new inference rules:
  - If `event_time` column is present - we will try to coerce it into a timestamp:
    - strings will be parsed as RFC3339 date-times
    - integers will be treated as UNIX timestamps in seconds
  - Columns with names that conflict with system columns will get renamed
- All tests related to databases use the `database_transactional_test` macro
- Some skipped tests will now also be run
- Access token with duplicate names can be created if such name exists but was revoked (now for MySQL as well)
- Updated `sqlx` crate to address [RUSTSEC-2024-0363](https://rustsec.org/advisories/RUSTSEC-2024-0363)
### Fixed
- Derivative transform crash when input datasets have `AddData` events but don't have any Parquet files yet

## [0.197.0] - 2024-08-22
### Changed
- **Breaking:** Using DataFusion's [`enable_ident_normalization = false`](https://datafusion.apache.org/user-guide/configs.html) setting to work with upper case identifiers without needing to put quotes everywhere. This may impact your root and derivative datasets.
- Datafusion transform engine was updated to latest version and includes JSON extensions
- **Breaking:** Push ingest from `csv` format will default to `header: true` in case schema was not explicitly provided
- Access token with duplicate names can be created if such name exists but was revoked
- Many examples were simplified due to ident normalization changes
### Fixed
- Crash in `kamu login` command on 5XX server responses
- The push smart protocol now delivers internal errors to the client
### Added
- HTTP sources now include `User-Agent` header that defaults to `kamu-cli/{major}.{minor}.{patch}`
- Externalized configuration of HTTP source parameters like timeouts and redirects
- CI: build `sqlx-cli` image if it is missing

## [0.196.0] - 2024-08-19
### Added
- The `/ingest` endpoint will try to infer the media type of file by extension if not specified explicitly during upload.
   This resolves the problem with `415 Unsupported Media Type` errors when uploading `.ndjson` files from the Web UI.
- Private Datasets, preparation work:
  - Added SQLite-specific implementation of ReBAC repository
  - Added SQLite-specific implementation of `DatasetEntryRepository`
- `internal-error` crate:
  - Added `InternalError::reason()` to get the cause of an error
  - Added methods to `ResultIntoInternal`:
    - `map_int_err()` - shortcut for `result.int_err().map_err(...)` combination
    - `context_int_err()` - ability to add a context message to an error
- Added macro `database_transactional_test!()` to minimize boilerplate code
### Changed
- Upgraded `sqlx` crate to v0.8
- Renamed `setConfigSchedule` GQL api to `setConfigIngest`. Also extended
  `setConfigIngest` with new field `fetchUncacheable` which indicates to ignore cache
  during ingest step

## [0.195.1] - 2024-08-16
### Fixed
- Add `reset` ENUM variant to `dataset_flow_type` in postgres migration

## [0.195.0] - 2024-08-16
### Added
- Reliable transaction-based internal cross-domain message passing component (`MessageOutbox`), replacing `EventBus`
  - Metadata-driven producer/consumer annotations
  - Immediate and transaction-backed message delivery
  - Background transactional message processor, respecting client idempotence
- Persistent storage for flow configuration events
### Changed
- Upgraded to `datafusion v41` (#713)
- Introduced use case layer, encapsulating authorization checks and action validations, for first 6 basic dataset scenarios
   (creating, creating from snapshot, deleting, renaming, committing an event, syncing a batch of events),
- Separated `DatasetRepository` on read-only and read-write parts
- Isolated `time-source` library
### Fixed
- E2E: added additional force off colors to exclude sometimes occurring ANSI color sequences
- E2E: modify a workaround for MySQL tests

## [0.194.1] - 2024-08-14
### Fixed
- Add `recursive` field to `Reset` flow configurations in GQL Api which triggers `HardCompaction` in `KeepMetadataOnly` mode flow for each owned downstream dependency

## [0.194.0] - 2024-08-13
### Changed
- Change `mode` argument for `DatasetEnvVarsConfig` to `enabled: Option<bool>`
### Added
- New `Reset` flow in GQL Api which can be triggered manually for `Root` and `Derivative` datasets
- Private Datasets, preparation work:
  - Added in-mem implementation of ReBAC repository
  - Added in-mem implementation of `DatasetEntryRepository`

## [0.193.1] - 2024-08-09
### Fixed
- Panic for `EXECUTE_TRANSFORM` flow without dataset env vars enabled feature

## [0.193.0] - 2024-08-07
### Added
- `kamu add` command accepts optional `--name` argument to add a snapshot under a different name

## [0.192.0] - 2024-08-07
### Added
- `kamu --no-color` to disable color output in the terminal.
### Changed
- New recursive flag for `CompactionConditionFull` input to trigger
  Hard compaction with keep metadata only mode for each derived dataset
- E2E: Reorganized work with tests that call `kamu-cli`:
  - Added `kamu-cli-puppet` crate to allow `kamu-cli` to be run as a separate process from tests
  - Removed past `kamu-cli` wrapper that ran in-process.
  - Some of `kamu-cli` tests that are inherently E2E are moved and adapted to E2E scope (in-mem area)
  - For convenience, the test run macros are now procedural
  - Various Windows-related tweaks & fixes
### Fixed
- Return `RootDatasetCompacted` error for manual triggered `EXECUTE_TRANSFROM` flows
- Using new Spark image that fixes serialization errors when working with large GIS datasets
- Fixed container runtime for systems using SELinux

## [0.191.5] - 2024-07-30
### Fixed
- Ingest flow panic with database api mode

## [0.191.4] - 2024-07-22
### Fixed
- Parsing passwords includes specific symbols in database common crate

## [0.191.3] - 2024-07-22
### Fixed
- Script for api server database migration issue with passwords includes
  specific symbols

## [0.191.2] - 2024-07-18
### Fixed
- Panic for `DatasetEnvVars` API with wrong configuration
- Moved `DATASET_ENV_VAR_ENCRYPTION_KEY`from env to config

## [0.191.1] - 2024-07-16
### Fixed
- `opendatafabric` crate was not compiling without `sqlx` feature

## [0.191.0] - 2024-07-16
### Fixed
- Obscure error during push duplicate dataset with different aliases
- Get Data Panel: fixed `base_url_rest` calculation  in case the API server is started on a random port
- Minor corrections to references in generated code documentation
### Changed
- Upgraded `rustc` version and some dependencies
- E2E: unblocked parallel run for tests

## [0.190.1] - 2024-07-10
### Fixed
- `DatasetEnvVars` inmem deleting

## [0.190.0] - 2024-07-09
### Added
- New repository `DatasetEnvVars` to work with dataset secrets
- Now is possible to set new `DatasetEnvVars` configuration to `storage`
  and manage it via GQL api
- New Gql APIs to manage dataset env vars
  - `listEnvVariables` to fetch list of env vars by dataset
  - `exposedValue` to get secret value of env var by id
  - `saveEnvVariable` to store new dataset env var
  - `deleteEnvVariable` to delete dataset env var
  - `modifyEnvVariable` to modify dataset env var

## [0.189.7] - 2024-07-04
### Added
- Added Kamu access token E2E test
- SmTP: added E2E test group to cover the pushing and pulling of datasets
### Changed
- Wrapping only necessary, not all HTTP requests in a transaction
- Respect the `--quiet` option for:
  - `kamu add`
  - `kamu ingest`
  - `kamu push`
### Fixed
- Fixed SmTP working together with transactions

## [0.189.6] - 2024-07-03
### Fixed
- GQL API regression where unparsable SQL was ending up in internal error
- REST API `/query` endpoint will return `400 Bad Request` in case of unparsable SQL
- Bug fixed in database IAM token authentication method (redundant session token request)

## [0.189.4] - 2024-07-02
### Fixed
- GQL access token list pagination

## [0.189.3] - 2024-07-02
### Fixed
- SQLX images now include scripts and programs necessary to fetch database credentials from AWS secrets manager

## [0.189.2] - 2024-07-01
### Fixed
- AWS secret stores both user name and password, so database username should be a secret too.

## [0.189.1] - 2024-06-28
### Fixed
- Modify revoke access token GQL response according to design

## [0.189.0] - 2024-06-28
### Added
- Support multiple methods to access database:
  - via raw password
  - via password stored as AWS secret
  - via generated AWS IAM authentication tokens
- Support periodic database password rotation with configurable period

## [0.188.6] - 2024-06-27
### Fixed
- Added missed field to create access token result API

## [0.188.5] - 2024-06-26
### Added
- `kamu system api-server`: Added the option of overriding the base URL in the API with `--external-address`.
  Can be handy when launching inside a container

## [0.188.4] - 2024-06-25
### Changed
- Renamed all places compacting -> compacting

## [0.188.3] - 2024-06-24
### Fixed
- Fixed support of  ingestion via file upload in `kamu ui` mode
  and `kamu system api-server` mode with custom HTTP port
- Fixed launching `kamu ui` mode (related to transactions management)

## [0.188.2] - 2024-06-20
### Added
- Added an E2E test group for REST API
### Changed
- MySQL E2E tests are turned off
- The `<owner/dataset>/tail` REST API endpoint will:
  - return `404 Not Found` on not found datasets
  - return `202 No Content` on empty datasets
### Fixed
- Stabilized query handling in case of database usage; affected:
  - The `<owner/dataset>/tail` REST API
  - The `/query` REST API
  - `kamu system tail` command
  - `kamu sql` command
- Fixed memory leak when working with DataFusion

## [0.188.1] - 2024-06-17
### Changed
- The `/query` REST API endpoint will:
  - return `404 Not Found` on not found datasets
  - return `400 Bad Request` on invalid SQL
  - return `422 Unprocessable Content` on unrecognized request body fields

## [0.188.0] - 2024-06-14
### Added
- New repository `AccessTokenRepository` to work with new access tokens
- Middleware now accept new token format `Bearer ka_*`
- New Gql APIs to manage new access tokens
  - `listAccessTokens` to fetch access tokens by account
  - `createAccessToken` to create new access token for account
  - `revokeAccessToken` to revoke existing access token

## [0.187.0] - 2024-06-14
### Added
- The `/query` REST API endpoint now supports:
  - POST requests with all parameters being passed via body
  - Specifying schema format
  - Specifying `aliases` to associate table names with specific dataset IDs
  - Returning and providing state information to achieve full reproducibility of queries

## [0.186.0] - 2024-06-13
### Added
- New `EthereumLogs` polling source allows to stream and decode log data directly from any ETH-compatible blockchain node
  - See the updated `examples/reth-vs-snp500` example
  - See the new [`datafusion-ethers`](https://github.com/kamu-data/datafusion-ethers) crate for implementation details
- Added E2E test infrastructure
  - Added necessary components for managed run -- for startup, operations, and shutdown
### Changed
- Upgraded to `arrow 52` and `datafusion 39`
- Improved binary data formatting in CLI table output - instead of the `<binary>` placeholder it will display an abbreviated hex values e.g. `c47cf6…7e3755`
- JSON and CSV formatters can now output binary data - it will be `hex`-encoded by default
- Hidden arguments and options are excluded from [the CLI reference](resources/cli-reference.md)
### Fixed
- JSON formatter now properly supports `Decimal` types
- Stabilized startup using connection to databases
  - Added HTTP middleware that wraps each request into a separate transaction
  - Also added wrapping for some commands, in particular `kamu system generate-token`
  - The structure of services that required lazy access to databases was reorganized:
     - Extracted `PredefinedAccountsRegistrator` & `DatasetOwnershipServiceInMemoryStateInitializer`
- Fixed potential crash when attempting to rollback a transaction if the connection fails to establish

## [0.185.1] - 2024-06-07
### Fixed
- Fixed support of `--force` mode for pull/push actions using Smart Transfer Protocol

## [0.185.0] - 2024-06-06
### Added
- New `--reset-derivatives-on-diverged-input` flag to `kamu pull` command, which will trigger
  compaction for derived dataset if transformation fails due to root dataset compaction and retry transformation
- Initial support for ingestion via file uploads, with local FS and S3-based storage for temporary files
### Changed
- `AddPushSource` event may omit specifying a schema. In this case, the very first push ingestion invocation
  would try to make a best-effort auto-inference of the data schema.
### Fixed
- Fixed issue with smart protocol transfer operations upon empty datasets

## [0.184.0] - 2024-05-28
### Changed
- `InitiatorFilterInput` now accept `[AccountID]` instead of `AccountName`
  `AccountFlowFilters` now filter by `DatasetId` instead of `DatasetName`.
- Upgraded to `datafusion v38`
### Added
- Added a public image with [sqlx-cli](/images/sqlx-cli)
- Added a [configuration](/images/persistent-storage) of running a `kamu` API server along with a database,
  for persistent storage of data
- New `listFlowInitiators` api to fetch all initiators of flows
- New `allPaused` method in `AccountFlowConfigs` API

## [0.183.0] - 2024-05-22
### Added
- New `keep_metadata_only` flag to `HardCompaction` flow. Also extended `FlowState` with `ConfigSnapshot`
  and possibility to pass configuration during triggering a flow
### Fixed
- Added support of `--all` flag to the `kamu delete` command
- Made recursive deletion dataset with provided `%` pattern
### Changed
- `HardCompaction` configuration now is one of `Full` or `KeepMetadataOnly` variants. In case of
  `KeepMetadataOnly` variant required to provide `recursive` value which will trigger downstream
  dependencies compaction

## [0.182.0] - 2024-05-20
### Added
- Loading database components relying on CLI config
### Fixed
- Panic when creating a workspace with an existing config

## [0.181.2] - 2024-05-20
### Fixed
- `kamu login --check` supports searching both by frontend and backend URL

## [0.181.1] - 2024-05-20
### Fixed
- Panic when resolving datasets in GraphQL API for unregistered accounts

## [0.181.0] - 2024-05-14
### Added
- Introduced MQTT protocol support (see [FetchStepMqtt](https://docs.kamu.dev/odf/reference/#fetchstepmqtt) and the new [`mqtt` example](/examples/mqtt))
- The `kamu system compact` command now accepts the `--keep-metadata-only` flag, which performs hard
  compaction of dataset(root or derived) without retaining `AddData` or `ExecuteTransform` blocks
### Fixed
- Panic while performing data ingesting in the derived datasets

## [0.180.0] - 2024-05-08
### Added
- GraphQL account flows endpoints:
  - List of flows by account(including filters `byDatasetName`, `byFlowType`, `byStatus`, `byInitiator`)
  - Pause all flows by account
  - Resume all flows by account
### Changed
- Correct JWT config creation for `kamu-node`
### Fixed
- `kamu repo alias rm` command regression crash. Changed accepted type and covered by integration test

## [0.179.1] - 2024-05-07
### Changed
- Adding derived traits needed for `kamu-node`

## [0.179.0] - 2024-05-06
### Changed
- Refactoring of authorization configuration data: separation into configuration models and logic for loading them from environment variables

## [0.178.0] - 2024-05-04
### Added
- Flow system: implemented persistent repositories (PostgreSQL, SQLite) for flow configuration events
- Support for persistent accounts:
  - supports Postgres, MySQL/MariaDB, SQLite database targets
  - accounts have a fully functional DID-identifier:
    - based on account name for CLI mode
    - auto-registered randomly on first GitHub login
  - account ID resolutions are no longer mocked
- REST API to login remotely using password and GitHub methods
### Fixed
- Compaction datasets stored in an S3 bucket

## [0.177.0] - 2024-04-25
### Added
- REST data APIs and CLI commands now support different variations of JSON representation, including:
  - `Array-of-Structures` e.g. `[{"c1": 1, "c2": 2}, {"c1": 3, "c2": 4}]` (default)
  - `Structure-of-Arrays` e.g. `{"c1": [1, 3], "c2": [2, 4]}`
  - `Array-of-Arrays` e.g. `[[1, 2], [3, 4]]`
- REST data APIs now also return schema of the result (pass `?schema=false` to switch it off)
### Changed
- Upgraded to `datafusion` `v37.1.0`
- Split the Flow system crates
### Fixed
- `kamu system diagnose` command crashes when executed outside the workspace directory

## [0.176.3] - 2024-04-18
### Changed
- Updated KAMU_WEB_UI image to latest release 0.18.1

## [0.176.2] - 2024-04-16
### Fixed
- Fix the instant run of `ExecuteTransform` flow after the successful finish of `HardCompaction` flow
- Extend `FlowFailed` error type to indicate when `ExecuteTransform` failed due to `HardCompaction` of root dataset

## [0.176.1] - 2024-04-16
### Fixed
- Split result for different(`setFlowConfigResult`, `setFlowBatchingConfigResult`, `setFlowCompactionConfigResult`) flow configuration mutations

## [0.176.0] - 2024-04-15
- New engine based on RisingWave streaming database ([repo](https://github.com/kamu-data/kamu-engine-risingwave)) that provides mature streaming alternative to Flink. See:
  - Updated [supported engines](https://docs.kamu.dev/cli/supported-engines/) documentation
  - New [top-n](https://docs.kamu.dev/cli/get-started/examples/leaderboard/) dataset example highlighting retractions
  - Updated `examples/covid` dataset where RisingWave replaced Flink in tumbling window aggregation

## [0.175.0] - 2024-04-15
### Added
- The `kamu ingest` command can now accept `--event-time` hint which is useful for snapshot-style data that doesn't have an event time column
- The `/ingest` REST API endpoint also supports event time hints via `odf-event-time` header
- New `--system-time` root parameter allows overriding time for all CLI commands
### Fixed
- CLI shows errors not only under TTY
- Removed `paused` from `setConfigCompaction` mutation
- Extended GraphQL `FlowDescriptionDatasetHardCompaction` empty result with a resulting message
- GraphQL Dataset Endpoints object: fixed the query endpoint

## [0.174.1] - 2024-04-12
### Fixed
- Set correct ODF push/pull websocket protocol

## [0.174.0] - 2024-04-12
### Added
- `HardCompaction` to flow system

## [0.173.0] - 2024-04-09
### Added
- OData API now supports querying by collection ID/key (e.g. `account/covid.cases(123)`)
### Fixed
- Handle broken pipe panic when process piping data into `kamu` exits with an error
- GraphQL Dataset Endpoints object: tenant-insensitive paths & updated REST API push endpoint

## [0.172.1] - 2024-04-08
### Fixed
- Add precondition flow checks
- Fix URLs for Get Data panel

## [0.172.0] - 2024-04-08
### Added
- Added persistence infrastructure prototype based on `sqlx` engine:
   - supports Postgres, MySQL/MariaDB, SQLite database targets
   - sketched simplistic Accounts domain (not-integrated yet)
   - converted Task System domain to use persistent repositories
   - added test infrastructure for database-specific features
   - automated and documented development flow procedures in database offline/online modes

## [0.171.0] - 2024-04-05
### Added
- Support `ArrowJson` schema output format in QGL API and CLI commands
- New `kamu system compact <dataset>` command that compacts dataslices for the given dataset
### Changed
- Case-insensitive comparisons of `dataset`s, `account`s and `repo`s

## [0.170.0] - 2024-03-29
### Added
- Added GraphQL Dataset Endpoints object
### Changed
- REST API: `/ingest` endpoint will return HTTP 400 error when data cannot be read correctly
- Improved API token generation command

## [0.169.0] - 2024-03-25
### Changed
- Updated embedded Web UI to `v0.17.0`
### Fixed
- S3 Repo: Ignore dataset entries without a valid alias and leave them to be cleaned up by GC
- Caching object repo: Ensure directory exists before writing objects

## [0.168.0] - 2024-03-23
### Changed
- FlightSQL: For expensive queries `GetFlightInfo` we will only prepare schemas and not compute results - this avoids doing double the work just to return `total_records` and `total_bytes` in `FlightInfo` before result is fetched via `DoGet`
- Optimized implementation of Datafusion catalog, scheme, and table providers that includes caching and maximally delays the metadata scanning

## [0.167.2] - 2024-03-23
### Fixed
- FlightSQL: Improved Python connectivity examples (ADBC, Sqlalchemy, DBAPI2, JDBC)
- FlightSQL: Fix invalid `location` info in `FlightInfo` that was causing errors in some client libraries

## [0.167.1] - 2024-03-20
### Fixed
- Bug when handle created during dataset creation had empty account name in a multi-tenant repo.

## [0.167.0] - 2024-03-19
### Added
- Implementation of `ObjectRepository` that can cache small objects on local file system (e.g. to avoid too many calls to S3 repo)
- Optional `S3RegistryCache` component that can cache the list of datasets under an S3 repo to avoid very expensive bucket prefix listing calls

## [0.166.1] - 2024-03-14
### Fixed
- Allow OData adapter to skip fields with unsupported data types instead of chasing

## [0.166.0] - 2024-03-14
### Added
- Experimental support for [OData](https://www.odata.org/) protocol
### Fixed
- Pulling datasets by account in multi-tenant workspace

## [0.165.0] - 2024-03-12
### Updated
- Extended flow history:
   - start condition update event now holds a snapshot of the start condition
   - input dataset trigger now returns a queryable Dataset object instead of simply identifier
   - dependent dataset flows should not be launched after Up-To-Date input flow
### Fixed
- Zero value handling for `per_page` value in GraphQL
- Flow history: more corrections to show natural time of flow events and keep flow system testable
- Fixed metadata chain scanning regression

## [0.164.2] - 2024-03-07
### Changed
- Using `cargo udeps` to detect unused dependencies during linting
### Fixed
- Flow history no longer produces duplicate flow abortion events
- Flow history no longer shows initiation time that is earlier than the next event's time

## [0.164.1] - 2024-03-06
### Changed:
- Flow status `Cancelled` was finally replaced with `Aborted`, unifying cancellation types for simplicity
### Fixed
- Flow system now pauses flow configuration, even when cancelling an already completed flow

## [0.164.0] - 2024-03-06
### Added
- Added support of wildcard patterns for `kamu pull` and `kamu push` commands
- Added `{dataset}/tail` and `/query` REST API endpoints
### Changed
- Optimization of passes through metadata chain with API using Visitors

## [0.163.1] - 2024-03-01
### Fixed
- Fixed `mapboxgl` dependency issue in Jupyter image

## [0.163.0] - 2024-03-01
### Changed
- Simplified flow statuses within Flow System (no more Queued or Scheduled status)
- Extended flow start conditions with more debug information for UI needs
- Simplified flow cancellation API:
    - Cancelling in Waiting/Running states is accepted, and aborts the flow, and it's associated tasks
    - Cancelling in Waiting/Running states also automatically pauses flow configuration

## [0.162.1] - 2024-02-28
### Added
- `kamu system check-token` command for token debugging
### Fixed
- `kamu system api-server` startup failure

## [0.162.0] - 2024-02-28
### Added
- Flow system now fully supports batching conditions for derived datasets:
   - not launching excessive flows unless minimal number of input records is accumulated
   - not waiting on the batching condition over a limit of 24h, if at least something accumulated
### Fixed
- `kamu login` no longer requires workspace in `--user` scope (#525)
- Sync will correctly select smart ODF protocol when pushing/pulling via repository alias (#521)
- Fixed `kamu verify` crash under verbose logging (#524)
- Increased default number of results returned by `kamu search` command

## [0.161.0] - 2024-02-26
### Added
- `kamu search` command now works with ODF repositories

## [0.160.0] - 2024-02-26
### Changed
- Upgraded to latest `datafusion` `v36.0.0`
- Upgraded to latest `jupyter`
### Added
- New `kamu system generate-token` command useful for debugging node interactions
- New `--check` flag for `kamu login` command to validate token with the remote and exit

## [0.159.0] - 2024-02-16
### Added
- New `--exists-ok` flag for `kamu init` command
### Fixed
- Ignoring the trailing slash during inference of a dataset name from pull URL

## [0.158.0] - 2024-02-13
### Added
- Flows API now reports number of ingested/transformed blocks & records to improve UI informativity
- Support of `--recursive` flag for `kamu delete` and `kamu verify` commands
### Changed
- The state when all flows of the given dataset are paused should be queryable via GraphQL API
- Added caching of metadata chains to improve performance within transactions

## [0.157.0] - 2024-02-12
### Added
- Complete support for `arm64` architecture (including M-series Apple Silicon)
  - `kamu-cli` now depends on multi-platform Datafusion, Spark, Flink, and Jupyter images allowing you to run data processing at native CPU speeds
### Changed
- Spark engine is upgraded to latest version of Spark 3.5
- Spark engine is using [ANSI mode](https://spark.apache.org/docs/latest/sql-ref-ansi-compliance.html) by default which produces helpful errors instead of silently returning `null` in many built-in functions
### Fixed
- Modeling mistake in Smart Transfer Protocol that creates unexpected push/pull transfer path for metadata blocks

## [0.156.3] - 2024-02-09
### Added
- Native support for `arm64` architecture (including M-series Apple Silicon) in `kamu-cli` and `kamu-engine-datafusion`
  - Note: Flink and Spark engine images still don't provide `arm64` architecture and continue to require QEMU
### Changed
- Flow system scheduling rules improved to respect system-wide throttling setting and take last successful run into account when rescheduling a flow or after a restart

## [0.156.2] - 2024-02-07
### Changed
- Using unique container and network names to prevent collisions when running concurrent `kamu` processes
- Improved error handling for all subprocesses

## [0.156.1] - 2024-02-05
### Fixed
- Pausing dataset flow configuration via the dedicated API should have impact on the currently running flow

## [0.156.0] - 2024-02-03
### Added
- New type `DatasetRefPattern` which allows CLI command to accept global pattern
- New GraphQL APIs for quick pausing/resuming of dataset flow configs preserving the scheduling rules
- New GraphQL APIs for server-side filtering of flow listings (by type, by status, and by initiator)
### Changed
- `kamu deleted` and `kamu verify` now accepts global pattern expression
- Error handling for pipe subprocesses with file output
- Pagination implementation made more efficient for flows and tasks event stores

## [0.155.0] - 2024-01-25
### Added
- Datafusion-based interactive SQL shell
### Changed
- Datafusion is now the default engine for `kamu sql` command

## [0.154.2] - 2024-01-25
### Changed
- Use artificial control over time in `FlowService` tests to stabilize their behavior
- CRON expressions API should allow only classic 5-component syntax

## [0.154.1] - 2024-01-24
### Fixed
- Eliminated issue when launching transform flows for derived datasets after upstream dataset is updated.

## [0.154.0] - 2024-01-24
### Added
- `kamu logout` command accepts `--all` switch to drop all current server sessions
### Changed
- `kamu login` and `kamu logout` commands accept server URL as a positional argument, not as `-s` switch
- Improved output reporting of `kamu logout` command
### Fixed
- `kamu login` and `kamu logout` commands properly handle platform URLs without an explicit schema (`https://` attached by default)
- Flow configuration API no longer crashes on specific input combinations when interval expressed in smaller time units
   exceed minimal boundary that forms a bigger time unit
- Fixed runtime crashes related to background execution of automatically scheduled tasks

## [0.153.0] - 2024-01-17 (**BREAKING**)
### Changed
- This release contains major breaking changes and will require you to re-create your workspace (sorry!)
- Changes primarily reflect the **major updates in ODF spec**:
  - schema harmonization and scanning performance (see https://github.com/open-data-fabric/open-data-fabric/pull/71)
  - and unified changelog schema to support **retractions and corrections** (see https://github.com/open-data-fabric/open-data-fabric/pull/72)
- Metadata
  - DIDs and hashes now use `base16` encoding (see [RFC-012](https://github.com/open-data-fabric/open-data-fabric/blob/master/rfcs/012-recommend-base16-encoding.md))
  - Enum representation in YAML manifests now favors `PascalCase` (see [RFC-013](https://github.com/open-data-fabric/open-data-fabric/blob/master/rfcs/013-yaml-enum-representation.md))
  - When defining transformation queries in `SetPollingSource`, `AddPushSource`, and `SetTransform` events, the output query is now considered to be the one without an alias
  - the `inputs` in `SetTransform` now use only two fields `datasetRef` (for reference or ID of a dataset) and `alias` for referring to the input in SQL queries
  - `Csv` reader format has been reduced to essential properties only
- Data
  - You will notice a new `op` column in all dataset which is used to signify **retractions and corrections** (see [RFC-015](https://github.com/open-data-fabric/open-data-fabric/blob/master/rfcs/015-unified-changelog-stream-schema.md))
  - `Snapshot` merge strategy will no longer produce `obsv` column but instead use the new unified retraction/correction mechanism via `op` column
- `tail` command now sorts events by `offset` in descending order
- `multiformats` were extracted into a separate crate
### Removed
- Pure Spark ingest has been removed
  - Datafusion ingest is now default option for polling and push sources
  - Spark and other engines can still be used for `preprocess` step to perform transformations which Datafusion does not yet support (e.g. GIS projection conversion)
- Dropped support for deprecated `JsonLines` format
### Added
- Engine protocol was extended with `execute_raw_query` operation
- Metadata chain added a lot more strict validation rules
- `setWatermark` mutation in GQL API

## [0.152.0] - 2024-01-17
### Added
- Initial support for local predefined Admin users
- New GraphQL APIs extending flows system capabilities:
   - ability to list summary information about flows
   - flow execution history function
- New command `kamu system diagnose` to run checks for correct system work
- Additional info about workspace and container version for `kamu system info` command
### Fixed
- Fixed bug in getting available dataset actions for a user, in case of `kamu ui`
- `kamu add`: corrected a link in help examples

## [0.151.0] - 2024-01-09
### Added
- New GraphQL APIs to manually schedule and cancel dataset flows
- Cron expression implementation for dataset flows
### Changed
- Automatically cancelling scheduled tasks if parent flow is cancelled or aborted
### Fixed
- Fixed initialization of datasets without dependencies causing UI breakage

## [0.150.1] - 2023-12-29
### Added
- New flag `--get-token` for `kamu system api-server` cli command which additionally prints
  JWT token in console
### Fixed
- Fixed async file flushing issues that could result in a race condition when using containerized ingest
- `kamu pull`: fixed containerized iterative ingestion

## [0.150.0] - 2023-12-27
### Added
- GraphQL API to configure automatic run of dataset flows:
  - a schedule for main flows, like ingest of root datasets
  - a batching condition for dependent flows, such as executing transforms
### Changed
- Changed logic in `SimpleTransferProtocol` now block data and checkpoint downloading/uploading
  in parallel. Default parallel tasks is 10, but it could be changed by changing
  `SIMPLE_PROTOCOL_MAX_PARALLEL_TRANSFERS` environment variable

## [0.149.0] - 2023-12-23
### Added
- Added `KAMU_WORKSPACE` env var to handle custom workspace path if needed
- Added `event-bus` crate: a utility component based on Observer design pattern,
  which allows event producers and event consumers not to know about each other
- Applied `event-bus` component to inform consumers of dataset removal, dependency changes,
  task completions
- Added in-memory dataset dependency graph instead of continuous rescanning of all datasets:
   - the initial dependencies are computed on demand on first request
   - using `petgraph` project to represent dataset dependencies in the form of directed acyclic graph
   - further events like new/removed dependency or dataset removal update the graph
   - simplified GraphQL APIs and dataset removal check using new dependency graph
- Added prototype of flow management system:
   - flows are automatically launched activities, which are either dataset related or represent system process
   - flows can have a schedule configuration, using time delta or CRON expressions
   - flows system manages activation of flows according to the dynamically changing configuration
   - flows system manages triggering of dependent dataset flows, when their inputs have events
   - derived flows may have throttling settings
### Changed
- Integrated latest `dill=0.8` version, which removes a need in registering simple dependency binds
- Using new `dill=0.8` to organize bindings of structs to implemented traits via declarative attributes

## [0.148.0] - 2023-12-20
### Added
- GQL `currentPushSources` endpoint
### Changed
- GQL `currentSource` endpoint was deprecated in favor of new `currentPollingSource` endpoint

## [0.147.2] - 2023-12-19
### Fixed
- Cargo.lock file update to address [RUSTSEC-2023-0074](https://rustsec.org/advisories/RUSTSEC-2023-0074)

## [0.147.1] - 2023-12-15
### Fixed
- Legacy Spark ingest was failing to start a container when fetch source is pointing at a local FS file with a relative path

## [0.147.0] - 2023-12-13
### Changed
- Updates to support open-data-fabric/open-data-fabric#63
- Metadata chain will complain about `AddData` or `ExecuteTransform` events if there is no `SetDataSchema` event
- Push ingest no longer piggy-backs on `SetPollingSource` - it requires `AddPushSource` event to be present
- `DatasetWriter` will now validate that schema of the new data block matches the schema in `SetDataSchema` to prevent schema drift
### Added
- Name of the push source can optionally be specified in CLI command and REST API

## [0.146.1] - 2023-11-27
### Added
- New dataset permission for UI: `canSchedule`
- Added `kamu ui` feature flag to control availability of datasets scheduling

## [0.146.0] - 2023-11-24
### Added
- New `kamu ingest` command allows you to push data into a root dataset, examples:
  - `kamu ingest my.dataset data-2023-*.json` - to push from files
  - `echo '{"city": "Vancouver", "population": 675218}' | kamu ingest cities --stdin`
- New `/{dataset}/ingest` REST endpoint also allows you to push data via API, example:
  - Run API server and get JWT token: `kamu ui --http-port 8080 --get-token`
  - Push data: `echo '[{...}]' | curl -v -X POST http://localhost:8080/freezer/ingest -H 'Authorization:  Bearer <token>'`
- The `kamu ui` command now supports `--get-token` flag to print out the access token upon server start that you can use to experiment with API
### Changed
- Upgraded to `arrow v48`, `datafusion v33`, and latest AWS SDK

## [0.145.6] - 2023-10-30
### Fixed
- Jupyter image now correctly parses dataset aliases in multi-tenant repositories

## [0.145.5] - 2023-10-26
### Changed
- FlightSQL interface tweaks to simplify integration into `api-server`

## [0.145.4] - 2023-10-24
### Fixed
- `kamu ui` should run without specifying any auth secrets

## [0.145.3] - 2023-10-18
### Changed
- Demanding required env vars to be set before API server / Web UI server startup
- Custom error messages for non-valid session in GraphQL queries depending on the reason
### Fixed
- If access token points on unsupported login method, it's a client error (4xx), not (5xx)

## [0.145.2] - 2023-10-16
### Changed
- GitHub API results (login, token resolution, account queries) now have a runtime cache
  to avoid excessive number of external calls (and related call rate bans)

## [0.145.1] - 2023-10-13
### Changed
- GitHub Client ID now delivered as a part of runtime configuration for UI
### Fixed
- Crashes upon iterating multi-tenant local FS datasets with short dataset alias

## [0.145.0] - 2023-10-11
### Added
- Ability to login to a remote ODF server via CLI commands:
   - `kamu login` command opens platform's frontend login form and collects access token on success
   - `kamu logout` command drops previously saved access token
   - tokens can be stored both in local workspace as well as in user home folder
   - access tokens are attached as Bearer Authentication header in simple/smart protocol client requests
- ODF server handlers for simple/smart protocols correctly implement authentication & authorization checks
- ODF server URLs vary depending on multi-tenancy vs single-tenancy of dataset repository
### Changed
- Significantly reworked smart transfer protocol tests, support of multi-tenancy, authentication, authorization


## [0.144.1] - 2023-10-02
### Fixed
- Flight SQL + JDBC connector showing empty result for `GROUP BY` statements

## [0.144.0] - 2023-09-25
### Added
- New protocol adapter for [Arrow Flight SQL](https://arrow.apache.org/blog/2022/02/16/introducing-arrow-flight-sql/)
  - Using this adapter you can connect to `kamu` as JDBC data source from DBeaver, Tableau and other BI tools
  - To run Flight SQL server use `kamu sql server --flight-sql` command

## [0.143.0] - 2023-09-19
### Added
- Support for multi-tenant workspaces in Jupyter Notebook extension
- Support for GraphQL multi-tenant mode:
   - Added new endpoint for querying engine supported login methods
   - Added `AuthenticationService` and `AuthenticationProvider` concepts that implement login functionality
   - CLI authentication provider: login same as password with preconfigured accounts in `.kamucliconfig` files
   - Login issues and interprets Kamu-specific JWT tokens
   - GraphQL queries are expected to attach JWT tokens as Bearer authentication header
   - Modeling anonymous account sessions
   - Login guards in GraphQL write operations
   - Simple model for dataset permission queries
   - Login instructions and feature flags are sent as configuration in `kamu ui` mode
   - Implemented previously mocked account resolution API
### Fixed
- Failing transform operations in multi-tenant workspaces due to invalid propagation of dataset aliases
### Changed
- Updated WEB UI image to latest release 0.10.0
- GitHub OAuth functionality isolated in a separate component `kamu-adapter-oauth`
- GraphQL: filtering datasets based on logged account
- Unified and clarified namings in account-related data structures

## [0.142.1] - 2023-09-02
### Fixed
- `RecordsFormat` Utf8 issue when truncating strings
### Changed
- Updated `kamu-base:latest-with-data` image to use new DF-ingest-based datasets

## [0.142.0] - 2023-09-01
### Fixed
- Ignoring the downloads cache when `--fetch-uncacheable` flag is used
- Restored pre-sorting of events by `event_time` within one data slice in DataFusion-based ingest
- Performance degradation in local file copying due to async
- Race condition in Zip decompress step that caused file truncation

## [0.141.0] - 2023-08-28
### Fixed
- `datafusion` ingest will not crash on empty inputs when schema inference is enabled
### Added
- Added a warning when fetch cache is used to resume ingest: `Using cached data from X minutes ago (use kamu system gc to clear cache)`

## [0.140.0] - 2023-08-27
### Added
- **Experimental:** Data ingest using `DataFusion` engine
  - It's an entirely new implementation of data readers and merge strategies
  - It's often over **100x faster** than the `Spark`-based ingest as it has near-instant startup time (even avoids container overhead)
  - New merge strategies can work directly over S3 without downloading all data locally
  - It supports all existing data formats (Parquet, CSV, NdJson, GeoJson, Shapefile)
    - Some advanced CSV / Json reader options are not yet implemented, most notably `timestampFormat`
  - `Spark` is still used by default for compatibility. To start using `DataFusion` declare (a potentially no-op) `preprocess` step in your root dataset manifest ([see example](examples/currency_conversion/ca.bankofcanada.exchange-rates.daily.yaml))
  - `Spark`-based ingest will be removed in future versions with `DataFusion` becoming the default, however we are planning to support `Spark` and all other engines in the `preprocess` step, while `DataFusion` will still be handling the initial reading of data and merging of results
### Changed
- All examples where possible are now using `DataFusion` ingest

## [0.139.0] - 2023-08-17
### Added
- Prototyped authorization checks for CLI functionality based on OSO-framework:
   - for now the assumption is that all datasets are public
   - public datasets can be read by anyone, but written only by owner
   - authorization checks (Read, Write) integrated into every known CLI command or underlying service

## [0.138.0] - 2023-08-15
### Added
- GQL API now supports renaming and deleting datasets

## [0.137.0] - 2023-08-11
### Added
- CLI and GQL API now both support skipping N first records when querying data for the sake of pagination

## [0.136.0] - 2023-08-04
### Added
- Support multi-tenancy within S3-based dataset repository
### Changed
- Updated WEB UI image to latest release 0.8.0

## [0.135.0] - 2023-08-01
### Added
- New `kamu version` command that outputs detailed build information in JSON or YAML
  - `kamu --version` remains for compatibility and will be removed in future versions
- New `kamu system info` command that outputs detailed system information
  - Currently only contains build info but will be in future expanded with host environment info, docker/podman versions, and other things useful for diagnostics
- GQL API: New `updateReadme` mutation
### Changed
- GQL API: Moved dataset creation and event commit operations to `mutation`

## [0.134.0] - 2023-07-27
### Changed
- New engine I/O strategies allow ingest/transform to run over datasets in remote storage (e.g. S3) even when engine does not support remote inputs
- Improved credential reuse in S3-based dataset repository
- Simplified S3 tests

## [0.133.0] - 2023-07-17
### Changed
- Lots of internal improvements in how data is being passed to engines
- All engine inputs are now mounted as individual files and as read-only to tighten up security
- Using an updated Spark engine image

## [0.132.1] - 2023-07-13
### Fixed
- S3 ObjectStore is now properly initialized from standard AWS environment variables

## [0.132.0] - 2023-07-12
### Added
- Initial support for CLI-only local multi-tenant workspaces and resolving multi-tenant dataset references
### Changed
- Improved `--trace` feature to output detailed async task breakdown
### Fixed
- Data hashing will no longer stall the event main loop thread

## [0.131.1] - 2023-06-27
### Fixed
- Resolved wrong cache directory setting for ingest tasks

## [0.131.0] - 2023-06-23
### Changed
- Internal: isolated infra layer from direct access to WorkspaceLayout / DatasetLayout to support different layouts or non-local stores in future
- Workspace version #2: storing remote aliases configuration as a part of dataset info-repo

## [0.130.1] - 2023-06-19
### Added
- Improved tracing and error handling in the GQL API

## [0.130.0] - 2023-06-16
### Added
- New `knownEngines` GQL API for displaying a list of recommended engines in Web UI

## [0.129.0] - 2023-06-15
### Added
- Event-sourced implementation of the basic but functional task system
### Changed
- Upgraded to latest `datafusion`

## [0.128.5] - 2023-06-13
### Added
- Task system prototyping (in-memory backend + GQL API)
### Changed
- More tracing instrumentation for Query service, and ObjectStore builders
### Fixed
- Caught root cause of platform's S3 data querying issues

## [0.128.0] - 2023-05-31
### Added
- New `kamu --trace` flag will record the execution of the program and open [Perfetto UI](https://perfetto.dev/) in a browser, allowing to easily analyze async code execution and task performance. Perfetto support is still in early stages and needs more work to correctly display the concurrent tasks.
- Added a few common command aliases: `ls -> list`, `rm -> delete`, `mv -> rename`

## [0.127.1] - 2023-05-29 (**BREAKING**)
### Fixed
- Handle "Interrupted system call" error when waiting for container to spawn.

## [0.127.0] - 2023-05-29 (**BREAKING**)
### Changed
-  Upgraded to new `spark` engine image that better follows the ODF spec regarding the timestamp formats. This may cause schema harmonization issues when querying the history of old datasets.
### Added
- Experimental support for new [`datafusion` engine](https://github.com/kamu-data/kamu-engine-datafusion) based on [Apache Arrow DataFusion](https://github.com/apache/arrow-datafusion). Although it's a batch-oriented engine it can provide a massive performance boost for simple filter/map operations. See the [updated documentation](https://docs.kamu.dev/cli/supported-engines/) for details and current limitations.

## [0.126.2] - 2023-05-26
### Fixed
- AWS S3 object store is getting proper credentials from already resolved AWS SDK cache

## [0.126.1] - 2023-05-26
### Fixed
- Silent reaction on missing AWS environment variables when constructing S3 object store

## [0.126.0] - 2023-05-26
### Changed
- Refactoring of query service to support S3-based dataset repositories

## [0.125.1] - 2023-05-22
### Fixed
- Container will be considered ready only when reaching `running` status, not `created`

## [0.125.0] - 2023-05-22
### Changed
- Refactoring of container process handling to unify termination and cleanup procedure
### Added
- Containerized ingest will display fetch progress
### Fixed
- Spinners displayed by `pull`/`push` commands sometimes were not animating or refreshing too frequently

## [0.124.1] - 2023-05-17
### Changed
- Smart transfer protocol: improved resilience to web-socket idle timeouts during long push flows

## [0.124.0] - 2023-05-14
### Changed
- Limiting use of `curl` dependency to FTP
- FTP client is now an optional feature. It's still enabled in release but off by default in dev to speed up builds.

## [0.123.1] - 2023-05-14
### Changed
- Build improvements
- Excluding most of `openssl` from the build
- Removed `--pull-test-images` flag from `kamu init` command in favor of pulling images directly during tests

## [0.123.0] - 2023-05-12
### Fixed
- Verification of data through reproducibility should ignore differences in data and checkpoint sizes

## [0.122.0] - 2023-05-11
### Fixed
- `kamu add` command no longer fails to deduplicate existing datasets
- Tracing spans in logs no longer interfere with one another in concurrent code
### Changed
- Improved dataset creation logic to make it more resilient to various failures
- Improved `kamu add` command error handling

## [0.121.1] - 2023-05-06
### Fixed
- Preserving previous watermark upon fetch step returning no data

## [0.121.0] - 2023-05-05 (**BREAKING**)
### Changed
- Deprecated `.kamu/datasets/<dataset>/cache` directory - a workspace upgrade will be required (see below)
- Support ingest source state per [ODF RFC-009](https://github.com/open-data-fabric/open-data-fabric/blob/master/rfcs/009-ingest-source-state.md)
- Introduced workspace-wide cache in `.kamu/cache`
- Introduced workspace versioning and upgrade procedure via `kamu system upgrade-workspace` command
- Upgraded to latest `datafusion` and `arrow`
### Added
- New `kamu system gc` command to run garbage collector (currently only cleans up cache)

## [0.120.1] - 2023-05-01
### Fixed
- Improved recovery after aborting smart protocol push/pull operations

## [0.120.0] - 2023-04-20
### Added
- Smart Transfer Protocol now supports pushing into local filesystem workspace repository.
  It can be activated via:
   `kamu push <dataset_name> --to odf+http://<server-address>:<port>/<dataset_name>`.
  I.e., run API server in one Kamu workspace directory, where you intend to push `my-dataset`to:
   `kamu system api-server --http-port=35433`
  and push from the Kamu workspace directory, where `my-dataset` is stored:
   `kamu push my-dataset --to odf+http://localhost::35433/my-dataset`
### Changed
- Upgraded to latest `datafusion` and `arrow`
- Updated to multi-tenant references and aliases in accordance with ODF spec
- New datasets no longer use staging area before `DatasetBuilder` finishes them

## [0.119.0] - 2023-04-10
### Added
- Smart Transfer Protocol: implemented Push flow for S3-based dataset repository only.
  Does not work with the local workspace yet.

## [0.118.0] - 2023-04-06
### Fixed
- Updated IPFS gateway status code handling after upstream fixes to correctly report "not found" status (#108)

## [0.117.0] - 2023-04-03
### Changed
- Revised workspace dependencies management:
  - Sharing single definition of common dependencies between modules
  - Using `cargo-deny` utility for dependencies linting
- Migrated to official S3 SDK (got rid of unmaintained `Rusoto` package)
- Moved developer's guide to this repository

## [0.116.0] - 2023-03-28
### Added
- Smart Transfer Protocol: implemented Pull flow based on web-sockets. It can be activated via:
   `kamu pull odf+http://<server-address>:<port>/<dataset_name>`.
  I.e., run API server in one Kamu workspace directory, where a `my-dataset` dataset is present:
   `kamu system api-server --http-port=35433`
  and pull from another Kamu workspace directory:
   `kamu pull odf+http://localhost::35433/my-dataset`
- S3-based dataset repository implementation
### Changed
- Improved status codes and error handling in API server's routes for Simple Transfer Protocol

## [0.115.0] - 2023-03-19
### Changed
- Updated to new `rustc`
- Updated to latest `datafusion` and `arrow`
- Improved release procedure

## [0.114.3] - 2023-03-18
### Changed
- Migrated engine images from Docker Hub to `ghcr.io`

## [0.114.2] - 2023-03-13
### Fixed
- Fixed JSON serialization of some datasets by enabling `chrono-tz` feature in `arrow` that became optional

## [0.114.1] - 2023-03-12
### Fixed
- `kamu pull` will not panic on root datasets that don't define a polling source and will consider them up-to-date

## [0.114.0] - 2023-03-12
### Added
- `kamu add` command now supports reading from STDIN

## [0.113.0] - 2023-03-11
### Changed
- Upgraded major dependencies

## [0.112.0] - 2023-02-19
### Added
- New GraphQL API for dataset creation and committing new blocks

## [0.111.0] - 2023-02-16
### Added
- GraphQL API exposes current vocabulary as a part of dataset's metadata

## [0.110.1] - 2023-02-10
### Fixed
- Fixed GraphQL API issues with TransformInput structures with the alias name that is different from dataset name

## [0.110.0] - 2023-02-09
### Changed
- Improved reaction of `kamu inspect schema` and `kamu tail` on datasets without schema yet
- GraphQL schema and corresponding schema/tail responses now assume there might not be a dataset schema yet
- Web-platform version upgraded after GraphQL API changes

## [0.109.0] - 2023-02-05
### Fixed
- Lineage and transform now respect names of datasets in the `SetTransform` metadata events, that may be different from names in a workspace

## [0.108.0] - 2023-01-30
### Fixed
- Upgrade to Flink engine prevents it from crashing on checkpoints over 5 MiB large

## [0.107.0] - 2023-01-25 (**BREAKING**)
### Changed
- Major upgrade of Apache Flink version
- No updates to existing datasets needed, but the verifiability of some datasets may be broken (since we don't yet implement engine versioning as per ODF spec)
### Added
- Flink now supports a much nicer temporal table join syntax:
  ```sql
  SELECT
    t.event_time,
    t.symbol,
    p.volume as volume,
    t.price as current_price,
    p.volume * t.price as current_value
  FROM tickers as t
  JOIN portfolio FOR SYSTEM_TIME AS OF t.event_time AS p
  WHERE t.symbol = p.symbol
  ```
- We recommend using `FOR SYSTEM_TIME AS OF` join syntax as replacement for old `LATERAL TABLE` joins
- Determinism of Flink computation should be improved

## [0.106.0] - 2023-01-19
### Changed
- Upgrade to stable version of `arrow-datafusion`

## [0.105.0] - 2023-01-13
### Fixed
- Upgraded `sparkmagic` dependency and removed hacks to make it work with latest `pandas`
- Returning `[]` instead of empty string for no data in GQL
### Changed
- Improved testing utilities
- Refactored commit procedure

## [0.104.0] - 2022-12-28
### Added
- Installer script that can be used via `curl -s "https://get.kamu.dev" | sh`
- Unified table output allowing commands like `kamu list` to output in `json` and other formats

## [0.103.0] - 2022-12-23
### Changed
- Major upgrade to latest versions of `flatbuffers`, `arrow`, `datafusion`, and many more dependencies

## [0.102.2] - 2022-12-08
### Change
- Fixed Web UI server code to match `axum-0.6.1`

## [0.102.1] - 2022-12-08
### Changed
- Dependencies upgrade
- Demo environment synchronized

## [0.102.0] - 2022-11-18
### Changed
- Upgraded embedded Web UI to the latest version

## [0.101.0] - 2022-11-17
### Added
- Made core images configurable for customization and ease of experimentation
### Changed
- Updated to latest Jupyter image and all other dependencies

## [0.100.2] - 2022-11-17
### Fixed
- CLI parser crash on `kamu repo alias add/delete` subcommand

## [0.100.1] - 2022-11-17
### Fixed
- CLI parser crash on `kamu sql server --livy` subcommand

## [0.100.0] - 2022-11-14
### Added
- More elaborate SQL error messages propagated from DataFusion via GraphQL API
### Changed
- Upgraded rust toolchain to fix `thiserror` issues. Backtrace feature is now considered stable
- Fixed issues with `ringbuf` library updates
- Updates related to breaking changes in `clap`
- Utilized value parsing capabilities from `clap` to simplify argument conversions
### Fixed
- Field 'total_count' in pagination views of GraphQL API should be mandatory

## [0.99.0] - 2022-10-01
### Added
- Support custom headers when fetching data from a URL (e.g. HTTP `Authorization` header)

## [0.98.0] - 2022-09-05
### Added
- Progress indication when syncing datasets to and from remote repositories
### Changed
- Upgraded to new `rust` toolchain and latest dependencies

## [0.97.1] - 2022-08-19
### Fixed
- Output truncation in `kamu config *` commands

## [0.97.0] - 2022-08-05 (**BREAKING**)
### Added
- Metadata blocks now contain sequence number (breaking format change!)
- Optimized sync operations for diverged datasets using sequence number in blocks
### Fixed
- Panic when pulling a non-existing dataset

## [0.96.0] - 2022-07-23
### Added
- Support for ingesting Parquet format, a new kind of ReadStep in ODF protocol

## [0.95.0] - 2022-07-15
### Added
- New `kamu reset` command that reverts the dataset back to the specified state
- New `kamu push --force` switch to overwrite diverged remote dataset with a local version
- New `kamu pull --force` switch to overwrite diverged local dataset with a remote version
### Fixed
- Improved the `kamu log` command's performance on datasets with high block counts and introduced a `--limit` parameter

## [0.94.0] - 2022-06-22
### Added
- `kamu list --wide` now shows the number of blocks and the current watermarks
- Iterating on Web3 demo

## [0.93.1] - 2022-06-17
### Fixed
- Fixed `completions` command that panicked after we upgraded to new `clap` version

## [0.93.0] - 2022-06-16
### Added
- By default, we will resolve IPNS DNSLink URLs (e.g. `ipns://dataset.example.org`) using DNS query instead of delegating to the gateway. This is helpful when some gateway does not support IPNS (e.g. Infura) and in general should be a little faster and provides more information for possible debugging

## [0.92.0] - 2022-06-08
### Added
- `kamu system ipfs add` command that adds dataset to IPFS and returns the CID - it can be used to skip slow and unreliable IPNS publishing
### Fixed
- Engine runtime error when it was incorrectly using a `.crc` file instead of a parquet data file

## [0.91.0] - 2022-06-05
### Changed
- Clean up cached data files upon successful commit to save disk space
- Push `cache` directory of datasets to remote repositories
  - This is a temporary measure to allow resuming heavy-weight ingest actions from checkpoints

## [0.90.0] - 2022-06-04
### Added
- Experimental support for templating of ingest URLs with environment variables:
```yaml
fetch:
  kind: url
  url: "https://example.org/api/?apikey=${{ env.EXAMPLE_ORG_API_KEY }}"
```
- Experimental support for containerized fetch steps:
```yaml
fetch:
  kind: container
  image: "ghcr.io/kamu-data/example:0.1.0"
  env:
    - name: SOME_API_KEY
```
### Changed
- Flag `kamu pull --force-uncacehable` was renamed to `--fetch-uncacheable`

## [0.89.0] - 2022-05-22
### Added
- When pushing to IPNS execute `ipfs name publish` even when data is up-to-date to extend the lifetime of the record.

## [0.88.0] - 2022-05-19
### Added
- Support pushing datasets to IPFS via IPNS URLs `kamu push <dataset> ipns://<key_id>`

## [0.87.0] - 2022-05-16 (**BREAKING**)
### Changed
- We got rid of `.kamu.local` volume directory in favor of keeping all dataset data under `.kamu/datasets/<name>` folders. This unifies the directory structure of the local workspace with how datasets are stored in remote repositories, and makes it easier to sync datasets to and from.
### Added
- Support for `ipns://` URLs in `kamu pull`

## [0.86.0] - 2022-05-16 (**BREAKING**)
### Changed
- Implements [ODF RFC-006](https://github.com/open-data-fabric/open-data-fabric/blob/master/rfcs/006-checkpoints-as-files.md) to store checkpoints as files and reference them using physical hashes
- Data files are now named and stored according to their physical hashes, as per ODF spec
- Above changes also affect the repository format
- Upgraded to `rustc-1.62.0` and latest dependencies
- Improved error handling and reporting
### Added
- Support for [ODF: Simple Transfer Protocol](https://github.com/open-data-fabric/open-data-fabric/blob/2e43c39a484309b2726a015dc3c10e4cfb9fd590/rfcs/007-simple-transfer-protocol.md) for syncing datasets to/from remotes
- Support for URL-based remote references, e.g. `kamu pull http://my.repo.org/some/dataset --as my.dataset`
  - URLs are also allowed for pull/push aliases
- Auto-deriving local names from remote reference, e.g. `kamu pull http://my.repo.org/some/dataset` will pull into `dataset`
- Support for IPFS source (via HTTP Gateway), e.g. `kamu pull ipfs://bafy...aabbcc/some/dataset`
  - IPFS gateway is configurable
  - To use your local IPFS daemon as gateway do `kamu config --user set protocol.ipfs.httpGateway "http://localhost:8080"`
### Fixed
- Truncation of `kamu.log` in visual mode

## [0.85.1] - 2022-04-09
### Fixed
- Don't panic in `kamu ui` when there is no default browser set

## [0.85.0] - 2022-04-09
### Changed
- Updated to latest ODF schemas
- Unpacked dataset descriptions in GQL
- Updated Web UI
- Extended GQL metadata block type with mock author information

## [0.84.1] - 2022-04-08
### Added
- Web UI embedding into macOS build

## [0.84.0] - 2022-04-08
### Added
- Early Web UI prototype is now available via `kamu ui` command

## [0.83.0] - 2022-03-30
### Added
- Using code generation for GQL wrappers around ODF types
- Extended GQL API with root source metadata

## [0.82.0] - 2022-03-22
### Added
- Added more libraries into Jupyter image (including `xarray`, `netcdf4`, and `hvplot`).
- Improved examples and demo environment.

## [0.81.1] - 2022-03-16
### Fixed
- Upgrading Spark engine that fixes merge strategies producing unnecessary updates.
- Fixed `filesGlob` entering infinite loop when last file does not result in a commit (no new data to ingest).

## [0.81.0] - 2022-02-19
### Changed
- GQL `tail` query will now return `DataQueryResult` containing schema information instead of raw `DataSlice`.

## [0.80.0] - 2022-02-19
### Added
- GQL API now supports executing arbitrary SQL queries (using `datafusion` engine).
### Changed
- Removed use of default values from GQL schema.
- Upgraded to latest `arrow` and `datafusion`.

## [0.79.0] - 2022-02-08
### Added
- `kamu inspect schema` now supports JSON output.
### Changed
- Upgraded to `datafusion` version 6.

## [0.78.2] - 2022-01-27
### Added
- Added `currentPage` field to the GQL pagination info.

## [0.78.1] - 2022-01-24
### Changed
- Upgraded to latest version of `dill` and other dependencies.

## [0.78.0] - 2022-01-17
### Added
- Evolving the GraphQL API to support multiple `MetadataEvent` types.

## [0.77.1] - 2022-01-17
### Fixed
- CORS policy was too strict not allowing any headers.
- Small CLI parsing tweaks.

## [0.77.0] - 2022-01-16
### Added
- New crate `kamu-adapter-graphql` provides GraphQL interface for ODF repositories.
- New command `kamu system api-server` runs HTTP + GraphQL server over current Kamu workspace with built-in GQL Playground UI.
- New command `kamu system api-server gql-query` executes single GraphQL query and writes JSON output to stdout.
- New command `kamu system api-server gql-schema` dumps GraphQL API schema to stdout.

## [0.76.0] - 2022-01-14
### Changed
- Maintenance release - no user-facing changes.
- Migrated from explicit threading to `tokio` async.
- Better separation of architectural layers.
- Improved error handling.

## [0.75.1] - 2022-01-05
### Fixed
- Added more validation on events that appear in `DatasetSnapshot`s.
- Fix flag completion after `clap` crate upgrade.

## [0.75.0] - 2022-01-04 (**BREAKING**)
### Changed
- Implements [ODF RFC-004](https://github.com/open-data-fabric/open-data-fabric/blob/master/rfcs/004-metadata-extensibility.md).
- Workspaces will need to be re-created. This is the last major metadata format change - we will be working on stabilizing metadata now.
- Some manifest formats have changed and will need to be updated.
  - `DatasetSnapshot` needs to specify `kind` field (`root` or `derivative`)
  - `DatasetSnapshot.source` was replaced with `metadata` which is an array of metadata events

## [0.74.0] - 2021-12-28 (**BREAKING**)
### Changed
- Implements [ODF RFC-003](https://github.com/open-data-fabric/open-data-fabric/blob/master/rfcs/003-content-addressability.md).
- Workspaces will need to be re-created. Sorry again!
- Some manifest formats have changed and will need to be updated.
  - `Manifest.apiVersion` renamed to `version`
  - `DatasetSnapshot.id` renamed to `name`
  - `DatasetSourceDerivative.inputs` should now specify `id` (optional) and `name` (required)
  - `TemporalTable.id` renamed to `name`
- Datasets now have a globally unique identity.
  - IDs can be viewed using `kamu log -w`
- Metadata format switched to a much faster and compact `flatbuffers`.
  - You can still inspect it as YAML using `kamu log --output-format yaml`

## [0.73.0] - 2021-12-11 (**BREAKING**)
### Changed
- Implements [ODF RFC-002](https://github.com/open-data-fabric/open-data-fabric/blob/master/rfcs/002-logical-data-hashes.md).
- Engines are no longer responsible for data hashing - a stable hash algorithm is implemented in `kamu`
- Pending data part files and checkpoints will be stored in `cache` directory along with other ingest artifacts
### Added
- A fully working implementation of data integrity checks
- `kamu verify` command now accepts `--integrity` flag to only check data hashes without replaying transformations

## [0.72.0] - 2021-12-07 (**BREAKING**)
### Changed
- Implements [ODF RFC-001](https://github.com/open-data-fabric/open-data-fabric/blob/master/rfcs/001-record-offsets.md) that adds record offset system column.

## [0.71.0] - 2021-11-29
### Changed
- Made engine timeouts configurable
- Better error logging
- Upgrade `rustc` and dependencies

## [0.70.0] - 2021-11-07
### Changed
- Upgraded to latest `rustc`
- Upgraded to latest dependencies

## [0.69.0] - 2021-10-25
### Added
- The `verify` command now accepts root datasets and in future will perform data integrity check
### Fixed
- The `up-to-date` status reporting when pulling derivative datasets

## [0.68.0] - 2021-10-16
### Fixed
- `tail` command will truncate cells that are too long and mask binary types for human-friendly output
- Fetch overrides will no longer interfere with regular caching

## [0.67.0] - 2021-10-02
### Added
- Engine provisioning now support concurrency limit (via `engine.maxConcurrency` config option)
### Fixed
- When running in host networking mode (e.g. in container) the engine concurrency will be set to `1` to prevent engine instances from interfering with one another

## [0.66.0] - 2021-10-01
### Changed
- Major logging system improvements (switched from `slog` to `tracing`)

## [0.65.2] - 2021-09-29
### Fixed
- SQL shell does not use temp directory for shell init script to avoid extra mounts

## [0.65.1] - 2021-09-29
### Fixed
- Ingest errors will be correctly reported under `podman` where exit code was taking precedence over error specified in the engine response file

## [0.65.0] - 2021-09-29
### Changed
- Coordinator now communicates with engines via `gRPC` protocol as specified by ODF spec
- Above lets us display readable errors to the user without them needing to dig through log files

## [0.64.0] - 2021-09-11
### Changed
- Switched to BSL code license. See [License FAQ](docs/license_faq.md) for more information about this change.

## [0.63.0] - 2021-09-03
### Fixed
- Data exchange with the engines not uses `.kamu/run` directory, so on systems that run Docker in VMs (Linux, Windows) it's no longer necessary to add extra mounts for the temp directories

## [0.62.2] - 2021-08-30
### Fixed
- Adding few workarounds around bugs in Arrow / DataFusion related to working with DECIMAL and TIMESTAMP types

## [0.62.1] - 2021-08-28
### Fixed
- Allowing Flink engine to run under host network namespace, for the "podman-in-docker" scenario

## [0.62.0] - 2021-08-26
### Changed
- Some internal improvements

## [0.61.1] - 2021-08-25
### Added
- Some internal convenience commands for image manipulation

## [0.61.0] - 2021-08-25
### Added
- New `kamu inspect schema` command that can display the DDL-style schema and the underlying physical Parquet schema of a dataset

## [0.60.0] - 2021-08-24
### Added
- New `kamu tail` command allows to inspect last few records in a dataset
- The `kamu sql` command now supports experimental [DataFusion](https://github.com/apache/arrow-datafusion) engine that can execute SQL queries extremely fast. It doesn't have a shell yet so can only be used in `--command` mode, but we will be expanding its use in the future.

## [0.59.0] - 2021-08-18
### Added
- Ability to delete datasets in remote repositories via `kamu delete` command

## [0.58.1] - 2021-08-17
### Fixed
- Upgraded Spark engine brings better error handling for invalid event times

## [0.58.0] - 2021-08-17
### Added
- New `kamu search` command allows listing and searching for datasets in remote repositories

## [0.57.0] - 2021-08-16
### Added
- `kamu inspect lineage` now provides HTML output and can show lineage graph in a browser

## [0.56.0] - 2021-08-16
### Changed
- Upgrade to latest Spark and Livy
- Fixes some issues with geometry types in notebooks and SQL shell

## [0.55.0] - 2021-08-15
### Added
- New `kamu inspect query` command for derivative transform audit
- `kamu log` now supports Yaml output and filtering

## [0.54.0] - 2021-08-15
### Added
- New `kamu inspect lineage` command that shows dependency tree of a dataset
### Changed
- The `kamu list depgraph` command was removed in favor of a specialized lineage output type: `kamu inspect lineage --all -o dot`

## [0.53.0] - 2021-08-13
### Fixed
- Upgrading Spark engine with a workaround for upstream bug in Shapefile import
- Engine image pulling status freezes

## [0.52.0] - 2021-08-13
### Added
- New `kamu verify` command that can attest that data in the dataset matches what's declared in metadata
### Fixed
- Spark engines will not produce an empty block when there were no changes to data

## [0.51.0] - 2021-08-08
### Added
- `kamu pull` now supports `--fetch` argument that lets you override where data is ingested from, essentially allowing to push data into a dataset in addition to pulling from the source

## [0.50.0] - 2021-08-05
### Changed
- Renamed `remote` to `repo` / `repository` to be consistent with ODF spec

## [0.49.0] - 2021-08-05
### Added
- Datasets can now be associated with remote repositories for ease of pulling and pushing
- `push` and `pull` commands now allow renaming the remote or local datasets
### Fixed
- Improved error reporting of invalid remote credentials
- Ingest will not create a new block if neither data now watermark had changed

## [0.48.2] - 2021-07-31
### Fixed
- Dependency error in `remote` commands
- Remove incorrect `.gitignore` file generation

## [0.48.1] - 2021-07-26
### Fixed
- `sql` command failing on OSX

## [0.48.0] - 2021-07-23
### Added
- Terminal pagination in `log` command

## [0.47.0] - 2021-07-12
### Fixed
- Upgrading to newer Jupyter and Sparkmagic (fixes some issues in notebooks)
- Better error handling
### Added
- Environment variable completions

## [0.46.0] - 2021-07-11
### Changed
- Multiple internal improvements
- Support for host networking with `podman`
- Support for running standalone Livy for using `kamu` under JupyterHub

## [0.45.0] - 2021-06-26
### Fixed
- Updated Spark engine version to fix networking issue under `podman`
- Updated `rustc` and dependencies

## [0.44.0] - 2021-06-11
### Fixed
- Support for Zip files that cannot be decoded in a streaming fashion.
- Dependency upgrades.

## [0.43.1] - 2021-06-06
### Fixed
- Increased socket check timeout to prevent `kamu sql` trying to connect before Spark server is fully up.

## [0.43.0] - 2021-06-06
### Added
- New `kamu config` command group provides `git`-like configuration.
- Experimental support for `podman` container runtime - a daemon-less and root-less alternative to `docker` that fixes the permission escalation problem. To give it a try run `kamu config set --user engine.runtime podman`.
### Fixed
- The `kamu notebook` command no longer fails if `kamu` network in `docker` was not cleaned up.

## [0.42.0] - 2021-06-05
### Changed
- Upgraded Flink engine to latest `v1.13.1`
- Improved empty data block handling in metadata
- Improved some CLI output format

## [0.41.0] - 2021-05-08
### Added
- `zsh` completions support (via `bashcompinit`)
### Fixed
- Improved error handling of pipe preprocessing commands
### Changed
- Replaced `io.exchangeratesapi.daily.usd-cad` dataset in examples with `ca.bankofcanada.exchange-rates.daily` as it became for-profit.

## [0.40.1] - 2021-05-02
### Fixed
- Improved error handling when `kamu sql` is run in an empty workspace
### Changed
- Upgraded to latest dependencies

## [0.40.0] - 2021-04-29
### Added
- Implemented `sql server` command - now it's possible to run Thrift server on a specific address/port and connect to it remotely.

## [0.39.0] - 2021-04-25
### Added
- Added `--replace` flag to the `add` command allowing to delete and re-add a dataset in a single step.

## [0.38.3] - 2021-04-23
### Fixed
- An error in the `sql` command help message
- Release binaries will now be packaged as `kamu`, not `kamu-cli`

## [0.38.2] - 2021-04-18
### Added
- Detailed help and examples to all CLI commands
- Dependency bump

## [0.38.1] - 2021-04-08
### Changed
- Bumped Spark engine version

## [0.38.0] - 2021-03-28 (**BREAKING**)
### Changed
- Maintenance release
- Upgraded to latest rust toolchain and dependencies
- Updated `flatbuffers` version that includes support for optional fields - this changes binary layout making this new version incompatible with metadata generated by the previous ones
### Fixed
- Uncacheable message will no longer obscure the commit message

## [0.37.0] - 2020-12-30 (**BREAKING**)
### Changed
- Metadata restructuring means you'll need to re-create your datasets
- Data files as well as checkpoints are now named with the hash of the block they are associated with
- Protocol between coordinator and engines was modified to pass data files (in the right order) as well as checkpoints explicitly
- Intermediate checkpoints are now preserved (for faster validation and resets)
- Vocabulary has been incorporated into the metadata block (ODF `0.17.0`)
- Lazily computing dataset summaries
- Upgraded dependencies
- Happy New Year!

## [0.36.0] - 2020-11-16
### Changed
- Engine errors will not list all relevant log files
- UI improvements

## [0.35.0] - 2020-11-14
### Added
- Initial support for `S3` as a remote backend

## [0.34.0] - 2020-11-09
### Added
- Initial version of `remote` management
- Initial version of `push` / `pull` commands working with `remote`
- Local file system `remote` backend implementation

## [0.33.0] - 2020-11-01
### Changed
- Upgraded the Spark engine to Spark 3.0

## [0.32.0] - 2020-10-31
### Added
- Support for `flatbuffers` metadata encoding.
- Using `flatbuffers` format for achieving true stable hashes of metadata.
- Aligned metadata with ODF `v0.16.0`.

## [0.31.0] - 2020-10-08
### Added
- `pull` command now supports `--force-uncacheable` flag for refreshing uncacheable datasets.

## [0.30.1] - 2020-09-07
### Fixed
- Add back `.gitignore` file when creating local volume dir.

## [0.30.0] - 2020-09-05
### Changed
- This version is a complete re-write of the application from **Scala** into
  **Rust**. It is mostly on par with the functionality of the previous version
  but has many improvements. Most notably, all interactions not involving
  engines (which are still heavy and run in `docker`) are blazing fast.

## [0.23.0] - 2020-08-22
### Changed
- Updated to latest ODF schema

## [0.22.0] - 2020-07-15
### Added
- `#26`: Follow redirects when fetching data from URL
### Changed
- Follow ODF spec on metadata `refs`

## [0.21.0] - 2020-07-12
### Fixed
- Encoding issue in `DatasetSummary` manifest
### Changed
- Upgraded to use ODF resources

## [0.20.0] - 2020-06-30
### Added
- Windows is somewhat supported now

## [0.19.0] - 2020-06-28
### Changed
- Improving Windows support by removing Hadoop FS dependencies

## [0.18.2] - 2020-06-26
### Changed
- Upgraded Flink engine to `0.3.3`

## [0.18.1] - 2020-06-25
### Changed
- Upgraded Flink engine to `0.3.0`

## [0.18.0] - 2020-06-23
### Added
- Watermarking support

## [0.17.0] - 2020-06-14
### Added
- Added support for [Apache Flink](https://github.com/kamu-data/kamu-engine-flink) engine!

## [0.16.0] - 2020-05-25
### Changed
- Improve sort order of glob-based file sources
- Spark engine will persist events ordered by event time

## [0.15.0] - 2020-05-09
### Added
- `purge` command now supports `--recursive` flag
- Internal improvements and refactoring

## [0.14.0] - 2020-05-03
### Changed
- Consolidating more logic into `engine.spark`

## [0.13.0] - 2020-05-02
### Added
- New `log` command
### Changed
- Use `SHA-256` for dataset and metadata hashing
- The concept of `volume` was converted into `remote`
- Metadata refactoring to isolate engine-specific query parameters
- Metadata refactoring of root/derivative sources
- Moved most ingest logic into coordinator
- Moved transform batching logic into coordinator

## [0.12.1] - 2020-03-22
### Fixed
- Snapshot merge strategy was completely broken

## [0.12.0] - 2020-03-21
### Changed
- Use dataset caching for faster hash computation

## [0.11.0] - 2020-03-08
### Added
- Human-readable formatting support (e.g. in `list` command)

## [0.10.1] - 2020-03-08
### Fixed
- Some issues with `list` and `add` commands

## [0.10.0] - 2020-03-08
### Added
- `list` command now shows data size, number of records, and last pulled time
- `add` command now accounts for dataset dependency order

## [0.9.0] - 2020-03-08
### Changed
- Using new metadata chain prototype!

## [0.8.0] - 2020-01-12
### Added
- Experimental support for remote S3 volumes

## [0.7.1] - 2019-12-29
### Changed
- Bumped ingest version

## [0.7.0] - 2019-12-29
### Changed
- Using snake_case dataset vocabulary

## [0.6.0] - 2019-12-15
### Added
- Richer set of CSV reader options
### Fixed
- Recursive pull concurrency issues

## [0.5.0] - 2019-12-09
### Added
- New `fetchFilesGlob` data source that can load multiple data files at once
- Event time is now a core part of the datasets
### Fixed
- Snapshot merge strategy de-duplicates input rows now

## [0.4.0] - 2019-11-24
### Added
- Basic SQL templating feature
### Fixed
- The `purge` command will no longer delete the dateset

## [0.3.0] - 2019-11-21
### Added
- Command to generate `bash` completions
- Keeping a CHANGELOG<|MERGE_RESOLUTION|>--- conflicted
+++ resolved
@@ -13,14 +13,9 @@
 
 ## [Unreleased]
 ### Added
-<<<<<<< HEAD
-- New `engine.datafusionEmbedded` config section allows to pass custom DataFusion settings 
-    when engine is used in ingest, batch query, and compaction contexts.
-- GQL: `DatasetsMut::create_empty()` & `DatasetsMut::create_from_snapshot()`: alias validation in multi-tenant mode.
-=======
 - New `engine.datafusionEmbedded` config section allows to pass custom DataFusion settings when engine is used in ingest, batch query, and compaction contexts.
 - GQL: `Datasets::role()`: returns the current user's role in relation to the dataset
->>>>>>> 1ef15f44
+- GQL: `DatasetsMut::create_empty()` & `DatasetsMut::create_from_snapshot()`: alias validation in multi-tenant mode.
 ### Changed
 - GQL: `DatasetsMut::create_empty()` & `DatasetsMut::create_from_snapshot()`: `dataset_visibility` is now mandatory.
 ### Fixed
