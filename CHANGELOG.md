--- conflicted
+++ resolved
@@ -12,7 +12,6 @@
 -->
 
 ## [Unreleased]
-<<<<<<< HEAD
 ### Added
 - `kamu-adapter-http`: Introduced the `from_catalog_n` macro for easier dependency extraction from the catalog.
 ### Changed
@@ -22,11 +21,9 @@
   - HTTP API: Added endpoints implementing [RFC 8628: OAuth 2.0 Device Authorization Grant](https://datatracker.ietf.org/doc/html/rfc8628):
     - `POST platform/token/device/authorization`
     - `POST platform/token/device`
-=======
 ### Fixed
 - `kamu init`: in case of using `--pull-images` argument, fixed unclear error with not found file.
 - CLI commands: Trigger `outbox_agent` method only for commands that require it.
->>>>>>> 06ad5fb0
 
 ## [0.233.0] - 2025-04-09
 ### Added
